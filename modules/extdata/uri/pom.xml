--- conflicted
+++ resolved
@@ -32,11 +32,7 @@
     </parent>
 
     <artifactId>ignite-extdata-uri</artifactId>
-<<<<<<< HEAD
-    <version>1.5.1-b2-SNAPSHOT</version>
-=======
     <version>1.5.0-b2-SNAPSHOT</version>
->>>>>>> 0adee3ae
 
     <dependencies>
         <dependency>
