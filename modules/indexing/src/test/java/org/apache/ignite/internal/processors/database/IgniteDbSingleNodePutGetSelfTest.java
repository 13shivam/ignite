--- conflicted
+++ resolved
@@ -276,16 +276,11 @@
     /**
      * @throws Exception if failed.
      */
-<<<<<<< HEAD
     public void testSizeClear() throws Exception {
-=======
-    public void testBounds() throws Exception {
->>>>>>> 06feabe9
-        IgniteEx ig = grid(0);
-
-        final IgniteCache<Integer, DbValue> cache = ig.cache(null);
-
-<<<<<<< HEAD
+        IgniteEx ig = grid(0);
+
+        final IgniteCache<Integer, DbValue> cache = ig.cache(null);
+
         GridCacheAdapter<Object, Object> internalCache = ig.context().cache().internalCache();
 
         int cnt = 5000;
@@ -314,7 +309,15 @@
 
         for (int i = 0; i < cnt; i++)
             assertNull(cache.get(i));
-=======
+    }
+    /**
+     * @throws Exception if failed.
+     */
+    public void testBounds() throws Exception {
+        IgniteEx ig = grid(0);
+
+        final IgniteCache<Integer, DbValue> cache = ig.cache(null);
+
         X.println("Put start");
 
         int cnt = 1000;
@@ -423,7 +426,6 @@
             "explain select lval from dbvalue where ival >= 5000 and ival < 7000")).getAll().get(0).get(0).toString();
 
         assertTrue(plan, plan.contains("iVal_idx"));
->>>>>>> 06feabe9
     }
 
     /**
