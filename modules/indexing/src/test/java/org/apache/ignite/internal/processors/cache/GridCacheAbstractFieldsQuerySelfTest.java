/*
 * Licensed to the Apache Software Foundation (ASF) under one or more
 * contributor license agreements.  See the NOTICE file distributed with
 * this work for additional information regarding copyright ownership.
 * The ASF licenses this file to You under the Apache License, Version 2.0
 * (the "License"); you may not use this file except in compliance with
 * the License.  You may obtain a copy of the License at
 *
 *      http://www.apache.org/licenses/LICENSE-2.0
 *
 * Unless required by applicable law or agreed to in writing, software
 * distributed under the License is distributed on an "AS IS" BASIS,
 * WITHOUT WARRANTIES OR CONDITIONS OF ANY KIND, either express or implied.
 * See the License for the specific language governing permissions and
 * limitations under the License.
 */

package org.apache.ignite.internal.processors.cache;

import org.apache.ignite.*;
import org.apache.ignite.cache.*;
import org.apache.ignite.cache.affinity.*;
import org.apache.ignite.cache.query.*;
import org.apache.ignite.cache.query.annotations.*;
import org.apache.ignite.configuration.*;
import org.apache.ignite.internal.*;
import org.apache.ignite.internal.processors.cache.query.*;
import org.apache.ignite.internal.processors.datastructures.*;
import org.apache.ignite.internal.processors.query.*;
import org.apache.ignite.internal.util.typedef.*;
import org.apache.ignite.lang.*;
import org.apache.ignite.marshaller.optimized.*;
import org.apache.ignite.spi.discovery.*;
import org.apache.ignite.spi.discovery.tcp.*;
import org.apache.ignite.spi.discovery.tcp.ipfinder.*;
import org.apache.ignite.spi.discovery.tcp.ipfinder.vm.*;
import org.apache.ignite.testframework.junits.common.*;
import org.jetbrains.annotations.*;

import java.io.*;
import java.util.*;

import static org.apache.ignite.cache.CacheAtomicityMode.*;
import static org.apache.ignite.cache.CacheMode.*;
import static org.apache.ignite.cache.CacheRebalanceMode.*;

/**
 * Tests for fields queries.
 */
public abstract class GridCacheAbstractFieldsQuerySelfTest extends GridCommonAbstractTest {
    /** IP finder. */
    private static final TcpDiscoveryIpFinder IP_FINDER = new TcpDiscoveryVmIpFinder(true);

    /** Cache name. */
    private static final String CACHE = "cache";

    /** Empty cache name. */
    private static final String EMPTY_CACHE = "emptyCache";

    /** Name of the cache that doesn't index primitives. */
    private static final String CACHE_NO_PRIMITIVES = "cacheNoPrimitives";

    /** Name of the cache that doesn't index primitives. */
    private static final String CACHE_COMPLEX_KEYS = "cacheComplexKeys";

    /** Flag indicating if starting node should have cache. */
    protected boolean hasCache;

    /** {@inheritDoc} */
    @Override protected IgniteConfiguration getConfiguration(String gridName) throws Exception {
        IgniteConfiguration cfg = super.getConfiguration(gridName);

        cfg.setMarshaller(new OptimizedMarshaller(false));

        if (hasCache)
            cfg.setCacheConfiguration(cache(null, null), cache(CACHE, null), cache(EMPTY_CACHE, null));
        else {
            cfg.setClientMode(true);
            cfg.setCacheConfiguration();
        }

        cfg.setDiscoverySpi(discovery());

        return cfg;
    }

    /**
     * @param name Cache name.
     * @param spiName Indexing SPI name.
     * @return Cache.
     */
    protected CacheConfiguration cache(@Nullable String name, @Nullable String spiName) {
        CacheConfiguration cache = defaultCacheConfiguration();

        cache.setName(name);
        cache.setCacheMode(cacheMode());
        cache.setAtomicityMode(atomicityMode());
        cache.setWriteSynchronizationMode(CacheWriteSynchronizationMode.FULL_SYNC);
        cache.setRebalanceMode(SYNC);
        cache.setIndexedTypes(String.class, Organization.class,
            Integer.class, Integer.class);

        if (cacheMode() == PARTITIONED)
            cache.setBackups(1);

        return cache;
    }

    /** @return Discovery SPI. */
    private DiscoverySpi discovery() {
        TcpDiscoverySpi spi = new TcpDiscoverySpi();

        spi.setIpFinder(IP_FINDER);

        return spi;
    }

    /** {@inheritDoc} */
    @Override protected void beforeTestsStarted() throws Exception {
        hasCache = true;

        startGridsMultiThreaded(gridCount());

        hasCache = false;

        startGrid(gridCount());

        IgniteCache<String, Organization> orgCache = grid(0).cache(null);

        assert orgCache != null;

        orgCache.put("o1", new Organization(1, "A"));
        orgCache.put("o2", new Organization(2, "B"));

        IgniteCache<AffinityKey<String>, Person> personCache = grid(0).cache(null);

        assert personCache != null;

        personCache.put(new AffinityKey<>("p1", "o1"), new Person("John White", 25, 1));
        personCache.put(new AffinityKey<>("p2", "o1"), new Person("Joe Black", 35, 1));
        personCache.put(new AffinityKey<>("p3", "o2"), new Person("Mike Green", 40, 2));

        IgniteCache<String, String> strCache = grid(0).cache(null);

        assert strCache != null;

        strCache.put("key", "val");

        IgniteCache<Integer, Integer> intCache = grid(0).cache(null);

        assert intCache != null;

        for (int i = 0; i < 200; i++)
            intCache.put(i, i);

        IgniteCache<Integer, Integer> namedCache = grid(0).cache(null);

        for (int i = 0; i < 200; i++)
            namedCache.put(i, i);
    }

    /** {@inheritDoc} */
    @Override protected void afterTestsStopped() throws Exception {
        stopAllGrids();
    }

    /** @return cache mode. */
    protected abstract CacheMode cacheMode();

    /** @return Cache atomicity mode. */
    protected CacheAtomicityMode atomicityMode() {
        return TRANSACTIONAL;
    }

    /** @return Number of grids to start. */
    protected abstract int gridCount();

    /** @throws Exception If failed. */
    public void testCacheMetaData() throws Exception {
        // Put internal key to test filtering of internal objects.
        ((IgniteKernal)grid(0)).getCache(null).getAndPut(new GridCacheInternalKeyImpl("LONG"), new GridCacheAtomicLongValue(0));

        try {
            Collection<GridCacheSqlMetadata> metas =
<<<<<<< HEAD
                ((IgniteKernal)grid(0)).getCache(null).queries().sqlMetadata();
=======
                ((IgniteKernal)grid(0)).getCache(null).context().queries().sqlMetadata();
>>>>>>> 2006b66f

            assert metas != null;
            assertEquals("Invalid meta: " + metas, 3, metas.size());

            boolean wasNull = false;
            boolean wasNamed = false;
            boolean wasEmpty = false;

            for (GridCacheSqlMetadata meta : metas) {
                if (meta.cacheName() == null) {
                    Collection<String> types = meta.types();

                    assert types != null;
                    assert types.size() == 4;
                    assert types.contains("Person");
                    assert types.contains("Organization");
                    assert types.contains("String");
                    assert types.contains("Integer");

                    assert AffinityKey.class.getName().equals(meta.keyClass("Person"));
                    assert String.class.getName().equals(meta.keyClass("Organization"));
                    assert String.class.getName().equals(meta.keyClass("String"));

                    assert Person.class.getName().equals(meta.valueClass("Person"));
                    assert Organization.class.getName().equals(meta.valueClass("Organization"));
                    assert String.class.getName().equals(meta.valueClass("String"));

                    Map<String, String> fields = meta.fields("Person");

                    assert fields != null;
                    assert fields.size() == 5;
                    assert AffinityKey.class.getName().equals(fields.get("_KEY"));
                    assert Person.class.getName().equals(fields.get("_VAL"));
                    assert String.class.getName().equals(fields.get("NAME"));
                    assert int.class.getName().equals(fields.get("AGE"));
                    assert int.class.getName().equals(fields.get("ORGID"));

                    fields = meta.fields("Organization");

                    assert fields != null;
                    assert fields.size() == 4;
                    assert String.class.getName().equals(fields.get("_KEY"));
                    assert Organization.class.getName().equals(fields.get("_VAL"));
                    assert int.class.getName().equals(fields.get("ID"));
                    assert String.class.getName().equals(fields.get("NAME"));

                    fields = meta.fields("String");

                    assert fields != null;
                    assert fields.size() == 2;
                    assert String.class.getName().equals(fields.get("_KEY"));
                    assert String.class.getName().equals(fields.get("_VAL"));

                    fields = meta.fields("Integer");

                    assert fields != null;
                    assert fields.size() == 2;
                    assert Integer.class.getName().equals(fields.get("_KEY"));
                    assert Integer.class.getName().equals(fields.get("_VAL"));

                    Collection<GridCacheSqlIndexMetadata> indexes = meta.indexes("Person");

                    assertEquals(2, indexes.size());

                    wasNull = true;
                }
                else if (CACHE.equals(meta.cacheName()))
                    wasNamed = true;
                else if (EMPTY_CACHE.equals(meta.cacheName())) {
                    assert meta.types().isEmpty();

                    wasEmpty = true;
                }
            }

            assert wasNull;
            assert wasNamed;
            assert wasEmpty;
        }
        finally {
            ((IgniteKernal)grid(0)).getCache(null).remove(new GridCacheInternalKeyImpl("LONG"));
        }
    }

    /** @throws Exception If failed. */
    public void testExecute() throws Exception {
        CacheQuery<List<?>> qry = ((IgniteKernal)grid(0)).getCache(null).queries().createSqlFieldsQuery(
            "select _KEY, name, age from Person");

        CacheQueryFuture<List<?>> fut = qry.execute();

        assert metadata(fut) == null;

        List<List<?>> res = new ArrayList<>(fut.get());

        assert res != null;

        dedup(res);

        assertEquals(res.size(), 3);

        Collections.sort(res, new Comparator<List<?>>() {
            @Override public int compare(List<?> row1, List<?> row2) {
                return ((Integer)row1.get(2)).compareTo((Integer)row2.get(2));
            }
        });

        int cnt = 0;

        for (List<?> row : res) {
            assert row.size() == 3;

            if (cnt == 0) {
                assert new AffinityKey<>("p1", "o1").equals(row.get(0));
                assert "John White".equals(row.get(1));
                assert row.get(2).equals(25);
            }
            else if (cnt == 1) {
                assert new AffinityKey<>("p2", "o1").equals(row.get(0));
                assert "Joe Black".equals(row.get(1));
                assert row.get(2).equals(35);
            }
            if (cnt == 2) {
                assert new AffinityKey<>("p3", "o2").equals(row.get(0));
                assert "Mike Green".equals(row.get(1));
                assert row.get(2).equals(40);
            }

            cnt++;
        }

        assert cnt == 3;
    }

    /** @throws Exception If failed. */
    public void testExecuteWithArguments() throws Exception {
        CacheQuery<List<?>> qry = ((IgniteKernal)grid(0)).getCache(null).queries().createSqlFieldsQuery(
            "select _KEY, name, age from Person where age > ?");

        CacheQueryFuture<List<?>> fut = qry.execute(30);

        assert metadata(fut) == null;

        List<List<?>> res = new ArrayList<>(fut.get());

        assert res != null;

        dedup(res);

        assert res.size() == 2;

        Collections.sort(res, new Comparator<List<?>>() {
            @Override public int compare(List<?> row1, List<?> row2) {
                return ((Integer)row1.get(2)).compareTo((Integer)row2.get(2));
            }
        });

        int cnt = 0;

        for (List<?> row : res) {
            assert row.size() == 3;

            if (cnt == 0) {
                assert new AffinityKey<>("p2", "o1").equals(row.get(0));
                assert "Joe Black".equals(row.get(1));
                assert row.get(2).equals(35);
            }
            else if (cnt == 1) {
                assert new AffinityKey<>("p3", "o2").equals(row.get(0));
                assert "Mike Green".equals(row.get(1));
                assert row.get(2).equals(40);
            }

            cnt++;
        }

        assert cnt == 2;
    }

    /** @throws Exception If failed. */
    public void testExecuteWithMetaData() throws Exception {
        CacheQuery<List<?>> qry = ((IgniteKernal)grid(0)).getCache(null).queries().createSqlFieldsQuery(
            "select p._KEY, p.name, p.age, o.name " +
                "from Person p, Organization o where p.orgId = o.id",
            true);

        CacheQueryFuture<List<?>> fut = qry.execute();

        List<GridQueryFieldMetadata> meta = metadata(fut);

        assert meta != null;
        assert meta.size() == 4;

        Iterator<GridQueryFieldMetadata> metaIt = meta.iterator();

        assert metaIt != null;
        assert metaIt.hasNext();

        GridQueryFieldMetadata field = metaIt.next();

        assert field != null;
        assert "PUBLIC".equals(field.schemaName());
        assert "PERSON".equals(field.typeName());
        assert "_KEY".equals(field.fieldName());
        assert Object.class.getName().equals(field.fieldTypeName());

        assert metaIt.hasNext();

        field = metaIt.next();

        assert field != null;
        assert "PUBLIC".equals(field.schemaName());
        assert "PERSON".equals(field.typeName());
        assert "NAME".equals(field.fieldName());
        assert String.class.getName().equals(field.fieldTypeName());

        assert metaIt.hasNext();

        field = metaIt.next();

        assert field != null;
        assert "PUBLIC".equals(field.schemaName());
        assert "PERSON".equals(field.typeName());
        assert "AGE".equals(field.fieldName());
        assert Integer.class.getName().equals(field.fieldTypeName());

        assert metaIt.hasNext();

        field = metaIt.next();

        assert field != null;
        assert "PUBLIC".equals(field.schemaName());
        assert "ORGANIZATION".equals(field.typeName());
        assert "NAME".equals(field.fieldName());
        assert String.class.getName().equals(field.fieldTypeName());

        assert !metaIt.hasNext();

        List<List<?>> res = new ArrayList<>(fut.get());

        dedup(res);

        assertEquals(3, res.size());

        Collections.sort(res, new Comparator<List<?>>() {
            @Override public int compare(List<?> row1, List<?> row2) {
                return ((Integer)row1.get(2)).compareTo((Integer)row2.get(2));
            }
        });

        int cnt = 0;

        for (List<?> row : res) {
            assert row.size() == 4;

            if (cnt == 0) {
                assert new AffinityKey<>("p1", "o1").equals(row.get(0));
                assert "John White".equals(row.get(1));
                assert row.get(2).equals(25);
                assert "A".equals(row.get(3));
            }
            else if (cnt == 1) {
                assert new AffinityKey<>("p2", "o1").equals(row.get(0));
                assert "Joe Black".equals(row.get(1));
                assert row.get(2).equals(35);
                assert "A".equals(row.get(3));
            }
            if (cnt == 2) {
                assert new AffinityKey<>("p3", "o2").equals(row.get(0));
                assert "Mike Green".equals(row.get(1));
                assert row.get(2).equals(40);
                assert "B".equals(row.get(3));
            }

            cnt++;
        }

        assert cnt == 3;
    }

    /** @throws Exception If failed. */
    public void testSelectAllJoined() throws Exception {
        CacheQuery<List<?>> qry = ((IgniteKernal)grid(0)).getCache(null).queries().createSqlFieldsQuery(
            "select * from Person p, Organization o where p.orgId = o.id",
            true);

        CacheQueryFuture<List<?>> fut = qry.execute();

        List<GridQueryFieldMetadata> meta = metadata(fut);

        assert meta != null;
        assert meta.size() == 9;

        Iterator<GridQueryFieldMetadata> metaIt = meta.iterator();

        assert metaIt != null;
        assert metaIt.hasNext();

        GridQueryFieldMetadata field = metaIt.next();

        assert field != null;
        assert "PUBLIC".equals(field.schemaName());
        assert "PERSON".equals(field.typeName());
        assert "_KEY".equals(field.fieldName());
        assert Object.class.getName().equals(field.fieldTypeName());

        assert metaIt.hasNext();

        field = metaIt.next();

        assert field != null;
        assert "PUBLIC".equals(field.schemaName());
        assert "PERSON".equals(field.typeName());
        assert "_VAL".equals(field.fieldName());
        assert Object.class.getName().equals(field.fieldTypeName());

        assert metaIt.hasNext();

        field = metaIt.next();

        assert field != null;
        assert "PUBLIC".equals(field.schemaName());
        assert "PERSON".equals(field.typeName());
        assert "NAME".equals(field.fieldName());
        assert String.class.getName().equals(field.fieldTypeName());

        assert metaIt.hasNext();

        field = metaIt.next();

        assert field != null;
        assert "PUBLIC".equals(field.schemaName());
        assert "PERSON".equals(field.typeName());
        assert "AGE".equals(field.fieldName());
        assert Integer.class.getName().equals(field.fieldTypeName());

        assert metaIt.hasNext();

        field = metaIt.next();

        assert field != null;
        assert "PUBLIC".equals(field.schemaName());
        assert "PERSON".equals(field.typeName());
        assert "ORGID".equals(field.fieldName());
        assert Integer.class.getName().equals(field.fieldTypeName());

        assert metaIt.hasNext();

        field = metaIt.next();

        assert field != null;
        assert "PUBLIC".equals(field.schemaName());
        assert "ORGANIZATION".equals(field.typeName());
        assert "_KEY".equals(field.fieldName());
        assert String.class.getName().equals(field.fieldTypeName()) : field.fieldTypeName();

        assert metaIt.hasNext();

        field = metaIt.next();

        assert field != null;
        assert "PUBLIC".equals(field.schemaName());
        assert "ORGANIZATION".equals(field.typeName());
        assert "_VAL".equals(field.fieldName());
        assert Object.class.getName().equals(field.fieldTypeName());

        assert metaIt.hasNext();

        field = metaIt.next();

        assert field != null;
        assert "PUBLIC".equals(field.schemaName());
        assert "ORGANIZATION".equals(field.typeName());
        assert "ID".equals(field.fieldName());
        assert Integer.class.getName().equals(field.fieldTypeName());

        assert metaIt.hasNext();

        field = metaIt.next();

        assert field != null;
        assert "PUBLIC".equals(field.schemaName());
        assert "ORGANIZATION".equals(field.typeName());
        assert "NAME".equals(field.fieldName());
        assert String.class.getName().equals(field.fieldTypeName());

        assert !metaIt.hasNext();

        List<List<?>> res = new ArrayList<>(fut.get());

        dedup(res);

        assertEquals(3, res.size());

        Collections.sort(res, new Comparator<List<?>>() {
            @Override public int compare(List<?> row1, List<?> row2) {
                return ((Integer)row1.get(3)).compareTo((Integer)row2.get(3));
            }
        });

        int cnt = 0;

        for (List<?> row : res) {
            assert row.size() == 9;

            if (cnt == 0) {
                assert new AffinityKey<>("p1", "o1").equals(row.get(0));
                assert Person.class.getName().equals(row.get(1).getClass().getName());
                assert "John White".equals(row.get(2));
                assert row.get(3).equals(25);
                assert row.get(4).equals(1);
                assert "o1".equals(row.get(5));
                assert Organization.class.getName().equals(row.get(6).getClass().getName());
                assert row.get(7).equals(1);
                assert "A".equals(row.get(8));
            }
            else if (cnt == 1) {
                assert new AffinityKey<>("p2", "o1").equals(row.get(0));
                assert Person.class.getName().equals(row.get(1).getClass().getName());
                assert "Joe Black".equals(row.get(2));
                assert row.get(3).equals(35);
                assert row.get(4).equals(1);
                assert "o1".equals(row.get(5));
                assert Organization.class.getName().equals(row.get(6).getClass().getName());
                assert row.get(7).equals(1);
                assert "A".equals(row.get(8));
            }
            if (cnt == 2) {
                assert new AffinityKey<>("p3", "o2").equals(row.get(0));
                assert Person.class.getName().equals(row.get(1).getClass().getName());
                assert "Mike Green".equals(row.get(2));
                assert row.get(3).equals(40);
                assert row.get(4).equals(2);
                assert "o2".equals(row.get(5));
                assert Organization.class.getName().equals(row.get(6).getClass().getName());
                assert row.get(7).equals(2);
                assert "B".equals(row.get(8));
            }

            cnt++;
        }

        assert cnt == 3;
    }

    /** @throws Exception If failed. */
    public void testEmptyResult() throws Exception {
        CacheQuery<List<?>> qry = ((IgniteKernal)grid(0)).getCache(null).queries().createSqlFieldsQuery(
            "select name from Person where age = 0", true);

        CacheQueryFuture<List<?>> fut = qry.execute();

        assert fut != null;

        List<GridQueryFieldMetadata> meta = metadata(fut);

        assert meta != null;
        assert meta.size() == 1;

        GridQueryFieldMetadata field = F.first(meta);

        assert field != null;
        assert "PUBLIC".equals(field.schemaName());
        assert "PERSON".equals(field.typeName());
        assert "NAME".equals(field.fieldName());
        assert String.class.getName().equals(field.fieldTypeName());

        Collection<List<?>> res = fut.get();

        assert res != null;
        assert res.isEmpty();
    }

    /** @throws Exception If failed. */
    public void testQueryString() throws Exception {
        CacheQuery<List<?>> qry = ((IgniteKernal)grid(0)).getCache(null).queries().createSqlFieldsQuery("select * from String");

        Collection<List<?>> res = qry.execute().get();

        assert res != null;
        assert res.size() == 1;

        for (List<?> row : res) {
            assert row != null;
            assert row.size() == 2;
            assert "key".equals(row.get(0));
            assert "val".equals(row.get(1));
        }
    }

    /** @throws Exception If failed. */
    public void testQueryIntegersWithJoin() throws Exception {
        CacheQuery<List<?>> qry = ((IgniteKernal)grid(0)).getCache(null).queries().createSqlFieldsQuery(
            "select i._KEY, i._VAL, j._KEY, j._VAL from Integer i join Integer j where i._VAL >= 100", true)
            .projection(grid(0).cluster());

        CacheQueryFuture<List<?>> fut = qry.execute();

        List<GridQueryFieldMetadata> meta = metadata(fut);

        assert meta != null;
        assert meta.size() == 4;

        Iterator<GridQueryFieldMetadata> metaIt = meta.iterator();

        assert metaIt.hasNext();

        GridQueryFieldMetadata field = metaIt.next();

        assert field != null;
        assert "INTEGER".equals(field.typeName());
        assert "_KEY".equals(field.fieldName());

        assert metaIt.hasNext();

        field = metaIt.next();

        assert field != null;
        assert "INTEGER".equals(field.typeName());
        assert "_VAL".equals(field.fieldName());

        assert metaIt.hasNext();

        field = metaIt.next();

        assert field != null;
        assert "INTEGER".equals(field.typeName());
        assert "_KEY".equals(field.fieldName());

        assert metaIt.hasNext();

        field = metaIt.next();

        assert field != null;
        assert "INTEGER".equals(field.typeName());
        assert "_VAL".equals(field.fieldName());

        assert !metaIt.hasNext();

        Collection<List<?>> res = fut.get();

        assert res != null;

        if (cacheMode() == LOCAL)
            assert res.size() == 20000;
        else if (cacheMode() == REPLICATED)
            assert res.size() == 60000;
        else
            assert res.size() <= 20000;

        for (List<?> row : res) {
            assert (Integer)row.get(0) >= 100;
            assert (Integer)row.get(1) >= 100;
            assert (Integer)row.get(2) >= 0;
            assert (Integer)row.get(3) >= 0;
        }
    }

    /** @throws Exception If failed. */
    public void testPagination() throws Exception {
        CacheQuery<List<?>> qry = ((IgniteKernal)grid(0)).getCache(null).queries().createSqlFieldsQuery("select * from Integer");

        qry.pageSize(20);

        List<List<?>> res = new ArrayList<>(qry.execute().get());

        dedup(res);

        Collections.sort(res, new Comparator<List<?>>() {
            @Override public int compare(List<?> r1, List<?> r2) {
                return ((Integer)r1.get(0)).compareTo((Integer)r2.get(0));
            }
        });

        assertEquals(200, res.size());

       for (List<?> row : res)
           assertEquals("Wrong row size: " + row, 2, row.size());
    }

    /** @throws Exception If failed. */
    public void testNamedCache() throws Exception {
        IgniteCache<Integer, Integer> cache = grid(0).cache(CACHE);

        for (int i = 0; i < 200; i++)
            cache.getAndPut(i, i);

        Collection<List<?>> res =
            cache.query(new SqlFieldsQuery("select * from Integer").setLocal(true)).getAll();

        assert res != null;
        assert res.size() == (cacheMode() == REPLICATED ? 200 * gridCount() : 200);
    }

    // TODO: IGNITE-588.
    /** @throws Exception If failed. */
    public void testNoPrimitives() throws Exception {
        fail("https://issues.apache.org/jira/browse/IGNITE-588");
        
        GridCacheAdapter<Object, Object> cache = ((IgniteKernal)grid(0)).internalCache(CACHE_NO_PRIMITIVES);

        cache.getAndPut("key", "val");

<<<<<<< HEAD
        Collection<GridCacheSqlMetadata> metas = cache.queries().sqlMetadata();
=======
        Collection<GridCacheSqlMetadata> metas = cache.context().queries().sqlMetadata();
>>>>>>> 2006b66f

        assertEquals(1, metas.size());

        assert F.first(metas).types().isEmpty() : "Non empty types: " + F.first(metas).types();

        CacheQuery<List<?>> qry = cache.queries().createSqlFieldsQuery("select * from String");

        assert qry.execute().get().isEmpty();

        cache.removeAll();
    }

    // TODO: IGNITE-588.
    /** @throws Exception If failed. */
    public void testComplexKeys() throws Exception {
        fail("https://issues.apache.org/jira/browse/IGNITE-588");
        
        GridCacheAdapter<PersonKey, Person> cache = ((IgniteKernal)grid(0)).internalCache(CACHE_COMPLEX_KEYS);

        UUID id = UUID.randomUUID();

        PersonKey key = new PersonKey(id);
        Person val = new Person("John", 20, 1);

        cache.getAndPut(key, val);

<<<<<<< HEAD
        Collection<GridCacheSqlMetadata> metas = cache.queries().sqlMetadata();
=======
        Collection<GridCacheSqlMetadata> metas = cache.context().queries().sqlMetadata();
>>>>>>> 2006b66f

        assertEquals(1, metas.size());

        GridCacheSqlMetadata meta = F.first(metas);

        assertEquals(CACHE_COMPLEX_KEYS, meta.cacheName());

        Collection<String> types = meta.types();

        assertEquals(1, types.size());
        assert types.contains("Person");

        assertEquals(PersonKey.class.getName(), meta.keyClass("Person"));
        assertEquals(Person.class.getName(), meta.valueClass("Person"));

        Map<String, String> fields = meta.fields("Person");

        assertEquals(6, fields.size());

        int cnt = 0;

        for (Map.Entry<String, String> e : fields.entrySet()) {
            if (cnt == 0) {
                assertEquals("_KEY", e.getKey());
                assertEquals(PersonKey.class.getName(), e.getValue());
            }
            else if (cnt == 1) {
                assertEquals("_VAL", e.getKey());
                assertEquals(Person.class.getName(), e.getValue());
            }
            else if (cnt == 2) {
                assertEquals("ID", e.getKey());
                assertEquals(UUID.class.getName(), e.getValue());
            }
            else if (cnt == 3) {
                assertEquals("NAME", e.getKey());
                assertEquals(String.class.getName(), e.getValue());
            }
            else if (cnt == 4) {
                assertEquals("AGE", e.getKey());
                assertEquals(int.class.getName(), e.getValue());
            }
            else if (cnt == 5) {
                assertEquals("ORGID", e.getKey());
                assertEquals(int.class.getName(), e.getValue());
            }

            cnt++;
        }

        Collection<List<?>> res = cache.queries().createSqlFieldsQuery("select * from Person").execute().get();

        assertEquals(1, res.size());

        for (Collection<?> row : res) {
            cnt = 0;

            for (Object fieldVal : row) {
                if (cnt == 0)
                    assertEquals(key, fieldVal);
                else if (cnt == 1)
                    assertEquals(val, fieldVal);
                else if (cnt == 2)
                    assertEquals(id, fieldVal);
                else if (cnt == 3)
                    assertEquals("John", fieldVal);
                else if (cnt == 4)
                    assertEquals(20, fieldVal);
                else if (cnt == 5)
                    assertEquals(1, fieldVal);

                cnt++;
            }
        }

        cache.removeAll();
    }

    /** @throws Exception If failed. */
    public void testPaginationIteratorDefaultCache() throws Exception {
        testPaginationIterator(null);
    }

    /** @throws Exception If failed. */
    public void testPaginationIteratorNamedCache() throws Exception {
        testPaginationIterator(CACHE);
    }

    /**
     * @param cacheName Cache name.
     * @throws Exception If failed.
     */
    private void testPaginationIterator(@Nullable String cacheName) throws Exception {
        CacheQuery<List<?>> q = ((IgniteKernal)grid(0)).getCache(cacheName).queries().createSqlFieldsQuery("select _key, _val from " +
            "Integer")
            .projection(grid(0).cluster());

        q.pageSize(10);
        q.keepAll(false);

        CacheQueryFuture<List<?>> f = q.execute();

        int cnt = 0;

        List<?> row;

        while ((row = f.next()) != null) {
            assertEquals(2, row.size());
            assertEquals(row.get(0), row.get(1));
            assertTrue((Integer)row.get(0) >= 0 && (Integer)row.get(0) < 200);

            cnt++;
        }

        int size = cacheMode() == REPLICATED ? 200 * gridCount() : 200;

        assertEquals(size, cnt);

        assertTrue(f.isDone());

        if (cacheMode() != LOCAL)
            assertTrue(f.get().size() < size);
    }

    /** @throws Exception If failed. */
    public void testPaginationIteratorKeepAll() throws Exception {
        CacheQuery<List<?>> q = ((IgniteKernal)grid(0)).getCache(null).queries().createSqlFieldsQuery(
            "select _key, _val from Integer");

        q.pageSize(10);
        q.keepAll(true);

        CacheQueryFuture<List<?>> f = q.execute();

        int cnt = 0;

        List<?> row;

        while ((row = f.next()) != null) {
            assertEquals(2, row.size());
            assertEquals(row.get(0), row.get(1));
            assertTrue((Integer)row.get(0) >= 0 && (Integer)row.get(0) < 200);

            cnt++;
        }

        int size = 200;

        assertEquals(size, cnt);

        assertTrue(f.isDone());

        List<List<?>> list = new ArrayList<>(f.get());

        dedup(list);

        Collections.sort(list, new Comparator<List<?>>() {
            @Override public int compare(List<?> r1, List<?> r2) {
                return ((Integer)r1.get(0)).compareTo((Integer)r2.get(0));
            }
        });

        for (int i = 0; i < 200; i++) {
            List<?> r = list.get(i);

            assertEquals(i, r.get(0));
            assertEquals(i, r.get(1));
        }
    }

    /** @throws Exception If failed. */
    public void testPaginationGetDefaultCache() throws Exception {
        testPaginationGet(null);
    }

    /** @throws Exception If failed. */
    public void testPaginationGetNamedCache() throws Exception {
        testPaginationGet(CACHE);
    }

    /**
     * @param cacheName Cache name.
     * @throws Exception If failed.
     */
    private void testPaginationGet(@Nullable String cacheName) throws Exception {
        CacheQuery<List<?>> q = ((IgniteKernal)grid(0)).getCache(cacheName).queries().createSqlFieldsQuery("select _key, _val from " +
            "Integer");

        q.pageSize(10);
        q.keepAll(true);

        CacheQueryFuture<List<?>> f = q.execute();

        List<List<?>> list = new ArrayList<>(f.get());

        dedup(list);

        Collections.sort(list, new Comparator<List<?>>() {
            @Override public int compare(List<?> r1, List<?> r2) {
                return ((Integer)r1.get(0)).compareTo((Integer)r2.get(0));
            }
        });

        for (int i = 0; i < 200; i++) {
            List<?> row = list.get(i);

            assertEquals(i, row.get(0));
            assertEquals(i, row.get(1));
        }
    }

    /** @throws Exception If failed. */
    public void testEmptyGrid() throws Exception {
        Collection<List<?>> qry = grid(0).cache(null).query(new SqlFieldsQuery("select name, " +
            "age from Person where age = 25")).getAll();

        List<?> res = F.first(qry);

        assert res != null;
        assert res.size() == 2;
        assert "John White".equals(res.get(0));
        assert res.get(1).equals(25);
    }

    /**
     * Dedups result.
     *
     * @param res Result.
     * @throws Exception In case of error.
     */
    private void dedup(Collection<List<?>> res) throws Exception {
        assert res != null;

        if (cacheMode() != REPLICATED)
            return;

        Collection<List<?>> res0 = new ArrayList<>(res.size());

        Collection<Object> keys = new HashSet<>();

        for (List<?> row : res) {
            Object key = row.get(0);

            if (!keys.contains(key)) {
                res0.add(row);
                keys.add(key);
            }
        }

        res.clear();

        res.addAll(res0);
    }

    /**
     * @param fut Query future.
     * @return Metadata.
     * @throws IgniteCheckedException In case of error.
     */
    private List<GridQueryFieldMetadata> metadata(CacheQueryFuture<List<?>> fut) throws IgniteCheckedException {
        assert fut != null;

        return ((GridCacheQueryMetadataAware)fut).metadata().get();
    }

    /**
     */
    private static class RemoteSumReducerFactory implements C1<Object[], IgniteReducer<List<Object>, Integer>> {
        /** {@inheritDoc} */
        @Override public IgniteReducer<List<Object>, Integer> apply(Object[] args) {
            return new RemoteSumReducer();
        }
    }

    /**
     */
    private static class RemoteSumReducer implements R1<List<Object>, Integer> {
        /** */
        private int sum;

        /** {@inheritDoc} */
        @Override public boolean collect(@Nullable List<Object> row) {
            if (row != null)
                sum += (int)row.get(0);

            return true;
        }

        /** {@inheritDoc} */
        @Override public Integer reduce() {
            return sum;
        }
    }

    /**
     */
    private static class LocalSumReducerFactory implements C1<Object[], IgniteReducer<Integer, Integer>> {
        /** {@inheritDoc} */
        @Override public IgniteReducer<Integer, Integer> apply(Object[] args) {
            return new LocalSumReducer();
        }
    }

    /**
     */
    private static class LocalSumReducer implements R1<Integer, Integer> {
        /** */
        private int sum;

        /** {@inheritDoc} */
        @Override public boolean collect(@Nullable Integer val) {
            if (val != null)
                sum += val;

            return true;
        }

        /** {@inheritDoc} */
        @Override public Integer reduce() {
            return sum;
        }
    }

    /**
     * Person key.
     */
    @SuppressWarnings("UnusedDeclaration")
    private static class PersonKey implements Serializable {
        /** ID. */
        @QuerySqlField
        private final UUID id;

        /** @param id ID. */
        private PersonKey(UUID id) {
            assert id != null;

            this.id = id;
        }

        /** {@inheritDoc} */
        @Override public boolean equals(Object o) {
            if (this == o)
                return true;

            if (o == null || getClass() != o.getClass())
                return false;

            PersonKey key = (PersonKey)o;

            return id.equals(key.id);

        }

        /** {@inheritDoc} */
        @Override public int hashCode() {
            return id.hashCode();
        }
    }

    /**
     * Person.
     */
    @SuppressWarnings("UnusedDeclaration")
    private static class Person implements Serializable {
        /** Name. */
        @QuerySqlField(index = false)
        private final String name;

        /** Age. */
        @QuerySqlField(index = true)
        private final int age;

        /** Organization ID. */
        @QuerySqlField(index = true)
        private final int orgId;

        /**
         * @param name Name.
         * @param age Age.
         * @param orgId Organization ID.
         */
        private Person(String name, int age, int orgId) {
            assert !F.isEmpty(name);
            assert age > 0;
            assert orgId > 0;

            this.name = name;
            this.age = age;
            this.orgId = orgId;
        }

        /** {@inheritDoc} */
        @Override public boolean equals(Object o) {
            if (this == o)
                return true;

            if (o == null || getClass() != o.getClass())
                return false;

            Person person = (Person)o;

            return age == person.age && orgId == person.orgId && name.equals(person.name);

        }

        /** {@inheritDoc} */
        @Override public int hashCode() {
            int res = name.hashCode();

            res = 31 * res + age;
            res = 31 * res + orgId;

            return res;
        }
    }

    /**
     * Organization.
     */
    @SuppressWarnings("UnusedDeclaration")
    private static class Organization implements Serializable {
        /** ID. */
        @QuerySqlField
        private final int id;

        /** Name. */
        @QuerySqlField(index = false)
        private final String name;

        /**
         * @param id ID.
         * @param name Name.
         */
        private Organization(int id, String name) {
            assert id > 0;
            assert !F.isEmpty(name);

            this.id = id;
            this.name = name;
        }

        /** {@inheritDoc} */
        @Override public boolean equals(Object o) {
            if (this == o)
                return true;

            if (o == null || getClass() != o.getClass())
                return false;

            Organization that = (Organization)o;

            return id == that.id && name.equals(that.name);

        }

        /** {@inheritDoc} */
        @Override public int hashCode() {
            int res = id;

            res = 31 * res + name.hashCode();

            return res;
        }
    }
}<|MERGE_RESOLUTION|>--- conflicted
+++ resolved
@@ -182,11 +182,7 @@
 
         try {
             Collection<GridCacheSqlMetadata> metas =
-<<<<<<< HEAD
-                ((IgniteKernal)grid(0)).getCache(null).queries().sqlMetadata();
-=======
                 ((IgniteKernal)grid(0)).getCache(null).context().queries().sqlMetadata();
->>>>>>> 2006b66f
 
             assert metas != null;
             assertEquals("Invalid meta: " + metas, 3, metas.size());
@@ -790,11 +786,7 @@
 
         cache.getAndPut("key", "val");
 
-<<<<<<< HEAD
-        Collection<GridCacheSqlMetadata> metas = cache.queries().sqlMetadata();
-=======
         Collection<GridCacheSqlMetadata> metas = cache.context().queries().sqlMetadata();
->>>>>>> 2006b66f
 
         assertEquals(1, metas.size());
 
@@ -821,11 +813,7 @@
 
         cache.getAndPut(key, val);
 
-<<<<<<< HEAD
-        Collection<GridCacheSqlMetadata> metas = cache.queries().sqlMetadata();
-=======
         Collection<GridCacheSqlMetadata> metas = cache.context().queries().sqlMetadata();
->>>>>>> 2006b66f
 
         assertEquals(1, metas.size());
 
