/*
 * Licensed to the Apache Software Foundation (ASF) under one or more
 * contributor license agreements.  See the NOTICE file distributed with
 * this work for additional information regarding copyright ownership.
 * The ASF licenses this file to You under the Apache License, Version 2.0
 * (the "License"); you may not use this file except in compliance with
 * the License.  You may obtain a copy of the License at
 *
 *      http://www.apache.org/licenses/LICENSE-2.0
 *
 * Unless required by applicable law or agreed to in writing, software
 * distributed under the License is distributed on an "AS IS" BASIS,
 * WITHOUT WARRANTIES OR CONDITIONS OF ANY KIND, either express or implied.
 * See the License for the specific language governing permissions and
 * limitations under the License.
 */

package org.apache.ignite.internal.processors.query.h2.database;

import org.apache.ignite.IgniteCheckedException;
import org.apache.ignite.IgniteException;
import org.apache.ignite.internal.pagemem.PageIdUtils;
import org.apache.ignite.internal.processors.cache.GridCacheContext;
<<<<<<< HEAD
import org.apache.ignite.internal.processors.cache.KeyCacheObject;
import org.apache.ignite.internal.processors.cache.database.tree.io.DataPageIO;
import org.apache.ignite.internal.processors.cache.version.GridCacheVersion;
import org.apache.ignite.internal.processors.cacheobject.IncompleteCacheObject;
=======
import org.apache.ignite.internal.processors.cache.database.EntryAssembler;
>>>>>>> 64feac8b
import org.apache.ignite.internal.processors.query.h2.opt.GridH2Row;
import org.apache.ignite.internal.processors.query.h2.opt.GridH2RowDescriptor;

/**
 * Data store for H2 rows.
 */
public class H2RowFactory {
    /** */
    private final GridCacheContext<?,?> cctx;

    /** */
    private final GridH2RowDescriptor rowDesc;

    /**
     * @param rowDesc Row descriptor.
     * @param cctx Cache context.
     */
    public H2RowFactory(GridH2RowDescriptor rowDesc, GridCacheContext<?,?> cctx) {
        this.rowDesc = rowDesc;
        this.cctx = cctx;
    }

    /**
     * !!! This method must be invoked in read or write lock of referring index page. It is needed to
     * !!! make sure that row at this link will be invisible, when the link will be removed from
     * !!! from all the index pages, so that row can be safely erased from the data page.
     *
     * @param link Link.
     * @return Row.
     * @throws IgniteCheckedException If failed.
     */
    public GridH2Row getRow(long link) throws IgniteCheckedException {
<<<<<<< HEAD
        try (Page page = page(pageId(link))) {
            ByteBuffer buf = page.getForRead();

            try {
                DataPageIO io = DataPageIO.VERSIONS.forPage(buf);

                int dataOff = io.getDataOffset(buf, dwordsOffset(link));

                long nextLink = DataPageIO.getNextFragmentLink(buf, dataOff);

                KeyCacheObject key;
                CacheObject val;
                GridCacheVersion ver;

                if (nextLink == 0) {
                    buf.position(dataOff);

                    // Skip entry size.
                    buf.getShort();

                    key = coctx.processor().toKeyCacheObject(coctx, buf);
                    val = coctx.processor().toCacheObject(coctx, buf);

                    ver = readVersion(buf);
                }
                else {
                    DataPageIO.setForFragment(buf, dataOff);

                    final IncompleteEntry entry = new IncompleteEntry();

                    entry.read(buf);

                    assert !entry.isReady() : "Entry is corrupted";

                    while (nextLink != 0) {
                        try (Page p = page(pageId(nextLink))) {
                            final ByteBuffer b = p.getForRead();

                            try {
                                io = DataPageIO.VERSIONS.forPage(b);

                                int off = io.getDataOffset(b, dwordsOffset(nextLink));

                                nextLink = DataPageIO.getNextFragmentLink(b, off);

                                DataPageIO.setForFragment(b, off);

                                entry.read(b);
                            }
                            finally {
                                p.releaseRead();
                            }
                        }
                    }

                    assert entry.isReady() : "Entry is corrupted.";

                    key = entry.key;
                    val = entry.val;
                    ver = entry.ver;
                }
=======
        final EntryAssembler assembler = new EntryAssembler();

        assembler.readRow(cctx, link, false);

        GridH2Row row;

        try {
            row = rowDesc.createRow(assembler.key(),
                PageIdUtils.partId(link), assembler.value(), assembler.version(), 0);
>>>>>>> 64feac8b

            row.link = link;
        }
        catch (IgniteCheckedException e) {
            throw new IgniteException(e);
        }

<<<<<<< HEAD
    /**
     * @param buf Buffer.
     * @return Version.
     */
    private GridCacheVersion readVersion(final ByteBuffer buf) {
        int topVer = buf.getInt();
        int nodeOrderDrId = buf.getInt();
        long globalTime = buf.getLong();
        long order = buf.getLong();

        return new GridCacheVersion(topVer, nodeOrderDrId, globalTime, order);
    }

    /**
     * @param pageId Page ID.
     * @return Page.
     * @throws IgniteCheckedException If failed.
     */
    private Page page(long pageId) throws IgniteCheckedException {
        return pageMem.page(cctx.cacheId(), pageId);
=======
        assert row.ver != null;

        return row;
>>>>>>> 64feac8b
    }

    /**
     *
     */
    private class IncompleteEntry {
        /** */
        private KeyCacheObject key;

        /** */
        private CacheObject val;

        /** */
        private GridCacheVersion ver;

        /** */
        private IncompleteCacheObject<KeyCacheObject> incompleteKey;

        /** */
        private IncompleteCacheObject<CacheObject> incompleteVal;

        /** */
        private IncompleteCacheObject incompleteVer =
            new IncompleteCacheObject(new byte[DataPageIO.VER_SIZE], (byte) 0);

        /** */
        private int readStage;

        /**
         * Read entry fragment.
         *
         * @param buf To read from.
         * @throws IgniteCheckedException If fail.
         */
        private void read(final ByteBuffer buf) throws IgniteCheckedException {
            if (readStage == 0) {
                incompleteKey = coctx.processor().toKeyCacheObject(coctx, buf, incompleteKey);

                if (incompleteKey.isReady()) {
                    key = incompleteKey.cacheObject();

                    readStage = 1;
                }
            }

            if (readStage == 1) {
                incompleteVal = coctx.processor().toCacheObject(coctx, buf, incompleteVal);

                if (incompleteVal.isReady()) {
                    val = incompleteVal.cacheObject();

                    readStage = 2;
                }
            }

            if (readStage == 2) {
                incompleteVer.readData(buf);

                if (incompleteVer.isReady()) {
                    final ByteBuffer verBuf = ByteBuffer.wrap(incompleteVer.data());

                    verBuf.order(buf.order());

                    ver = readVersion(verBuf);

                    readStage = 3;
                }
            }

            assert !buf.hasRemaining();
        }

        /**
         * @return {@code True} if entry fully read.
         */
        private boolean isReady() {
            return readStage == 3;
        }
    }
}<|MERGE_RESOLUTION|>--- conflicted
+++ resolved
@@ -21,14 +21,7 @@
 import org.apache.ignite.IgniteException;
 import org.apache.ignite.internal.pagemem.PageIdUtils;
 import org.apache.ignite.internal.processors.cache.GridCacheContext;
-<<<<<<< HEAD
-import org.apache.ignite.internal.processors.cache.KeyCacheObject;
-import org.apache.ignite.internal.processors.cache.database.tree.io.DataPageIO;
-import org.apache.ignite.internal.processors.cache.version.GridCacheVersion;
-import org.apache.ignite.internal.processors.cacheobject.IncompleteCacheObject;
-=======
 import org.apache.ignite.internal.processors.cache.database.EntryAssembler;
->>>>>>> 64feac8b
 import org.apache.ignite.internal.processors.query.h2.opt.GridH2Row;
 import org.apache.ignite.internal.processors.query.h2.opt.GridH2RowDescriptor;
 
@@ -61,69 +54,6 @@
      * @throws IgniteCheckedException If failed.
      */
     public GridH2Row getRow(long link) throws IgniteCheckedException {
-<<<<<<< HEAD
-        try (Page page = page(pageId(link))) {
-            ByteBuffer buf = page.getForRead();
-
-            try {
-                DataPageIO io = DataPageIO.VERSIONS.forPage(buf);
-
-                int dataOff = io.getDataOffset(buf, dwordsOffset(link));
-
-                long nextLink = DataPageIO.getNextFragmentLink(buf, dataOff);
-
-                KeyCacheObject key;
-                CacheObject val;
-                GridCacheVersion ver;
-
-                if (nextLink == 0) {
-                    buf.position(dataOff);
-
-                    // Skip entry size.
-                    buf.getShort();
-
-                    key = coctx.processor().toKeyCacheObject(coctx, buf);
-                    val = coctx.processor().toCacheObject(coctx, buf);
-
-                    ver = readVersion(buf);
-                }
-                else {
-                    DataPageIO.setForFragment(buf, dataOff);
-
-                    final IncompleteEntry entry = new IncompleteEntry();
-
-                    entry.read(buf);
-
-                    assert !entry.isReady() : "Entry is corrupted";
-
-                    while (nextLink != 0) {
-                        try (Page p = page(pageId(nextLink))) {
-                            final ByteBuffer b = p.getForRead();
-
-                            try {
-                                io = DataPageIO.VERSIONS.forPage(b);
-
-                                int off = io.getDataOffset(b, dwordsOffset(nextLink));
-
-                                nextLink = DataPageIO.getNextFragmentLink(b, off);
-
-                                DataPageIO.setForFragment(b, off);
-
-                                entry.read(b);
-                            }
-                            finally {
-                                p.releaseRead();
-                            }
-                        }
-                    }
-
-                    assert entry.isReady() : "Entry is corrupted.";
-
-                    key = entry.key;
-                    val = entry.val;
-                    ver = entry.ver;
-                }
-=======
         final EntryAssembler assembler = new EntryAssembler();
 
         assembler.readRow(cctx, link, false);
@@ -133,7 +63,6 @@
         try {
             row = rowDesc.createRow(assembler.key(),
                 PageIdUtils.partId(link), assembler.value(), assembler.version(), 0);
->>>>>>> 64feac8b
 
             row.link = link;
         }
@@ -141,109 +70,8 @@
             throw new IgniteException(e);
         }
 
-<<<<<<< HEAD
-    /**
-     * @param buf Buffer.
-     * @return Version.
-     */
-    private GridCacheVersion readVersion(final ByteBuffer buf) {
-        int topVer = buf.getInt();
-        int nodeOrderDrId = buf.getInt();
-        long globalTime = buf.getLong();
-        long order = buf.getLong();
-
-        return new GridCacheVersion(topVer, nodeOrderDrId, globalTime, order);
-    }
-
-    /**
-     * @param pageId Page ID.
-     * @return Page.
-     * @throws IgniteCheckedException If failed.
-     */
-    private Page page(long pageId) throws IgniteCheckedException {
-        return pageMem.page(cctx.cacheId(), pageId);
-=======
         assert row.ver != null;
 
         return row;
->>>>>>> 64feac8b
-    }
-
-    /**
-     *
-     */
-    private class IncompleteEntry {
-        /** */
-        private KeyCacheObject key;
-
-        /** */
-        private CacheObject val;
-
-        /** */
-        private GridCacheVersion ver;
-
-        /** */
-        private IncompleteCacheObject<KeyCacheObject> incompleteKey;
-
-        /** */
-        private IncompleteCacheObject<CacheObject> incompleteVal;
-
-        /** */
-        private IncompleteCacheObject incompleteVer =
-            new IncompleteCacheObject(new byte[DataPageIO.VER_SIZE], (byte) 0);
-
-        /** */
-        private int readStage;
-
-        /**
-         * Read entry fragment.
-         *
-         * @param buf To read from.
-         * @throws IgniteCheckedException If fail.
-         */
-        private void read(final ByteBuffer buf) throws IgniteCheckedException {
-            if (readStage == 0) {
-                incompleteKey = coctx.processor().toKeyCacheObject(coctx, buf, incompleteKey);
-
-                if (incompleteKey.isReady()) {
-                    key = incompleteKey.cacheObject();
-
-                    readStage = 1;
-                }
-            }
-
-            if (readStage == 1) {
-                incompleteVal = coctx.processor().toCacheObject(coctx, buf, incompleteVal);
-
-                if (incompleteVal.isReady()) {
-                    val = incompleteVal.cacheObject();
-
-                    readStage = 2;
-                }
-            }
-
-            if (readStage == 2) {
-                incompleteVer.readData(buf);
-
-                if (incompleteVer.isReady()) {
-                    final ByteBuffer verBuf = ByteBuffer.wrap(incompleteVer.data());
-
-                    verBuf.order(buf.order());
-
-                    ver = readVersion(verBuf);
-
-                    readStage = 3;
-                }
-            }
-
-            assert !buf.hasRemaining();
-        }
-
-        /**
-         * @return {@code True} if entry fully read.
-         */
-        private boolean isReady() {
-            return readStage == 3;
-        }
     }
 }