/* @java.file.header */

/*  _________        _____ __________________        _____
 *  __  ____/___________(_)______  /__  ____/______ ____(_)_______
 *  _  / __  __  ___/__  / _  __  / _  / __  _  __ `/__  / __  __ \
 *  / /_/ /  _  /    _  /  / /_/ /  / /_/ /  / /_/ / _  /  _  / / /
 *  \____/   /_/     /_/   \_,__/   \____/   \__,_/  /_/   /_/ /_/
 */

package org.gridgain.grid;

import org.gridgain.grid.cache.*;
import org.gridgain.grid.compute.*;
import org.gridgain.grid.dataload.*;
import org.gridgain.grid.design.plugin.*;
import org.gridgain.grid.dr.*;
import org.gridgain.grid.events.*;
import org.gridgain.grid.ggfs.*;
import org.gridgain.grid.hadoop.*;
import org.gridgain.grid.logger.*;
import org.gridgain.grid.messaging.*;
import org.gridgain.grid.portables.*;
import org.gridgain.grid.product.*;
import org.gridgain.grid.scheduler.*;
import org.gridgain.grid.security.*;
import org.gridgain.grid.service.*;
import org.gridgain.grid.streamer.*;
import org.gridgain.grid.transactions.*;
import org.gridgain.grid.util.lang.*;
import org.gridgain.grid.util.typedef.*;
import org.gridgain.grid.util.typedef.internal.*;
import org.jetbrains.annotations.*;
import org.springframework.beans.*;
import org.springframework.beans.factory.*;
import org.springframework.context.*;

import java.io.*;
import java.util.*;
import java.util.concurrent.*;

/**
 * Grid Spring bean allows to bypass {@link GridGain} methods.
 * In other words, this bean class allows to inject new grid instance from
 * Spring configuration file directly without invoking static
 * {@link GridGain} methods. This class can be wired directly from
 * Spring and can be referenced from within other Spring beans.
 * By virtue of implementing {@link DisposableBean} and {@link InitializingBean}
 * interfaces, {@code GridSpringBean} automatically starts and stops underlying
 * grid instance.
 * <p>
 * <h1 class="header">Spring Configuration Example</h1>
 * Here is a typical example of describing it in Spring file:
 * <pre name="code" class="xml">
 * &lt;bean id="mySpringBean" class="org.gridgain.grid.GridSpringBean"&gt;
 *     &lt;property name="configuration"&gt;
 *         &lt;bean id="grid.cfg" class="org.gridgain.grid.GridConfiguration"&gt;
 *             &lt;property name="gridName" value="mySpringGrid"/&gt;
 *         &lt;/bean&gt;
 *     &lt;/property&gt;
 * &lt;/bean&gt;
 * </pre>
 * Or use default configuration:
 * <pre name="code" class="xml">
 * &lt;bean id="mySpringBean" class="org.gridgain.grid.GridSpringBean"/&gt;
 * </pre>
 * <h1 class="header">Java Example</h1>
 * Here is how you may access this bean from code:
 * <pre name="code" class="java">
 * AbstractApplicationContext ctx = new FileSystemXmlApplicationContext("/path/to/spring/file");
 *
 * // Register Spring hook to destroy bean automatically.
 * ctx.registerShutdownHook();
 *
 * Grid grid = (Grid)ctx.getBean("mySpringBean");
 * </pre>
 * <p>
 */
public class GridSpringBean extends GridMetadataAwareAdapter implements Grid, DisposableBean, InitializingBean,
    ApplicationContextAware, Externalizable {
    /** */
    private static final long serialVersionUID = 0L;

    /** */
    private Grid g;

    /** */
    private GridConfiguration cfg;

    /** */
    private ApplicationContext appCtx;

    /** {@inheritDoc} */
    @Override public GridConfiguration configuration() {
        return cfg;
    }

    /**
     * Sets grid configuration.
     *
     * @param cfg Grid configuration.
     */
    public void setConfiguration(GridConfiguration cfg) {
        this.cfg = cfg;
    }

    /** {@inheritDoc} */
    @Override public void setApplicationContext(ApplicationContext ctx) throws BeansException {
        appCtx = ctx;
    }

    /** {@inheritDoc} */
    @Override public void destroy() throws Exception {
        // If there were some errors when afterPropertiesSet() was called.
        if (g != null) {
            // Do not cancel started tasks, wait for them.
            G.stop(g.name(), false);
        }
    }

    /** {@inheritDoc} */
    @Override public void afterPropertiesSet() throws Exception {
        if (cfg == null)
            cfg = new GridConfiguration();

        g = GridGainSpring.start(cfg, appCtx);
    }

    /** {@inheritDoc} */
    @Override public GridLogger log() {
        assert cfg != null;

        return cfg.getGridLogger();
    }

    /** {@inheritDoc} */
    @Override public GridProduct product() {
        assert g != null;

        return g.product();
    }

    /** {@inheritDoc} */
    @Nullable @Override public GridDr dr() {
        assert g != null;

        return g.dr();
    }

    /** {@inheritDoc} */
    @Override public Collection<GridCache<?, ?>> caches() {
        assert g != null;

        return g.caches();
    }

    /** {@inheritDoc} */
    @Override public Collection<GridStreamer> streamers() {
        assert g != null;

        return g.streamers();
    }

    /** {@inheritDoc} */
    @Override public GridCompute compute() {
        assert g != null;

        return g.compute();
    }

    /** {@inheritDoc} */
    @Override public GridServices services() {
        assert g != null;

        return g.services();
    }

    /** {@inheritDoc} */
    @Override public GridMessaging message() {
        assert g != null;

        return g.message();
    }

    /** {@inheritDoc} */
    @Override public GridEvents events() {
        assert g != null;

        return g.events();
    }

    /** {@inheritDoc} */
    @Override public ExecutorService executorService() {
        assert g != null;

        return g.executorService();
    }

    /** {@inheritDoc} */
    @Override public GridCluster cluster() {
        assert g != null;

        return g.cluster();
    }

    /** {@inheritDoc} */
    @Override public GridCompute compute(GridProjection prj) {
        assert g != null;

        return g.compute(prj);
    }

    /** {@inheritDoc} */
    @Override public GridMessaging message(GridProjection prj) {
        assert g != null;

        return g.message(prj);
    }

    /** {@inheritDoc} */
    @Override public GridEvents events(GridProjection prj) {
        assert g != null;

        return g.events(prj);
    }

    /** {@inheritDoc} */
    @Override public GridServices services(GridProjection prj) {
        assert g != null;

        return g.services(prj);
    }

    /** {@inheritDoc} */
    @Override public ExecutorService executorService(GridProjection prj) {
        assert g != null;

        return g.executorService(prj);
    }

    /** {@inheritDoc} */
    @Override public GridScheduler scheduler() {
        assert g != null;

        return g.scheduler();
    }

    /** {@inheritDoc} */
    @Override public GridSecurity security() {
        assert g != null;

        return g.security();
    }

    /** {@inheritDoc} */
    @Override public GridPortables portables() {
        assert g != null;

        return g.portables();
    }

    /** {@inheritDoc} */
    @Override public String name() {
        assert g != null;

        return g.name();
    }

    /** {@inheritDoc} */
    @Override public <K, V> GridCache<K, V> cache(String name) {
        assert g != null;

        return g.cache(name);
    }

    /** {@inheritDoc} */
<<<<<<< HEAD
=======
    @Override public GridTransactions transactions() {
        assert g != null;

        return g.transactions();
    }

    /** {@inheritDoc} */
>>>>>>> 3a3ed00f
    @Override public <K, V> GridDataLoader<K, V> dataLoader(@Nullable String cacheName) {
        assert g != null;

        return g.dataLoader(cacheName);
    }

    /** {@inheritDoc} */
    @Override public GridGgfs ggfs(String name) {
        assert g != null;

        return g.ggfs(name);
    }

    /** {@inheritDoc} */
    @Override public Collection<GridGgfs> ggfss() {
        assert g != null;

        return g.ggfss();
    }

    /** {@inheritDoc} */
    @Override public GridHadoop hadoop() {
        assert g != null;

        return g.hadoop();
    }

    /** {@inheritDoc} */
    @Nullable @Override public GridStreamer streamer(@Nullable String name) {
        assert g != null;

        return g.streamer(name);
    }

    /** {@inheritDoc} */
    @Override public <T extends IgnitePlugin> T plugin(String name) throws PluginNotFoundException {
        assert g != null;

        return g.plugin(name);
    }

    /** {@inheritDoc} */
    @Override public void close() throws GridException {
        g.close();
    }

    /** {@inheritDoc} */
    @Override public String toString() {
        return S.toString(GridSpringBean.class, this);
    }

    /** {@inheritDoc} */
    @Override public void writeExternal(ObjectOutput out) throws IOException {
        out.writeObject(g);
    }

    /** {@inheritDoc} */
    @Override public void readExternal(ObjectInput in) throws IOException, ClassNotFoundException {
        g = (Grid)in.readObject();

        cfg = g.configuration();
    }
}<|MERGE_RESOLUTION|>--- conflicted
+++ resolved
@@ -273,8 +273,6 @@
     }
 
     /** {@inheritDoc} */
-<<<<<<< HEAD
-=======
     @Override public GridTransactions transactions() {
         assert g != null;
 
@@ -282,7 +280,6 @@
     }
 
     /** {@inheritDoc} */
->>>>>>> 3a3ed00f
     @Override public <K, V> GridDataLoader<K, V> dataLoader(@Nullable String cacheName) {
         assert g != null;
 
