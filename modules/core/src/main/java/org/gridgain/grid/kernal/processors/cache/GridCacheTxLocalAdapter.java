/* @java.file.header */

/*  _________        _____ __________________        _____
 *  __  ____/___________(_)______  /__  ____/______ ____(_)_______
 *  _  / __  __  ___/__  / _  __  / _  / __  _  __ `/__  / __  __ \
 *  / /_/ /  _  /    _  /  / /_/ /  / /_/ /  / /_/ / _  /  _  / / /
 *  \____/   /_/     /_/   \_,__/   \____/   \__,_/  /_/   /_/ /_/
 */

package org.gridgain.grid.kernal.processors.cache;

import org.gridgain.grid.*;
import org.gridgain.grid.cache.*;
import org.gridgain.grid.kernal.processors.cache.distributed.near.*;
import org.gridgain.grid.kernal.processors.cache.dr.*;
import org.gridgain.grid.kernal.processors.dr.*;
import org.gridgain.grid.lang.*;
import org.gridgain.grid.portables.*;
import org.gridgain.grid.security.*;
import org.gridgain.grid.util.*;
import org.gridgain.grid.util.future.*;
import org.gridgain.grid.util.lang.*;
import org.gridgain.grid.util.tostring.*;
import org.gridgain.grid.util.typedef.*;
import org.gridgain.grid.util.typedef.internal.*;
import org.jetbrains.annotations.*;

import java.io.*;
import java.util.*;
import java.util.concurrent.atomic.*;

import static org.gridgain.grid.cache.GridCacheTxState.*;
import static org.gridgain.grid.events.GridEventType.*;
import static org.gridgain.grid.kernal.processors.cache.GridCacheOperation.*;
import static org.gridgain.grid.kernal.processors.dr.GridDrType.*;

/**
 * Transaction adapter for cache transactions.
 */
public abstract class GridCacheTxLocalAdapter<K, V> extends GridCacheTxAdapter<K, V>
    implements GridCacheTxLocalEx<K, V> {
    /** */
    private static final long serialVersionUID = 0L;

    /** Per-transaction read map. */
    @GridToStringExclude
    protected Map<GridCacheTxKey<K>, GridCacheTxEntry<K, V>> txMap;

    /** Read view on transaction map. */
    @GridToStringExclude
    protected GridCacheTxMap<K, V> readView;

    /** Write view on transaction map. */
    @GridToStringExclude
    protected GridCacheTxMap<K, V> writeView;

    /** Minimal version encountered (either explicit lock or XID of this transaction). */
    protected GridCacheVersion minVer;

    /** Flag indicating with TM commit happened. */
    protected AtomicBoolean doneFlag = new AtomicBoolean(false);

    /** Committed versions, relative to base. */
    private Collection<GridCacheVersion> committedVers = Collections.emptyList();

    /** Rolled back versions, relative to base. */
    private Collection<GridCacheVersion> rolledbackVers = Collections.emptyList();

    /** Base for completed versions. */
    private GridCacheVersion completedBase;

    /** Flag indicating partition lock in group lock transaction. */
    private boolean partLock;

    /** Flag indicating that transformed values should be sent to remote nodes. */
    private boolean sndTransformedVals;

    /** Commit error. */
    protected AtomicReference<Throwable> commitErr = new AtomicReference<>();

    /** Active cache IDs. */
    protected Set<Integer> activeCacheIds = new HashSet<>();

    /**
     * Empty constructor required for {@link Externalizable}.
     */
    protected GridCacheTxLocalAdapter() {
        // No-op.
    }

    /**
     * @param cctx Cache registry.
     * @param xidVer Transaction ID.
     * @param implicit {@code True} if transaction was implicitly started by the system,
     *      {@code false} if it was started explicitly by user.
     * @param implicitSingle {@code True} if transaction is implicit with only one key.
     * @param concurrency Concurrency.
     * @param isolation Isolation.
     * @param timeout Timeout.
     * @param txSize Expected transaction size.
     * @param grpLockKey Group lock key if this is a group-lock transaction.
     * @param partLock {@code True} if this is a group-lock transaction and lock is acquired for whole partition.
     */
    protected GridCacheTxLocalAdapter(
        GridCacheSharedContext<K, V> cctx,
        GridCacheVersion xidVer,
        boolean implicit,
        boolean implicitSingle,
        GridCacheTxConcurrency concurrency,
        GridCacheTxIsolation isolation,
        long timeout,
        int txSize,
        @Nullable GridCacheTxKey grpLockKey,
        boolean partLock,
        @Nullable UUID subjId,
        int taskNameHash
    ) {
        super(cctx, xidVer, implicit, implicitSingle, /*local*/true, concurrency, isolation, timeout, txSize,
            grpLockKey, subjId, taskNameHash);

        assert !partLock || grpLockKey != null;

        this.partLock = partLock;

        minVer = xidVer;
    }

    /** {@inheritDoc} */
    @Override public UUID eventNodeId() {
        return cctx.localNodeId();
    }

    /** {@inheritDoc} */
    @Override public UUID originatingNodeId() {
        return cctx.localNodeId();
    }

    /** {@inheritDoc} */
    @Override public boolean empty() {
        return txMap.isEmpty();
    }

    /** {@inheritDoc} */
    @Override public Collection<UUID> masterNodeIds() {
        return Collections.singleton(nodeId);
    }

    /** {@inheritDoc} */
    @Override public boolean partitionLock() {
        return partLock;
    }

    /** {@inheritDoc} */
    @Override public Throwable commitError() {
        return commitErr.get();
    }

    /** {@inheritDoc} */
    @Override public void commitError(Throwable e) {
        commitErr.compareAndSet(null, e);
    }

    /** {@inheritDoc} */
    @Override public boolean onOwnerChanged(GridCacheEntryEx<K, V> entry, GridCacheMvccCandidate<K> owner) {
        assert false;
        return false;
    }

    /**
     * Gets collection of active cache IDs for this transaction.
     *
     * @return Collection of active cache IDs.
     */
    @Override public Collection<Integer> activeCacheIds() {
        return activeCacheIds;
    }

    /** {@inheritDoc} */
    @Override public boolean isStarted() {
        return txMap != null;
    }

    /** {@inheritDoc} */
    @Override public boolean hasWriteKey(GridCacheTxKey<K> key) {
        return writeView.containsKey(key);
    }

    /**
     * @return Transaction read set.
     */
    @Override public Set<GridCacheTxKey<K>> readSet() {
        return txMap == null ? Collections.<GridCacheTxKey<K>>emptySet() : readView.keySet();
    }

    /**
     * @return Transaction write set.
     */
    @Override public Set<GridCacheTxKey<K>> writeSet() {
        return txMap == null ? Collections.<GridCacheTxKey<K>>emptySet() : writeView.keySet();
    }

    /** {@inheritDoc} */
    @Override public boolean removed(GridCacheTxKey<K> key) {
        if (txMap == null)
            return false;

        GridCacheTxEntry<K, V> e = txMap.get(key);

        return e != null && e.op() == DELETE;
    }

    /** {@inheritDoc} */
    @Override public Map<GridCacheTxKey<K>, GridCacheTxEntry<K, V>> readMap() {
        return readView == null ? Collections.<GridCacheTxKey<K>, GridCacheTxEntry<K, V>>emptyMap() : readView;
    }

    /** {@inheritDoc} */
    @Override public Map<GridCacheTxKey<K>, GridCacheTxEntry<K, V>> writeMap() {
        return writeView == null ? Collections.<GridCacheTxKey<K>, GridCacheTxEntry<K, V>>emptyMap() : writeView;
    }

    /** {@inheritDoc} */
    @Override public Collection<GridCacheTxEntry<K, V>> allEntries() {
        return txMap == null ? Collections.<GridCacheTxEntry<K, V>>emptySet() : txMap.values();
    }

    /** {@inheritDoc} */
    @Override public Collection<GridCacheTxEntry<K, V>> readEntries() {
        return readView == null ? Collections.<GridCacheTxEntry<K, V>>emptyList() : readView.values();
    }

    /** {@inheritDoc} */
    @Override public Collection<GridCacheTxEntry<K, V>> writeEntries() {
        return writeView == null ? Collections.<GridCacheTxEntry<K, V>>emptyList() : writeView.values();
    }

    /** {@inheritDoc} */
    @Nullable @Override public GridCacheTxEntry<K, V> entry(GridCacheTxKey<K> key) {
        return txMap == null ? null : txMap.get(key);
    }

    /** {@inheritDoc} */
    @Override public void seal() {
        if (readView != null)
            readView.seal();

        if (writeView != null)
            writeView.seal();
    }

    /**
     * @param snd {@code True} if values in tx entries should be replaced with transformed values and sent
     * to remote nodes.
     */
    public void sendTransformedValues(boolean snd) {
        sndTransformedVals = snd;
    }

    /**
     * @return {@code True} if should be committed after lock is acquired.
     */
    protected boolean commitAfterLock() {
        return implicit() && (!dht() || colocated());
    }

    /** {@inheritDoc} */
    @SuppressWarnings({"RedundantTypeArguments"})
    @Nullable @Override public GridTuple<V> peek(
        GridCacheContext<K, V> cacheCtx,
        boolean failFast,
        K key,
        GridPredicate<GridCacheEntry<K, V>>[] filter
    ) throws GridCacheFilterFailedException {
        GridCacheTxEntry<K, V> e = txMap == null ? null : txMap.get(cacheCtx.txKey(key));

        if (e != null) {
            // We should look at tx entry previous value. If this is a user peek then previous
            // value is the same as value. If this is a filter evaluation peek then previous value holds
            // value visible to filter while value contains value enlisted for write.
            if (!F.isAll(e.cached().wrap(false), filter))
                return e.hasPreviousValue() ? F.t(CU.<V>failed(failFast, e.previousValue())) : null;

            return e.hasPreviousValue() ? F.t(e.previousValue()) : null;
        }

        return null;
    }

    /** {@inheritDoc} */
    @Override public GridFuture<Boolean> loadMissing(
        final GridCacheContext<K, V> cacheCtx,
        boolean async,
        final Collection<? extends K> keys,
        boolean deserializePortable,
        final GridBiInClosure<K, V> c
    ) {
        if (!async) {
            try {
                return new GridFinishedFuture<>(cctx.kernalContext(),
                    cacheCtx.store().loadAllFromStore(this, keys, c));
            }
            catch (GridException e) {
                return new GridFinishedFuture<>(cctx.kernalContext(), e);
            }
        }
        else
            return cctx.kernalContext().closure().callLocalSafe(
                new GPC<Boolean>() {
                    @Override public Boolean call() throws Exception {
                        return cacheCtx.store().loadAllFromStore(GridCacheTxLocalAdapter.this, keys, c);
                    }
                },
                true);
    }

    /**
     * Gets minimum version present in transaction.
     *
     * @return Minimum versions.
     */
    @Override public GridCacheVersion minVersion() {
        return minVer;
    }

    /**
     * @throws GridException If prepare step failed.
     */
    @SuppressWarnings({"CatchGenericClass"})
    public void userPrepare() throws GridException {
        if (state() != PREPARING) {
            if (timedOut())
                throw new GridCacheTxTimeoutException("Transaction timed out: " + this);

            GridCacheTxState state = state();

            setRollbackOnly();

            throw new GridException("Invalid transaction state for prepare [state=" + state + ", tx=" + this + ']');
        }

        checkValid();

        try {
            cctx.tm().prepareTx(this);
        }
        catch (GridException e) {
            throw e;
        }
        catch (Throwable e) {
            setRollbackOnly();

            throw new GridException("Transaction validation produced a runtime exception: " + this, e);
        }
    }

    /** {@inheritDoc} */
    @Override public void commit() throws GridException {
        try {
            commitAsync().get();
        }
        finally {
            cctx.tm().txContextReset();
        }
    }

    /** {@inheritDoc} */
    @Override public void prepare() throws GridException {
        prepareAsync().get();
    }

    /**
     * Checks that locks are in proper state for commit.
     *
     * @param entry Cache entry to check.
     */
    private void checkCommitLocks(GridCacheEntryEx<K, V> entry) {
        assert ownsLockUnsafe(entry) : "Lock is not owned for commit in PESSIMISTIC mode [entry=" + entry +
            ", tx=" + this + ']';
    }

    /**
     * Uncommits transaction by invalidating all of its entries.
     */
    @SuppressWarnings({"CatchGenericClass"})
    private void uncommit() {
        for (GridCacheTxEntry<K, V> e : writeMap().values()) {
            try {
                GridCacheEntryEx<K, V> cacheEntry = e.cached();

                if (e.op() != NOOP)
                    cacheEntry.invalidate(null, xidVer);
            }
            catch (Throwable t) {
                U.error(log, "Failed to invalidate transaction entries while reverting a commit.", t);

                break;
            }
        }

        cctx.tm().uncommitTx(this);
    }

    /**
     * Gets cache entry for given key.
     *
     * @param key Key.
     * @return Cache entry.
     */
    protected GridCacheEntryEx<K, V> entryEx(GridCacheContext<K, V> cacheCtx, GridCacheTxKey<K> key) {
        return cacheCtx.cache().entryEx(key.key());
    }

    /**
     * Gets cache entry for given key and topology version.
     *
     * @param key Key.
     * @param topVer Topology version.
     * @return Cache entry.
     */
    protected GridCacheEntryEx<K, V> entryEx(GridCacheContext<K, V> cacheCtx, GridCacheTxKey<K> key, long topVer) {
        return cacheCtx.cache().entryEx(key.key(), topVer);
    }

    /**
     * Store manager for current transaction.
     *
     * @return Store manager.
     */
    protected GridCacheStoreManager<K, V> store() {
        if (!activeCacheIds.isEmpty()) {
            int cacheId = F.first(activeCacheIds);

            GridCacheStoreManager<K, V> store = cctx.cacheContext(cacheId).store();

            return store.configured() ? store : null;
        }

        return null;
    }

    /**
     * Performs batch database operations. This commit must be called
     * before {@link #userCommit()}. This way if there is a DB failure,
     * cache transaction can still be rolled back.
     *
     * @param writeEntries Transaction write set.
     * @throws GridException If batch update failed.
     */
    @SuppressWarnings({"CatchGenericClass"})
    protected void batchStoreCommit(Iterable<GridCacheTxEntry<K, V>> writeEntries) throws GridException {
        GridCacheStoreManager<K, V> store = store();

        if (store != null && (!internal() || groupLock())) {
            try {
                // Implicit transactions are always updated at the end.
                if (isBatchUpdate()) {
                    if (writeEntries != null) {
                        Map<K, GridBiTuple<V, GridCacheVersion>> putMap = null;
                        List<K> rmvCol = null;

                        /*
                         * Batch database processing.
                         */
                        for (GridCacheTxEntry<K, V> e : writeEntries) {
                            boolean intercept = e.context().config().getInterceptor() != null;

                            if (intercept || !F.isEmpty(e.transformClosures()))
                                e.cached().unswap(true, false);

                            GridTuple3<GridCacheOperation, V, byte[]> res = applyTransformClosures(e, false);

                            GridCacheContext<K, V> cacheCtx = e.context();

                            GridCacheOperation op = res.get1();
                            K key = e.key();
                            V val = res.get2();
                            GridCacheVersion ver = writeVersion();

                            if (op == CREATE || op == UPDATE) {
                                // Batch-process all removes if needed.
                                if (rmvCol != null && !rmvCol.isEmpty()) {
                                    store.removeAllFromStore(this, rmvCol);

                                    // Reset.
                                    rmvCol.clear();
                                }

                                if (intercept) {
                                    V old = e.cached().rawGetOrUnmarshal(true);

                                    val = (V)cacheCtx.config().getInterceptor().onBeforePut(key, old, val);

                                    if (val == null)
                                        continue;

                                    val = cacheCtx.unwrapTemporary(val);
                                }

                                if (putMap == null)
                                    putMap = new LinkedHashMap<>(writeMap().size(), 1.0f);

                                putMap.put(key, F.t(val, ver));
                            }
                            else if (op == DELETE) {
                                // Batch-process all puts if needed.
                                if (putMap != null && !putMap.isEmpty()) {
                                    store.putAllToStore(this, putMap);

                                    // Reset.
                                    putMap.clear();
                                }

                                if (intercept) {
                                    V old = e.cached().rawGetOrUnmarshal(true);

                                    GridBiTuple<Boolean, V> t = cacheCtx.config().<K, V>getInterceptor()
                                        .onBeforeRemove(key, old);

                                    if (cacheCtx.cancelRemove(t))
                                        continue;
                                }

                                if (rmvCol == null)
                                    rmvCol = new LinkedList<>();

                                rmvCol.add(key);
                            }
                            else if (log.isDebugEnabled())
                                log.debug("Ignoring NOOP entry for batch store commit: " + e);
                        }

                        if (putMap != null && !putMap.isEmpty()) {
                            assert rmvCol == null || rmvCol.isEmpty();

                            // Batch put at the end of transaction.
                            store.putAllToStore(this, putMap);
                        }

                        if (rmvCol != null && !rmvCol.isEmpty()) {
                            assert putMap == null || putMap.isEmpty();

                            // Batch remove at the end of transaction.
                            store.removeAllFromStore(this, rmvCol);
                        }
                    }
                }

                // Commit while locks are held.
                store.txEnd(this, true);
            }
            catch (GridException ex) {
                commitError(ex);

                setRollbackOnly();

                // Safe to remove transaction from committed tx list because nothing was committed yet.
                cctx.tm().removeCommittedTx(this);

                throw ex;
            }
            catch (Throwable ex) {
                commitError(ex);

                setRollbackOnly();

                // Safe to remove transaction from committed tx list because nothing was committed yet.
                cctx.tm().removeCommittedTx(this);

                throw new GridException("Failed to commit transaction to database: " + this, ex);
            }
        }
    }

    /** {@inheritDoc} */
    @SuppressWarnings({"CatchGenericClass"})
    @Override public void userCommit() throws GridException {
        GridCacheTxState state = state();

        if (state != COMMITTING) {
            if (timedOut())
                throw new GridCacheTxTimeoutException("Transaction timed out: " + this);

            setRollbackOnly();

            throw new GridException("Invalid transaction state for commit [state=" + state + ", tx=" + this + ']');
        }

        checkValid();

        boolean empty = F.isEmpty(near() ? txMap : writeMap());

        // Register this transaction as completed prior to write-phase to
        // ensure proper lock ordering for removed entries.
        // We add colocated transaction to committed set even if it is empty to correctly order
        // locks on backup nodes.
        if (!empty || colocated())
            cctx.tm().addCommittedTx(this);

        if (groupLock())
            addGroupTxMapping(writeSet());

        if (!empty) {
            // We are holding transaction-level locks for entries here, so we can get next write version.
            writeVersion(cctx.versions().next(topologyVersion()));

            batchStoreCommit(writeMap().values());

            try {
                cctx.tm().txContext(this);

                long topVer = topologyVersion();

                /*
                 * Commit to cache. Note that for 'near' transaction we loop through all the entries.
                 */
                for (GridCacheTxEntry<K, V> txEntry : (near() ? allEntries() : writeEntries())) {
                    GridCacheContext<K, V> cacheCtx = txEntry.context();

                    GridDrType drType = cacheCtx.isDrEnabled() ? DR_PRIMARY : DR_NONE;

                    UUID nodeId = txEntry.nodeId() == null ? this.nodeId : txEntry.nodeId();

                    try {
                        while (true) {
                            try {
                                GridCacheEntryEx<K, V> cached = txEntry.cached();

                                // Must try to evict near entries before committing from
                                // transaction manager to make sure locks are held.
                                if (!evictNearEntry(txEntry, false)) {
<<<<<<< HEAD
                                    if (near() && cctx.dr().receiveEnabled()) {
=======
                                    if (cacheCtx.isNear() && cacheCtx.dr().receiveEnabled()) {
>>>>>>> 3a3ed00f
                                        cached.markObsolete(xidVer);

                                        break;
                                    }

                                    if (cached.detached())
                                        break;

                                    GridCacheEntryEx<K, V> nearCached = null;

                                    boolean metrics = true;

                                    if (updateNearCache(cacheCtx, txEntry.key(), topVer))
                                        nearCached = cacheCtx.dht().near().peekEx(txEntry.key());
                                    else if (cacheCtx.isNear() && txEntry.locallyMapped())
                                        metrics = false;

                                    boolean evt = !isNearLocallyMapped(txEntry, false);

                                    // For near local transactions we must record DHT version
                                    // in order to keep near entries on backup nodes until
                                    // backup remote transaction completes.
                                    if (cacheCtx.isNear())
                                        ((GridNearCacheEntry<K, V>)cached).recordDhtVersion(txEntry.dhtVersion());

                                    if (!F.isEmpty(txEntry.transformClosures()) || !F.isEmpty(txEntry.filters()))
                                        txEntry.cached().unswap(true, false);

                                    GridTuple3<GridCacheOperation, V, byte[]> res = applyTransformClosures(txEntry,
                                        true);

                                    GridCacheOperation op = res.get1();
                                    V val = res.get2();
                                    byte[] valBytes = res.get3();

                                    // Preserve TTL if needed.
                                    if (txEntry.ttl() < 0)
                                        txEntry.ttl(cached.ttl());

                                    // Deal with DR conflicts.
                                    GridCacheVersion explicitVer = txEntry.drVersion() != null ?
                                        txEntry.drVersion() : writeVersion();

<<<<<<< HEAD
                                    GridDrResolveResult<V> drRes = cctx.dr().resolveTx(cached,
=======
                                    GridDrResolveResult<V> drRes = cacheCtx.dr().resolveTx(cached,
>>>>>>> 3a3ed00f
                                        txEntry,
                                        explicitVer,
                                        op,
                                        val,
                                        valBytes,
                                        txEntry.ttl(),
                                        txEntry.drExpireTime());

                                    if (drRes != null) {
                                        op = drRes.operation();
                                        val = drRes.value();
                                        valBytes = drRes.valueBytes();

                                        if (drRes.isMerge())
                                            explicitVer = writeVersion();
                                    }
                                    else
                                        // Nullify explicit version so that innerSet/innerRemove will work as usual.
                                        explicitVer = null;

                                    if (sndTransformedVals || (drRes != null)) {
<<<<<<< HEAD
                                        assert sndTransformedVals && cctx.isReplicated() || (drRes != null);
=======
                                        assert sndTransformedVals && cacheCtx.isReplicated() || (drRes != null);
>>>>>>> 3a3ed00f

                                        txEntry.value(val, true, false);
                                        txEntry.valueBytes(valBytes);
                                        txEntry.op(op);
                                        txEntry.transformClosures(null);
                                        txEntry.drVersion(explicitVer);
                                    }

                                    if (op == CREATE || op == UPDATE) {
                                        GridCacheUpdateTxResult<V> updRes = cached.innerSet(
                                            this,
                                            eventNodeId(),
                                            txEntry.nodeId(),
                                            val,
                                            valBytes,
                                            false,
                                            false,
                                            txEntry.ttl(),
                                            evt,
                                            metrics,
                                            topVer,
                                            txEntry.filters(),
                                            cached.detached() ? DR_NONE : drType,
                                            txEntry.drExpireTime(),
                                            near() ? null : explicitVer,
                                            CU.subjectId(this, cctx),
                                            resolveTaskName());

                                        if (nearCached != null && updRes.success())
                                            nearCached.innerSet(
                                                null,
                                                eventNodeId(),
                                                nodeId,
                                                val,
                                                valBytes,
                                                false,
                                                false,
                                                txEntry.ttl(),
                                                false,
                                                metrics,
                                                topVer,
                                                CU.<K, V>empty(),
                                                DR_NONE,
                                                txEntry.drExpireTime(),
                                                null,
                                                CU.subjectId(this, cctx),
                                                resolveTaskName());
                                    }
                                    else if (op == DELETE) {
                                        GridCacheUpdateTxResult<V> updRes = cached.innerRemove(
                                            this,
                                            eventNodeId(),
                                            txEntry.nodeId(),
                                            false,
                                            false,
                                            evt,
                                            metrics,
                                            topVer,
                                            txEntry.filters(),
                                            cached.detached()  ? DR_NONE : drType,
                                            near() ? null : explicitVer,
                                            CU.subjectId(this, cctx),
                                            resolveTaskName());

                                        if (nearCached != null && updRes.success())
                                            nearCached.innerRemove(
                                                null,
                                                eventNodeId(),
                                                nodeId,
                                                false,
                                                false,
                                                false,
                                                metrics,
                                                topVer,
                                                CU.<K, V>empty(),
                                                DR_NONE,
                                                null,
                                                CU.subjectId(this, cctx),
                                                resolveTaskName());
                                    }
                                    else if (op == RELOAD) {
                                        cached.innerReload(CU.<K, V>empty());

                                        if (nearCached != null)
                                            nearCached.innerReload(CU.<K, V>empty());
                                    }
                                    else if (op == READ) {
                                        assert near();

                                        if (log.isDebugEnabled())
                                            log.debug("Ignoring READ entry when committing: " + txEntry);
                                    }
                                    else {
                                        assert !groupLock() || txEntry.groupLockEntry() || ownsLock(txEntry.cached()):
                                            "Transaction does not own lock for group lock entry during  commit [tx=" +
                                                this + ", txEntry=" + txEntry + ']';

                                        if (log.isDebugEnabled())
                                            log.debug("Ignoring NOOP entry when committing: " + txEntry);
                                    }
                                }

                                // Check commit locks after set, to make sure that
                                // we are not changing obsolete entries.
                                // (innerSet and innerRemove will throw an exception
                                // if an entry is obsolete).
                                if (txEntry.op() != READ && !txEntry.groupLockEntry())
                                    checkCommitLocks(cached);

                                // Break out of while loop.
                                break;
                            }
                            // If entry cached within transaction got removed.
                            catch (GridCacheEntryRemovedException ignored) {
                                if (log.isDebugEnabled())
                                    log.debug("Got removed entry during transaction commit (will retry): " + txEntry);

                                txEntry.cached(entryEx(cacheCtx, txEntry.txKey()), txEntry.keyBytes());
                            }
                        }
                    }
                    catch (Throwable ex) {
                        // We are about to initiate transaction rollback when tx has started to committing.
                        // Need to remove version from committed list.
                        cctx.tm().removeCommittedTx(this);

                        if (X.hasCause(ex, GridCacheIndexUpdateException.class) && cacheCtx.cache().isMongoDataCache()) {
                            if (log.isDebugEnabled())
                                log.debug("Failed to update mongo document index (transaction entry will " +
                                    "be ignored): " + txEntry);

                            // Set operation to NOOP.
                            txEntry.op(NOOP);

                            setRollbackOnly();

                            throw ex;
                        }
                        else {
                            GridException err = new GridCacheTxHeuristicException("Failed to locally write to cache " +
                                "(all transaction entries will be invalidated, however there was a window when " +
                                "entries for this transaction were visible to others): " + this, ex);

                            U.error(log, "Heuristic transaction failure.", err);

                            commitErr.compareAndSet(null, err);

                            state(UNKNOWN);

                            try {
                                // Courtesy to minimize damage.
                                uncommit();
                            }
                            catch (Throwable ex1) {
                                U.error(log, "Failed to uncommit transaction: " + this, ex1);
                            }

                            throw err;
                        }
                    }
                }
            }
            finally {
                cctx.tm().txContextReset();
            }
        }
        else {
            GridCacheStoreManager<K, V> store = store();

            if (store != null && (!internal() || groupLock())) {
                try {
                    store.txEnd(this, true);
                }
                catch (GridException e) {
                    commitError(e);

                    setRollbackOnly();

                    cctx.tm().removeCommittedTx(this);

                    throw e;
                }
            }
        }

        // Do not unlock transaction entries if one-phase commit.
        if (!onePhaseCommit()) {
            if (doneFlag.compareAndSet(false, true)) {
                // Unlock all locks.
                cctx.tm().commitTx(this);

                boolean needsCompletedVersions = needsCompletedVersions();

                assert !needsCompletedVersions || completedBase != null;
                assert !needsCompletedVersions || committedVers != null;
                assert !needsCompletedVersions || rolledbackVers != null;
            }
        }
    }

    /**
     * Commits transaction to transaction manager. Used for one-phase commit transactions only.
     */
    public void tmCommit() {
        assert onePhaseCommit();

        if (doneFlag.compareAndSet(false, true)) {
            // Unlock all locks.
            cctx.tm().commitTx(this);

            state(COMMITTED);

            boolean needsCompletedVersions = needsCompletedVersions();

            assert !needsCompletedVersions || completedBase != null;
            assert !needsCompletedVersions || committedVers != null;
            assert !needsCompletedVersions || rolledbackVers != null;
        }
    }

    /** {@inheritDoc} */
    @Override public void completedVersions(
        GridCacheVersion completedBase,
        Collection<GridCacheVersion> committedVers,
        Collection<GridCacheVersion> rolledbackVers) {
        this.completedBase = completedBase;
        this.committedVers = committedVers;
        this.rolledbackVers = rolledbackVers;
    }

    /**
     * @return Completed base for ordering.
     */
    public GridCacheVersion completedBase() {
        return completedBase;
    }

    /**
     * @return Committed versions.
     */
    public Collection<GridCacheVersion> committedVersions() {
        return committedVers;
    }

    /**
     * @return Rolledback versions.
     */
    public Collection<GridCacheVersion> rolledbackVersions() {
        return rolledbackVers;
    }

    /** {@inheritDoc} */
    @Override public void userRollback() throws GridException {
        GridCacheTxState state = state();

        if (state != ROLLING_BACK && state != ROLLED_BACK) {
            setRollbackOnly();

            throw new GridException("Invalid transaction state for rollback [state=" + state + ", tx=" + this + ']',
                commitErr.get());
        }

        if (doneFlag.compareAndSet(false, true)) {
            try {
                if (near())
                    // Must evict near entries before rolling back from
                    // transaction manager, so they will be removed from cache.
                    for (GridCacheTxEntry<K, V> e : allEntries())
                        evictNearEntry(e, false);

                cctx.tm().rollbackTx(this);

                GridCacheStoreManager<K, V> store = store();

                if (store != null && isBatchUpdate()) {
                    if (!internal() || groupLock())
                        store.txEnd(this, false);
                }
            }
            catch (Error | GridException | RuntimeException e) {
                U.addLastCause(e, commitErr.get(), log);

                throw e;
            }
        }
    }

    /**
     * Checks if there is a cached or swapped value for
     * {@link #getAllAsync(GridCacheContext, Collection, GridCacheEntryEx, boolean, GridPredicate[])} method.
     *
     *
     * @param keys Key to enlist.
     * @param cached Cached entry, if called from entry wrapper.
     * @param map Return map.
     * @param missed Map of missed keys.
     * @param keysCnt Keys count (to avoid call to {@code Collection.size()}).
     * @param deserializePortable Deserialize portable flag.
     * @param filter Filter to test.
     * @throws GridException If failed.
     * @return Enlisted keys.
     */
    @SuppressWarnings({"RedundantTypeArguments"})
    private Collection<K> enlistRead(
        final GridCacheContext<K, V> cacheCtx,
        Collection<? extends K> keys,
        @Nullable GridCacheEntryEx<K, V> cached,
        Map<K, V> map,
        Map<K, GridCacheVersion> missed,
        int keysCnt,
        boolean deserializePortable,
        GridPredicate<GridCacheEntry<K, V>>[] filter) throws GridException {
        assert !F.isEmpty(keys);
        assert keysCnt == keys.size();
        assert cached == null || F.first(keys).equals(cached.key());

        cacheCtx.checkSecurity(GridSecurityPermission.CACHE_READ);

        groupLockSanityCheck(cacheCtx, keys);

        boolean single = keysCnt == 1;

        Collection<K> lockKeys = null;

        long topVer = topologyVersion();

        // In this loop we cover only read-committed or optimistic transactions.
        // Transactions that are pessimistic and not read-committed are covered
        // outside of this loop.
        for (K key : keys) {
            if (key == null)
                continue;

            if (pessimistic() && !readCommitted())
                addActiveCache(cacheCtx);

            GridCacheTxKey<K> txKey = cacheCtx.txKey(key);

            // Check write map (always check writes first).
            GridCacheTxEntry<K, V> txEntry = entry(txKey);

            // Either non-read-committed or there was a previous write.
            if (txEntry != null) {
                if (cacheCtx.isAll(txEntry.cached(), filter)) {
                    V val = txEntry.value();

                    // Read value from locked entry in group-lock transaction as well.
                    if (txEntry.hasValue()) {
                        if (!F.isEmpty(txEntry.transformClosures())) {
                            for (GridClosure<V, V> clos : txEntry.transformClosures())
                                val = clos.apply(val);
                        }

                        if (val != null) {
                            V val0 = val;

                            if (cacheCtx.portableEnabled() && deserializePortable && val instanceof GridPortableObject)
                                val0 = ((GridPortableObject)val).deserialize();

                            map.put(key, val0);
                        }
                    }
                    else {
                        assert txEntry.op() == TRANSFORM || (groupLock() && !txEntry.groupLockEntry());

                        while (true) {
                            try {
                                Object transformClo =
                                    (txEntry.op() == TRANSFORM  && cctx.gridEvents().isRecordable(EVT_CACHE_OBJECT_READ)) ?
                                        F.first(txEntry.transformClosures()) : null;

                                val = txEntry.cached().innerGet(this,
                                    /*swap*/true,
                                    /*read-through*/false,
                                    /*fail fast*/true,
                                    /*unmarshal*/true,
                                    /*metrics*/true,
                                    /*event*/true,
                                    /*temporary*/false,
                                    CU.subjectId(this, cctx),
                                    transformClo,
                                    resolveTaskName(),
                                    filter);

                                if (val != null) {
                                    if (!readCommitted())
                                        txEntry.readValue(val);

                                    if (!F.isEmpty(txEntry.transformClosures())) {
                                        for (GridClosure<V, V> clos : txEntry.transformClosures())
                                            val = clos.apply(val);
                                    }

                                    V val0 = val;

                                    if (cacheCtx.portableEnabled() && deserializePortable && val instanceof GridPortableObject)
                                        val0 = ((GridPortableObject)val).deserialize();

                                    map.put(key, val0);
                                }
                                else
                                    missed.put(key, txEntry.cached().version());

                                break;
                            }
                            catch (GridCacheFilterFailedException e) {
                                if (log.isDebugEnabled())
                                    log.debug("Filter validation failed for entry: " + txEntry);

                                if (!readCommitted())
                                    txEntry.readValue(e.<V>value());
                            }
                            catch (GridCacheEntryRemovedException ignored) {
                                txEntry.cached(entryEx(cacheCtx, txEntry.txKey(), topVer), txEntry.keyBytes());
                            }
                        }
                    }
                }
            }
            // First time access within transaction.
            else {
                if (lockKeys == null)
                    lockKeys = single ? (Collection<K>)keys : new ArrayList<K>(keysCnt);

                if (!single)
                    lockKeys.add(key);

                while (true) {
                    GridCacheEntryEx<K, V> entry;

                    if (cached != null) {
                        entry = cached;

                        cached = null;
                    }
                    else
                        entry = entryEx(cacheCtx, txKey, topVer);

                    try {
                        GridCacheVersion ver = entry.version();

                        V val = null;

                        if (!pessimistic() || readCommitted() || groupLock()) {
                            // This call will check for filter.
                            val = entry.innerGet(this,
                                /*swap*/true,
                                /*no read-through*/false,
                                /*fail-fast*/true,
                                /*unmarshal*/true,
                                /*metrics*/true,
                                /*event*/true,
                                /*temporary*/false,
                                CU.subjectId(this, cctx),
                                null,
                                resolveTaskName(),
                                filter);

                            if (val != null) {
                                V val0 = val;

                                if (cacheCtx.portableEnabled() && deserializePortable && val instanceof GridPortableObject)
                                    val0 = ((GridPortableObject)val).deserialize();

                                map.put(key, val0);
                            }
                            else
                                missed.put(key, ver);
                        }
                        else
                            // We must wait for the lock in pessimistic mode.
                            missed.put(key, ver);

                        if (!readCommitted()) {
                            txEntry = addEntry(READ, val, null, entry, -1, filter, true, -1L, -1L, null);

                            if (groupLock())
                                txEntry.groupLockEntry(true);

                            // As optimization, mark as checked immediately
                            // for non-pessimistic if value is not null.
                            if (val != null && !pessimistic())
                                txEntry.markValid();
                        }

                        break; // While.
                    }
                    catch (GridCacheEntryRemovedException ignored) {
                        if (log.isDebugEnabled())
                            log.debug("Got removed entry in transaction getAllAsync(..) (will retry): " + key);
                    }
                    catch (GridCacheFilterFailedException e) {
                        if (log.isDebugEnabled())
                            log.debug("Filter validation failed for entry: " + entry);

                        if (!readCommitted()) {
                            // Value for which failure occurred.
                            V val = e.<V>value();

                            txEntry = addEntry(READ, val, null, entry, -1, CU.<K, V>empty(), false, -1L, -1L, null);

                            // Mark as checked immediately for non-pessimistic.
                            if (val != null && !pessimistic())
                                txEntry.markValid();
                        }

                        break; // While loop.
                    }
                }
            }
        }

        return lockKeys != null ? lockKeys : Collections.<K>emptyList();
    }

    /**
     * Adds skipped key.
     *
     * @param skipped Skipped set (possibly {@code null}).
     * @param key Key to add.
     * @return Skipped set.
     */
    private Set<K> skip(Set<K> skipped, K key) {
        if (skipped == null)
            skipped = new GridLeanSet<>();

        skipped.add(key);

        if (log.isDebugEnabled())
            log.debug("Added key to skipped set: " + key);

        return skipped;
    }

    /**
     * Loads all missed keys for
     * {@link #getAllAsync(GridCacheContext, Collection, GridCacheEntryEx, boolean, GridPredicate[])} method.
     *
     * @param map Return map.
     * @param missedMap Missed keys.
     * @param redos Keys to retry.
     * @param deserializePortable Deserialize portable flag.
     * @param filter Filter.
     * @return Loaded key-value pairs.
     */
    private GridFuture<Map<K, V>> checkMissed(
        final GridCacheContext<K, V> cacheCtx,
        final Map<K, V> map,
        final Map<K, GridCacheVersion> missedMap,
        @Nullable final Collection<K> redos,
        final boolean deserializePortable,
        final GridPredicate<GridCacheEntry<K, V>>[] filter
    ) {
        assert redos != null || pessimistic();

        if (log.isDebugEnabled())
            log.debug("Loading missed values for missed map: " + missedMap);

        final Collection<K> loaded = new HashSet<>();

        return new GridEmbeddedFuture<>(cctx.kernalContext(),
            loadMissing(
                cacheCtx,
                false, missedMap.keySet(), deserializePortable, new CI2<K, V>() {
                /** */
                private GridCacheVersion nextVer;

                @Override public void apply(K key, V val) {
                    if (isRollbackOnly()) {
                        if (log.isDebugEnabled())
                            log.debug("Ignoring loaded value for read because transaction was rolled back: " +
                                GridCacheTxLocalAdapter.this);

                        return;
                    }

                    GridCacheVersion ver = missedMap.get(key);

                    if (ver == null) {
                        if (log.isDebugEnabled())
                            log.debug("Value from storage was never asked for [key=" + key + ", val=" + val + ']');

                        return;
                    }

                    V visibleVal = val;

                    GridCacheTxKey<K> txKey = cacheCtx.txKey(key);

                    GridCacheTxEntry<K, V> txEntry = entry(txKey);

                    if (txEntry != null) {
                        if (!readCommitted())
                            txEntry.readValue(val);

                        if (!F.isEmpty(txEntry.transformClosures())) {
                            for (GridClosure<V, V> clos : txEntry.transformClosures())
                                visibleVal = clos.apply(visibleVal);
                        }
                    }

                    // In pessimistic mode we hold the lock, so filter validation
                    // should always be valid.
                    if (pessimistic())
                        ver = null;

                    // Initialize next version.
                    if (nextVer == null)
                        nextVer = cctx.versions().next(topologyVersion());

                    while (true) {
                        assert txEntry != null || readCommitted() || groupLock();

                        GridCacheEntryEx<K, V> e = txEntry == null ? entryEx(cacheCtx, txKey) : txEntry.cached();

                        try {
                            boolean pass = cacheCtx.isAll(e, filter);

                            // Must initialize to true since even if filter didn't pass,
                            // we still record the transaction value.
                            boolean set = true;

                            if (pass) {
                                try {
                                    set = e.versionedValue(val, ver, nextVer);
                                }
                                catch (GridCacheEntryRemovedException ignore) {
                                    if (log.isDebugEnabled())
                                        log.debug("Got removed entry in transaction getAll method " +
                                            "(will try again): " + e);

                                    if (pessimistic() && !readCommitted() && !isRollbackOnly() &&
                                        (!groupLock() || F.eq(e.key(), groupLockKey()))) {
                                        U.error(log, "Inconsistent transaction state (entry got removed while " +
                                            "holding lock) [entry=" + e + ", tx=" + GridCacheTxLocalAdapter.this + "]");

                                        setRollbackOnly();

                                        return;
                                    }

                                    if (txEntry != null)
                                        txEntry.cached(entryEx(cacheCtx, txKey), txEntry.keyBytes());

                                    continue; // While loop.
                                }
                            }

                            // In pessimistic mode, we should always be able to set.
                            assert set || !pessimistic();

                            if (readCommitted() || groupLock()) {
                                cacheCtx.evicts().touch(e, topologyVersion());

                                if (pass && visibleVal != null)
                                    map.put(key, visibleVal);
                            }
                            else {
                                assert txEntry != null;

                                if (set || F.isEmptyOrNulls(filter)) {
                                    txEntry.setAndMarkValid(val);

                                    if (pass && visibleVal != null)
                                        map.put(key, visibleVal);
                                }
                                else {
                                    assert !pessimistic() : "Pessimistic transaction should not have to redo gets: " +
                                        this;

                                    if (log.isDebugEnabled())
                                        log.debug("Failed to set versioned value for entry (will redo): " + e);

                                    redos.add(key);
                                }
                            }

                            loaded.add(key);

                            if (log.isDebugEnabled())
                                log.debug("Set value loaded from store into entry from transaction [set=" + set +
                                    ", matchVer=" + ver + ", newVer=" + nextVer + ", entry=" + e + ']');

                            break; // While loop.
                        }
                        catch (GridException ex) {
                            throw new GridRuntimeException("Failed to put value for cache entry: " + e, ex);
                        }
                    }
                }
            }),
            new C2<Boolean, Exception, Map<K, V>>() {
                @Override public Map<K, V> apply(Boolean b, Exception e) {
                    if (e != null) {
                        setRollbackOnly();

                        throw new GridClosureException(e);
                    }

                    if (!b && !readCommitted()) {
                        // There is no store - we must mark the entries.
                        for (K key : missedMap.keySet()) {
                            GridCacheTxEntry<K, V> txEntry = entry(cacheCtx.txKey(key));

                            if (txEntry != null)
                                txEntry.markValid();
                        }
                    }

                    if (readCommitted()) {
                        Collection<K> notFound = new HashSet<>(missedMap.keySet());

                        notFound.removeAll(loaded);

                        // In read-committed mode touch entries that have just been read.
                        for (K key : notFound) {
                            GridCacheTxEntry<K, V> txEntry = entry(cacheCtx.txKey(key));

                            GridCacheEntryEx<K, V> entry = txEntry == null ? cacheCtx.cache().peekEx(key) :
                                txEntry.cached();

                            if (entry != null)
                                cacheCtx.evicts().touch(entry, topologyVersion());
                        }
                    }

                    return map;
                }
            });
    }

    /** {@inheritDoc} */
    @Override public GridFuture<Map<K, V>> getAllAsync(
        final GridCacheContext<K, V> cacheCtx,
        Collection<? extends K> keys,
        @Nullable GridCacheEntryEx<K, V> cached, final boolean deserializePortable,
        final GridPredicate<GridCacheEntry<K, V>>[] filter) {
        if (F.isEmpty(keys))
            return new GridFinishedFuture<>(cctx.kernalContext(), Collections.<K, V>emptyMap());

        init();

        int keysCnt = keys.size();

        boolean single = keysCnt == 1;

        try {
            checkValid();

            final Map<K, V> retMap = new GridLeanMap<>(keysCnt);

            final Map<K, GridCacheVersion> missed = new GridLeanMap<>(pessimistic() ? keysCnt : 0);

            final Collection<K> lockKeys = enlistRead(cacheCtx, keys, cached, retMap, missed, keysCnt,
                deserializePortable, filter);

            if (single && missed.isEmpty())
                return new GridFinishedFuture<>(cctx.kernalContext(), retMap);

            // Handle locks.
            if (pessimistic() && !readCommitted() && !groupLock()) {
                GridFuture<Boolean> fut = cacheCtx.cache().txLockAsync(lockKeys, lockTimeout(), this, true, true,
                    isolation, isInvalidate(), CU.<K, V>empty());

                PLC2<Map<K, V>> plc2 = new PLC2<Map<K, V>>() {
                    @Override public GridFuture<Map<K, V>> postLock() throws GridException {
                        if (log.isDebugEnabled())
                            log.debug("Acquired transaction lock for read on keys: " + lockKeys);

                        // Load keys only after the locks have been acquired.
                        for (K key : lockKeys) {
                            if (retMap.containsKey(key))
                                // We already have a return value.
                                continue;

                            GridCacheTxKey<K> txKey = cacheCtx.txKey(key);

                            GridCacheTxEntry<K, V> txEntry = entry(txKey);

                            assert txEntry != null;

                            // Check if there is cached value.
                            while (true) {
                                GridCacheEntryEx<K, V> cached = txEntry.cached();

                                try {
                                    Object transformClo =
                                        (!F.isEmpty(txEntry.transformClosures()) &&
                                            cctx.gridEvents().isRecordable(EVT_CACHE_OBJECT_READ)) ?
                                            F.first(txEntry.transformClosures()) : null;

                                    V val = cached.innerGet(GridCacheTxLocalAdapter.this,
                                        cacheCtx.isSwapOrOffheapEnabled(),
                                        /*read-through*/false,
                                        /*fail-fast*/true,
                                        /*unmarshal*/true,
                                        /*metrics*/true,
                                        /*events*/true,
                                        /*temporary*/true,
                                        CU.subjectId(GridCacheTxLocalAdapter.this, cctx),
                                        transformClo,
                                        resolveTaskName(),
                                        filter);

                                    // If value is in cache and passed the filter.
                                    if (val != null) {
                                        missed.remove(key);

                                        txEntry.setAndMarkValid(val);

                                        if (!F.isEmpty(txEntry.transformClosures())) {
                                            for (GridClosure<V, V> clos : txEntry.transformClosures())
                                                val = clos.apply(val);
                                        }

                                        if (cacheCtx.portableEnabled() && deserializePortable &&
                                            val instanceof GridPortableObject)
                                            val = ((GridPortableObject)val).deserialize();

                                        retMap.put(key, val);
                                    }

                                    // Even though we bring the value back from lock acquisition,
                                    // we still need to recheck primary node for consistent values
                                    // in case of concurrent transactional locks.

                                    break; // While.
                                }
                                catch (GridCacheEntryRemovedException ignore) {
                                    if (log.isDebugEnabled())
                                        log.debug("Got removed exception in get postLock (will retry): " +
                                            cached);

                                    txEntry.cached(entryEx(cacheCtx, txKey), txEntry.keyBytes());
                                }
                                catch (GridCacheFilterFailedException e) {
                                    // Failed value for the filter.
                                    V val = e.value();

                                    if (val != null) {
                                        // If filter fails after lock is acquired, we don't reload,
                                        // regardless if value is null or not.
                                        missed.remove(key);

                                        txEntry.setAndMarkValid(val);
                                    }

                                    break; // While.
                                }
                            }
                        }

                        if (!missed.isEmpty() && (cacheCtx.isReplicated() || cacheCtx.isLocal()))
                            return checkMissed(cacheCtx, retMap, missed, null, deserializePortable, filter);

                        return new GridFinishedFuture<>(cctx.kernalContext(), Collections.<K, V>emptyMap());
                    }
                };

                FinishClosure<Map<K, V>> finClos = new FinishClosure<Map<K, V>>() {
                    @Override Map<K, V> finish(Map<K, V> loaded) {
                        retMap.putAll(loaded);

                        return retMap;
                    }
                };

                if (fut.isDone()) {
                    try {
                        GridFuture<Map<K, V>> fut1 = plc2.apply(fut.get(), null);

                        return fut1.isDone() ?
                            new GridFinishedFutureEx<>(finClos.apply(fut1.get(), null)) :
                            new GridEmbeddedFuture<>(cctx.kernalContext(), fut1, finClos);
                    }
                    catch (GridClosureException e) {
                        return new GridFinishedFuture<>(cctx.kernalContext(), e.unwrap());
                    }
                    catch (GridException e) {
                        try {
                            return plc2.apply(false, e);
                        }
                        catch (Exception e1) {
                            return new GridFinishedFuture<>(cctx.kernalContext(), e1);
                        }
                    }
                }
                else {
                    return new GridEmbeddedFuture<>(
                        cctx.kernalContext(),
                        fut,
                        plc2,
                        finClos);
                }
            }
            else {
                assert optimistic() || readCommitted() || groupLock();

                final Collection<K> redos = new LinkedList<>();

                if (!missed.isEmpty()) {
                    if (!readCommitted())
                        for (Iterator<K> it = missed.keySet().iterator(); it.hasNext(); )
                            if (retMap.containsKey(it.next()))
                                it.remove();

                    if (missed.isEmpty())
                        return new GridFinishedFuture<>(cctx.kernalContext(), retMap);

                    return new GridEmbeddedFuture<>(
                        cctx.kernalContext(),
                        // First future.
                        checkMissed(cacheCtx, retMap, missed, redos, deserializePortable, filter),
                        // Closure that returns another future, based on result from first.
                        new PMC<Map<K, V>>() {
                            @Override public GridFuture<Map<K, V>> postMiss(Map<K, V> map) {
                                if (redos.isEmpty())
                                    return new GridFinishedFuture<>(cctx.kernalContext(),
                                        Collections.<K, V>emptyMap());

                                if (log.isDebugEnabled())
                                    log.debug("Starting to future-recursively get values for keys: " + redos);

                                // Future recursion.
                                return getAllAsync(cacheCtx, redos, null, deserializePortable, filter);
                            }
                        },
                        // Finalize.
                        new FinishClosure<Map<K, V>>() {
                            @Override Map<K, V> finish(Map<K, V> loaded) {
                                for (Map.Entry<K, V> entry : loaded.entrySet()) {
                                    GridCacheTxEntry<K, V> txEntry = entry(cacheCtx.txKey(entry.getKey()));

                                    V val = entry.getValue();

                                    if (!readCommitted())
                                        txEntry.readValue(val);

                                    if (!F.isEmpty(txEntry.transformClosures())) {
                                        for (GridClosure<V, V> clos : txEntry.transformClosures())
                                            val = clos.apply(val);
                                    }

                                    retMap.put(entry.getKey(), val);
                                }

                                return retMap;
                            }
                        }
                    );
                }

                return new GridFinishedFuture<>(cctx.kernalContext(), retMap);
            }
        }
        catch (GridException e) {
            setRollbackOnly();

            return new GridFinishedFuture<>(cctx.kernalContext(), e);
        }
    }

    /** {@inheritDoc} */
    @Override public GridFuture<GridCacheReturn<V>> putAllAsync(
        GridCacheContext<K, V> cacheCtx,
        Map<? extends K, ? extends V> map,
        boolean retval,
        @Nullable GridCacheEntryEx<K, V> cached,
        long ttl,
        GridPredicate<GridCacheEntry<K, V>>[] filter
    ) {
        return putAllAsync0(cacheCtx, map, null, null, retval, cached, ttl, filter);
    }

    /** {@inheritDoc} */
    @Override public GridFuture<?> putAllDrAsync(
        GridCacheContext<K, V> cacheCtx,
        Map<? extends K, GridCacheDrInfo<V>> drMap
    ) {
        return putAllAsync0(cacheCtx, null, null, drMap, false, null, -1, null);
    }

    /** {@inheritDoc} */
    @Override public GridFuture<GridCacheReturn<V>> transformAllAsync(
        GridCacheContext<K, V> cacheCtx,
        @Nullable Map<? extends K, ? extends GridClosure<V, V>> map,
        boolean retval,
        @Nullable GridCacheEntryEx<K, V> cached,
        long ttl
    ) {
        return putAllAsync0(cacheCtx, null, map, null, retval, null, -1, null);
    }

    /** {@inheritDoc} */
    @Override public GridFuture<?> removeAllDrAsync(
        GridCacheContext<K, V> cacheCtx,
        Map<? extends K, GridCacheVersion> drMap
    ) {
        return removeAllAsync0(cacheCtx, null, drMap, null, false, null);
    }

    /**
     * Checks filter for non-pessimistic transactions.
     *
     * @param cached Cached entry.
     * @param filter Filter to check.
     * @return {@code True} if passed or pessimistic.
     * @throws GridException If failed.
     */
    private boolean filter(GridCacheEntryEx<K, V> cached,
        GridPredicate<GridCacheEntry<K, V>>[] filter) throws GridException {
        return pessimistic() || cached.context().isAll(cached, filter);
    }

    /**
     * Internal routine for <tt>putAll(..)</tt>
     *
     * @param keys Keys to enlist.
     * @param cached Cached entry.
     * @param ttl Time to live for entry. If negative, leave unchanged.
     * @param implicit Implicit flag.
     * @param lookup Value lookup map ({@code null} for remove).
     * @param transformMap Map with transform closures if this is a transform operation.
     * @param retval Flag indicating whether a value should be returned.
     * @param lockOnly If {@code true}, then entry will be enlisted as noop.
     * @param filter User filters.
     * @param ret Return value.
     * @param enlisted Collection of keys enlisted into this transaction.
     * @param drPutMap DR put map (optional).
     * @param drRmvMap DR remove map (optional).
     * @return Future with skipped keys (the ones that didn't pass filter for pessimistic transactions).
     */
    protected GridFuture<Set<K>> enlistWrite(
        GridCacheContext<K, V> cacheCtx,
        Collection<? extends K> keys,
        @Nullable GridCacheEntryEx<K, V> cached,
        long ttl,
        boolean implicit,
        @Nullable Map<? extends K, ? extends V> lookup,
        @Nullable Map<? extends K, ? extends GridClosure<V, V>> transformMap,
        boolean retval,
        boolean lockOnly,
        GridPredicate<GridCacheEntry<K, V>>[] filter,
        final GridCacheReturn<V> ret,
        Collection<K> enlisted,
        @Nullable Map<? extends K, GridCacheDrInfo<V>> drPutMap,
        @Nullable Map<? extends K, GridCacheVersion> drRmvMap
    ) {
        assert cached == null || keys.size() == 1;
        assert cached == null || F.first(keys).equals(cached.key());

        try {
            addActiveCache(cacheCtx);
        }
        catch (GridException e) {
            return new GridFinishedFuture<>(cctx.kernalContext(), e);
        }

        Set<K> skipped = null;

        boolean rmv = lookup == null && transformMap == null;

        try {
            // Set transform flag for transaction.
            if (transformMap != null)
                transform = true;

            groupLockSanityCheck(cacheCtx, keys);

            for (K key : keys) {
                V val = rmv || lookup == null ? null : lookup.get(key);
                GridClosure<V, V> transformClo = transformMap == null ? null : transformMap.get(key);

                GridCacheVersion drVer;
                long drTtl;
                long drExpireTime;

                if (drPutMap != null) {
                    GridCacheDrInfo<V> info = drPutMap.get(key);

                    assert info != null;

                    drVer = info.version();
                    drTtl = info.ttl();
                    drExpireTime = info.expireTime();
                }
                else if (drRmvMap != null) {
                    assert drRmvMap.get(key) != null;

                    drVer = drRmvMap.get(key);
                    drTtl = -1L;
                    drExpireTime = -1L;
                }
                else {
                    drVer = null;
                    drTtl = -1L;
                    drExpireTime = -1L;
                }

                if (key == null)
                    continue;

                if (!rmv && val == null && transformClo == null) {
                    skipped = skip(skipped, key);

                    continue;
                }

                if (cacheCtx.portableEnabled())
                    key = (K)cacheCtx.marshalToPortable(key);

                GridCacheTxKey<K> txKey = cacheCtx.txKey(key);
                
                GridCacheTxEntry<K, V> txEntry = entry(txKey);

                // First time access.
                if (txEntry == null) {
                    while (true) {
                        GridCacheEntryEx<K, V> entry;

                        if (cached != null) {
                            entry = cached;

                            cached = null;
                        }
                        else {
                            entry = entryEx(cacheCtx, txKey, topologyVersion());

                            entry.unswap(true, false);
                        }

                        try {
                            // Check if lock is being explicitly acquired by the same thread.
                            if (!implicit && cctx.kernalContext().config().isCacheSanityCheckEnabled() &&
                                entry.lockedByThread(threadId, xidVer))
                                throw new GridException("Cannot access key within transaction if lock is " +
                                    "externally held [key=" + key + ", entry=" + entry + ", xidVer=" + xidVer +
                                    ", threadId=" + threadId +
                                    ", locNodeId=" + cctx.localNodeId() + ']');

                            V old = null;

                            boolean readThrough = !F.isEmptyOrNulls(filter) && !F.isAlwaysTrue(filter);

                            if (optimistic()) {
                                try {
                                    //Should read through if filter is specified.
                                    old = entry.innerGet(this,
                                        /*swap*/false,
                                        /*read-through*/readThrough,
                                        /*fail-fast*/false,
                                        /*unmarshal*/retval,
                                        /*metrics*/retval,
                                        /*events*/retval,
                                        /*temporary*/false,
                                        CU.subjectId(this, cctx),
                                        transformClo,
                                        resolveTaskName(),
                                        CU.<K, V>empty());
                                }
                                catch (GridCacheFilterFailedException e) {
                                    e.printStackTrace();

                                    assert false : "Empty filter failed: " + e;
                                }
                            }
                            else
                                old = retval ? entry.rawGetOrUnmarshal(false) : entry.rawGet();

                            if (!filter(entry, filter)) {
                                skipped = skip(skipped, key);

                                ret.set(old, false);

                                if (!readCommitted() && old != null) {
                                    // Enlist failed filters as reads for non-read-committed mode,
                                    // so future ops will get the same values.
                                    txEntry = addEntry(READ, old, null, entry, -1, CU.<K, V>empty(), false, -1L, -1L,
                                        null);

                                    txEntry.markValid();
                                }

                                if (readCommitted() || old == null)
                                    cacheCtx.evicts().touch(entry, topologyVersion());

                                break; // While.
                            }

                            txEntry = addEntry(lockOnly ? NOOP : rmv ? DELETE : transformClo != null ? TRANSFORM :
                                old != null ? UPDATE : CREATE, val, transformClo, entry, ttl, filter, true, drTtl,
                                drExpireTime, drVer);

                            if (!implicit() && readCommitted())
                                cacheCtx.evicts().touch(entry, topologyVersion());

                            if (groupLock() && !lockOnly)
                                txEntry.groupLockEntry(true);

                            enlisted.add(key);

                            if (!pessimistic() || (groupLock() && !lockOnly)) {
                                txEntry.markValid();

                                if (old == null) {
                                    if (retval && !readThrough) {
                                        // If return value is required, then we know for sure that there is only
                                        // one key in the keys collection.
                                        assert keys.size() == 1;

                                        GridFuture<Boolean> fut = loadMissing(
                                            cacheCtx,
                                            true,
                                            F.asList(key),
                                            deserializePortables(cacheCtx),
                                            new CI2<K, V>() {
                                                @Override public void apply(K k, V v) {
                                                    if (log.isDebugEnabled())
                                                        log.debug("Loaded value from remote node [key=" + k + ", val=" +
                                                            v + ']');

                                                    ret.set(v, true);
                                                }
                                            });

                                        return new GridEmbeddedFuture<>(
                                            cctx.kernalContext(),
                                            fut,
                                            new C2<Boolean, Exception, Set<K>>() {
                                                @Override public Set<K> apply(Boolean b, Exception e) {
                                                    if (e != null)
                                                        throw new GridClosureException(e);

                                                    return Collections.emptySet();
                                                }
                                            }
                                        );
                                    }
                                    else
                                        ret.set(null, true);
                                }
                                else
                                    ret.set(old, true);
                            }
                            // Pessimistic.
                            else
                                ret.set(old, true);

                            break; // While.
                        }
                        catch (GridCacheEntryRemovedException ignore) {
                            if (log.isDebugEnabled())
                                log.debug("Got removed entry in transaction putAll0 method: " + entry);
                        }
                    }
                }
                else {
                    if (transformClo == null && txEntry.op() == TRANSFORM)
                        throw new GridException("Failed to enlist write value for key (cannot have update value in " +
                            "transaction after transform closure is applied): " + key);

                    GridCacheEntryEx<K, V> entry = txEntry.cached();

                    V v = txEntry.value();

                    boolean del = txEntry.op() == DELETE && rmv;

                    if (!del) {
                        if (!filter(entry, filter)) {
                            skipped = skip(skipped, key);

                            ret.set(v, false);

                            continue;
                        }

                        txEntry = addEntry(rmv ? DELETE : transformClo != null ? TRANSFORM :
                            v != null ? UPDATE : CREATE, val, transformClo, entry, ttl, filter, true, drTtl,
                            drExpireTime, drVer);

                        enlisted.add(key);
                    }

                    if (!pessimistic()) {
                        txEntry.markValid();

                        // Set tx entry and return values.
                        ret.set(v, true);
                    }
                }
            }
        }
        catch (GridException e) {
            return new GridFinishedFuture<>(cctx.kernalContext(), e);
        }

        return new GridFinishedFuture<>(cctx.kernalContext(), skipped);
    }

    /**
     * Post lock processing for put or remove.
     *
     * @param keys Keys.
     * @param failed Collection of potentially failed keys (need to populate in this method).
     * @param transformed Output map where transformed values will be placed.
     * @param transformMap Transform map.
     * @param ret Return value.
     * @param rmv {@code True} if remove.
     * @param retval Flag to return value or not.
     * @param filter Filter to check entries.
     * @return Failed keys.
     * @throws GridException If error.
     */
    protected Set<K> postLockWrite(
        GridCacheContext<K, V> cacheCtx,
        Iterable<? extends K> keys,
        Set<K> failed,
        @Nullable Map<K, V> transformed,
        @Nullable Map<? extends K, ? extends GridClosure<V, V>> transformMap,
        GridCacheReturn<V> ret,
        boolean rmv,
        boolean retval,
        GridPredicate<GridCacheEntry<K, V>>[] filter
    ) throws GridException {
        for (K k : keys) {
            GridCacheTxEntry<K, V> txEntry = entry(cacheCtx.txKey(k));

            if (txEntry == null)
                throw new GridException("Transaction entry is null (most likely collection of keys passed into cache " +
                    "operation was changed before operation completed) [missingKey=" + k + ", tx=" + this + ']');

            while (true) {
                GridCacheEntryEx<K, V> cached = txEntry.cached();

                try {
                    assert cached.detached() || cached.lockedByThread(threadId) || isRollbackOnly() :
                        "Transaction lock is not acquired [entry=" + cached + ", tx=" + this +
                            ", nodeId=" + cctx.localNodeId() + ", threadId=" + threadId + ']';

                    if (log.isDebugEnabled())
                        log.debug("Post lock write entry: " + cached);

                    V v = txEntry.previousValue();
                    boolean hasPrevVal = txEntry.hasPreviousValue();

                    if (onePhaseCommit())
                        filter = txEntry.filters();

                    // If we have user-passed filter, we must read value into entry for peek().
                    if (!F.isEmptyOrNulls(filter) && !F.isAlwaysTrue(filter))
                        retval = true;

                    if (retval) {
                        if (!cacheCtx.isNear()) {
                            try {
                                if (!hasPrevVal)
                                    v = cached.innerGet(this,
                                        /*swap*/retval,
                                        /*read-through*/retval,
                                        /*failFast*/false,
                                        /*unmarshal*/retval,
                                        /*metrics*/true,
                                        /*event*/!dht(),
                                        /*temporary*/false,
                                        CU.subjectId(this, cctx),
                                        null,
                                        resolveTaskName(),
                                        CU.<K, V>empty());
                            }
                            catch (GridCacheFilterFailedException e) {
                                e.printStackTrace();

                                assert false : "Empty filter failed: " + e;
                            }
                        }
                        else {
                            if (!hasPrevVal)
                                v = retval ? cached.rawGetOrUnmarshal(false) : cached.rawGet();
                        }

                        ret.value(v);
                    }

                    boolean pass = cacheCtx.isAll(cached, filter);

                    // For remove operation we return true only if we are removing s/t,
                    // i.e. cached value is not null.
                    ret.success(pass && (!retval ? !rmv || cached.hasValue() || v != null : !rmv || v != null));

                    if (onePhaseCommit())
                        txEntry.filtersPassed(pass);

                    if (pass) {
                        txEntry.markValid();

                        if (log.isDebugEnabled())
                            log.debug("Filter passed in post lock for key: " + k);
                    }
                    else {
                        failed = skip(failed, k);

                        // Revert operation to previous. (if no - NOOP, so entry will be unlocked).
                        txEntry.setAndMarkValid(txEntry.previousOperation(), ret.value());
                        txEntry.filters(CU.<K, V>empty());
                        txEntry.filtersSet(false);
                    }

                    break; // While.
                }
                // If entry cached within transaction got removed before lock.
                catch (GridCacheEntryRemovedException ignore) {
                    if (log.isDebugEnabled())
                        log.debug("Got removed entry in putAllAsync method (will retry): " + cached);

                    txEntry.cached(entryEx(cacheCtx, txEntry.txKey()), txEntry.keyBytes());
                }
            }
        }

        if (log.isDebugEnabled())
            log.debug("Entries that failed after lock filter check: " + failed);

        return failed;
    }

    /**
     * Internal method for all put and transform operations. Only one of {@code map}, {@code transformMap}
     * maps must be non-null.
     *
     * @param map Key-value map to store.
     * @param transformMap Transform map.
     * @param drMap DR map.
     * @param retval Key-transform value map to store.
     * @param cached Cached entry, if any.
     * @param ttl Time to live.
     * @param filter Filter.
     * @return Operation future.
     */
    private GridFuture<GridCacheReturn<V>> putAllAsync0(
        final GridCacheContext<K, V> cacheCtx,
        @Nullable Map<? extends K, ? extends V> map,
        @Nullable Map<? extends K, ? extends GridClosure<V, V>> transformMap,
        @Nullable final Map<? extends K, GridCacheDrInfo<V>> drMap,
        final boolean retval,
        @Nullable GridCacheEntryEx<K, V> cached,
        long ttl,
        @Nullable final GridPredicate<GridCacheEntry<K, V>>[] filter) {
        cacheCtx.checkSecurity(GridSecurityPermission.CACHE_PUT);

        // Cached entry may be passed only from entry wrapper.
        final Map<K, V> map0;
        final Map<K, GridClosure<V, V>> transformMap0;

        if (drMap != null) {
            assert map == null;

            map0 = (Map<K, V>)F.viewReadOnly(drMap, new GridClosure<GridCacheDrInfo<V>, V>() {
                @Override public V apply(GridCacheDrInfo<V> val) {
                    return val.value();
                }
            });

            transformMap0 = null;
        }
        else if (cacheCtx.portableEnabled()) {
            if (map != null) {
                map0 = U.newHashMap(map.size());

                try {
                    for (Map.Entry<? extends K, ? extends V> e : map.entrySet()) {
                        K key = (K)cacheCtx.marshalToPortable(e.getKey());
                        V val = (V)cacheCtx.marshalToPortable(e.getValue());

                        map0.put(key, val);
                    }
                }
                catch (GridPortableException e) {
                    return new GridFinishedFuture<>(cctx.kernalContext(), e);
                }
            }
            else
                map0 = null;

            if (transformMap != null) {
                transformMap0 = U.newHashMap(transformMap.size());

                try {
                    for (Map.Entry<? extends K, ? extends GridClosure<V, V>> e : transformMap.entrySet()) {
                        K key = (K)cacheCtx.marshalToPortable(e.getKey());

                        transformMap0.put(key, e.getValue());
                    }
                }
                catch (GridPortableException e) {
                    return new GridFinishedFuture<>(cctx.kernalContext(), e);
                }
            }
            else
                transformMap0 = null;
        }
        else {
            map0 = (Map<K, V>)map;
            transformMap0 = (Map<K, GridClosure<V, V>>)transformMap;
        }

        if (log.isDebugEnabled())
            log.debug("Called putAllAsync(...) [tx=" + this + ", map=" + map0 + ", retval=" + retval + "]");

        assert map0 != null || transformMap0 != null;
        assert cached == null ||
            (map0 != null && map0.size() == 1) || (transformMap0 != null && transformMap0.size() == 1);

        try {
            checkValid();
        }
        catch (GridException e) {
            return new GridFinishedFuture<>(cctx.kernalContext(), e);
        }

        init();

        final GridCacheReturn<V> ret = new GridCacheReturn<>(false);

        if (F.isEmpty(map0) && F.isEmpty(transformMap0)) {
            if (implicit())
                try {
                    commit();
                }
                catch (GridException e) {
                    return new GridFinishedFuture<>(cctx.kernalContext(), e);
                }

            return new GridFinishedFuture<>(cctx.kernalContext(), ret.success(true));
        }

        try {
            Set<? extends K> keySet = map0 != null ? map0.keySet() : transformMap0.keySet();

            Collection<K> enlisted = new LinkedList<>();

            final GridFuture<Set<K>> loadFut = enlistWrite(
                cacheCtx,
                keySet,
                cached,
                ttl,
                implicit,
                map0,
                transformMap0,
                retval,
                false,
                filter,
                ret,
                enlisted,
                drMap,
                null);

            if (pessimistic() && !groupLock()) {
                // Loose all skipped.
                final Set<K> loaded = loadFut.get();

                final Collection<K> keys;

                if (keySet != null ) {
                    keys = new ArrayList<>(keySet.size());

                    for (K k : keySet) {
                        if (k != null && (loaded == null || !loaded.contains(k)))
                            keys.add(k);
                    }
                }
                else
                    keys = Collections.emptyList();

                if (log.isDebugEnabled())
                    log.debug("Before acquiring transaction lock for put on keys: " + keys);

                GridFuture<Boolean> fut = cacheCtx.cache().txLockAsync(keys, lockTimeout(), this, false,
                    retval, isolation, isInvalidate(), CU.<K, V>empty());

                PLC1<GridCacheReturn<V>> plc1 = new PLC1<GridCacheReturn<V>>(ret) {
                    @Override public GridCacheReturn<V> postLock(GridCacheReturn<V> ret) throws GridException {
                        if (log.isDebugEnabled())
                            log.debug("Acquired transaction lock for put on keys: " + keys);

                        Map<K, V> transformed = null;

                        postLockWrite(cacheCtx, keys, loaded, transformed, transformMap0, ret,
                            /*remove*/false, retval, filter);

                        return ret;
                    }
                };

                if (fut.isDone()) {
                    try {
                        return plc1.apply(fut.get(), null);
                    }
                    catch (GridClosureException e) {
                        return new GridFinishedFuture<>(cctx.kernalContext(), e.unwrap());
                    }
                    catch (GridException e) {
                        try {
                            return plc1.apply(false, e);
                        }
                        catch (Exception e1) {
                            return new GridFinishedFuture<>(cctx.kernalContext(), e1);
                        }
                    }
                }
                else
                    return new GridEmbeddedFuture<>(
                        fut,
                        plc1,
                        cctx.kernalContext());
            }
            else {
                return loadFut.chain(new CX1<GridFuture<Set<K>>, GridCacheReturn<V>>() {
                    @Override public GridCacheReturn<V> applyx(GridFuture<Set<K>> f) throws GridException {
                        f.get();

                        return ret;
                    }
                });
            }
        }
        catch (GridException e) {
            setRollbackOnly();

            return new GridFinishedFuture<>(cctx.kernalContext(), e);
        }
    }

    /** {@inheritDoc} */
    @Override public GridFuture<GridCacheReturn<V>> removeAllAsync(
        GridCacheContext<K, V> cacheCtx,
        Collection<? extends K> keys,
        @Nullable GridCacheEntryEx<K, V> cached,
        boolean retval,
        GridPredicate<GridCacheEntry<K, V>>[] filter
    ) {
        return removeAllAsync0(cacheCtx, keys, null, cached, retval, filter);
    }

    /**
     * @param keys Keys to remove.
     * @param drMap DR map.
     * @param retval Flag indicating whether a value should be returned.
     * @param cached Cached entry, if any. Will be provided only if size of keys collection is 1.
     * @param filter Filter.
     * @return Future for asynchronous remove.
     */
    private GridFuture<GridCacheReturn<V>> removeAllAsync0(
        final GridCacheContext<K, V> cacheCtx,
        @Nullable final Collection<? extends K> keys,
        @Nullable Map<? extends  K, GridCacheVersion> drMap,
        @Nullable GridCacheEntryEx<K, V> cached,
        final boolean retval,
        @Nullable final GridPredicate<GridCacheEntry<K, V>>[] filter) {
        cacheCtx.checkSecurity(GridSecurityPermission.CACHE_REMOVE);

        final Collection<? extends K> keys0;

        if (drMap != null) {
            assert keys == null;

            keys0 = drMap.keySet();
        }
        else if (cacheCtx.portableEnabled()) {
            try {
                if (keys != null) {
                    Collection<K> pKeys = new ArrayList<>(keys.size());

                    for (K key : keys)
                        pKeys.add((K)cacheCtx.marshalToPortable(key));

                    keys0 = pKeys;
                }
                else
                    keys0 = null;
            }
            catch (GridPortableException e) {
                return new GridFinishedFuture<>(cctx.kernalContext(), e);
            }
        }
        else
            keys0 = keys;

        assert keys0 != null;
        assert cached == null || keys0.size() == 1;

        if (log.isDebugEnabled())
            log.debug("Called removeAllAsync(...) [tx=" + this + ", keys=" + keys0 + ", implicit=" + implicit +
                ", retval=" + retval + "]");

        try {
            checkValid();
        }
        catch (GridException e) {
            return new GridFinishedFuture<>(cctx.kernalContext(), e);
        }

        final GridCacheReturn<V> ret = new GridCacheReturn<>(false);

        if (F.isEmpty(keys0)) {
            if (implicit()) {
                try {
                    commit();
                }
                catch (GridException e) {
                    return new GridFinishedFuture<>(cctx.kernalContext(), e);
                }
            }

            return new GridFinishedFuture<>(cctx.kernalContext(), ret.success(true));
        }

        init();

        try {
            Collection<K> enlisted = new LinkedList<>();

            final GridFuture<Set<K>> loadFut = enlistWrite(
                cacheCtx,
                keys0,
                /** cached entry */null,
                /** ttl */-1,
                implicit,
                /** lookup map */null,
                /** transform map */null,
                retval,
                /** lock only */false,
                filter,
                ret,
                enlisted,
                null,
                drMap
            );

            if (log.isDebugEnabled())
                log.debug("Remove keys: " + enlisted);

            // Acquire locks only after having added operation to the write set.
            // Otherwise, during rollback we will not know whether locks need
            // to be rolled back.
            if (pessimistic() && !groupLock()) {
                // Loose all skipped.
                final Collection<? extends K> passedKeys = F.view(enlisted, F0.notIn(loadFut.get()));

                if (log.isDebugEnabled())
                    log.debug("Before acquiring transaction lock for remove on keys: " + passedKeys);

                GridFuture<Boolean> fut = cacheCtx.cache().txLockAsync(passedKeys, lockTimeout(), this, false, retval,
                    isolation, isInvalidate(), CU.<K, V>empty());

                PLC1<GridCacheReturn<V>> plc1 = new PLC1<GridCacheReturn<V>>(ret) {
                    @Override protected GridCacheReturn<V> postLock(GridCacheReturn<V> ret) throws GridException {
                        if (log.isDebugEnabled())
                            log.debug("Acquired transaction lock for remove on keys: " + passedKeys);

                        postLockWrite(cacheCtx, passedKeys, loadFut.get(), null, null, ret,
                            /*remove*/true, retval, filter);

                        return ret;
                    }
                };

                if (fut.isDone()) {
                    try {
                        return plc1.apply(fut.get(), null);
                    }
                    catch (GridClosureException e) {
                        return new GridFinishedFuture<>(cctx.kernalContext(), e.unwrap());
                    }
                    catch (GridException e) {
                        try {
                            return plc1.apply(false, e);
                        }
                        catch (Exception e1) {
                            return new GridFinishedFuture<>(cctx.kernalContext(), e1);
                        }
                    }
                }
                else
                    return new GridEmbeddedFuture<>(
                        fut,
                        plc1,
                        cctx.kernalContext());
            }
            else {
                return loadFut.chain(new CX1<GridFuture<Set<K>>, GridCacheReturn<V>>() {
                    @Override public GridCacheReturn<V> applyx(GridFuture<Set<K>> f) throws GridException {
                        f.get();

                        return ret;
                    }
                });
            }
        }
        catch (GridException e) {
            setRollbackOnly();

            return new GridFinishedFuture<>(cctx.kernalContext(), e);
        }
    }

    /**
     * Checks if portable values should be deserialized.
     *
     * @return {@code True} if portables should be deserialized, {@code false} otherwise.
     */
    private boolean deserializePortables(GridCacheContext<K, V> cacheCtx) {
        GridCacheProjectionImpl<K, V> prj = cacheCtx.projectionPerCall();

        return prj == null || prj.deserializePortables();
    }

    /**
     * Adds key mapping to transaction.
     * @param keys Keys to add.
     */
    protected void addGroupTxMapping(Collection<GridCacheTxKey<K>> keys) {
        // No-op. This method is overriden in transactions that store key to remote node mapping
        // for commit.
    }

    /**
     * Checks that affinity keys are enlisted in group transaction on start.
     *
     * @param keys Keys to check.
     * @throws GridException If sanity check failed.
     */
    private void groupLockSanityCheck(GridCacheContext<K, V> cacheCtx, Iterable<? extends K> keys) throws GridException {
        if (groupLock() && cctx.kernalContext().config().isCacheSanityCheckEnabled()) {
            // Note that affinity is called without mapper on purpose.
            int affinityPart = cacheCtx.config().getAffinity().partition(grpLockKey.key());

            for (K key : keys) {
                if (partitionLock()) {
                    int part = cacheCtx.affinity().partition(key);

                    if (affinityPart != part)
                        throw new GridException("Failed to enlist key into group-lock transaction (given " +
                            "key does not belong to locked partition) [key=" + key + ", affinityPart=" + affinityPart +
                            ", part=" + part + ", groupLockKey=" + grpLockKey + ']');
                }
                else {
                    Object affinityKey = cacheCtx.config().getAffinityMapper().affinityKey(key);

                    if (!grpLockKey.equals(affinityKey))
                        throw new GridException("Failed to enlist key into group-lock transaction (affinity key was " +
                            "not enlisted to transaction on start) [key=" + key + ", affinityKey=" + affinityKey +
                            ", groupLockKey=" + grpLockKey + ']');
                }
            }
        }
    }

    /**
     * Performs keys locking for affinity-based group lock transactions.
     * @return Lock future.
     */
    @Override public GridFuture<?> groupLockAsync(GridCacheContext<K, V> cacheCtx, Collection<K> keys) {
        assert groupLock();

        try {
            init();

            GridCacheReturn<V> ret = new GridCacheReturn<>(false);

            Collection<K> enlisted = new LinkedList<>();

            Set<K> skipped = enlistWrite(
                cacheCtx,
                keys,
                /** cached entry */null,
                /** ttl - leave unchanged */-1,
                /** implicit */false,
                /** lookup map */null,
                /** transform map */null,
                /** retval */false,
                /** lock only */true,
                CU.<K, V>empty(),
                ret,
                enlisted,
                null,
                null
            ).get();

            // No keys should be skipped with empty filter.
            assert F.isEmpty(skipped);

            // Lock group key in pessimistic mode only.
            return pessimistic() ?
                cacheCtx.cache().txLockAsync(enlisted, lockTimeout(), this, false, false, isolation, isInvalidate(),
                    CU.<K, V>empty()) :
                new GridFinishedFuture<>(cctx.kernalContext());
        }
        catch (GridException e) {
            setRollbackOnly();

            return new GridFinishedFuture<Object>(cctx.kernalContext(), e);
        }
    }

    /**
     * Initializes read map.
     *
     * @return {@code True} if transaction was successfully  started.
     */
    public boolean init() {
        if (txMap == null) {
            txMap = new LinkedHashMap<>(txSize > 0 ? txSize : 16, 1.0f);

            readView = new GridCacheTxMap<>(txMap, CU.<K, V>reads());
            writeView = new GridCacheTxMap<>(txMap, CU.<K, V>writes());

            return cctx.tm().onStarted(this);
        }

        return true;
    }

    /**
     * Adds cache to the list of active caches in transaction.
     *
     * @param cacheCtx Cache context to add.
     * @throws GridException If caches already enlisted in this transaction are not compatible with given
     *      cache (e.g. they have different stores).
     */
    private void addActiveCache(GridCacheContext<K, V> cacheCtx) throws GridException {
        // If this is a first cache to work on, capture cache settings.
        if (activeCacheIds.isEmpty() ||
            !activeCacheIds.contains(cacheCtx.cacheId()) && cctx.txCompatible(activeCacheIds, cacheCtx))
            activeCacheIds.add(cacheCtx.cacheId());
    }

    /**
     * Checks transaction expiration.
     *
     * @throws GridException If transaction check failed.
     */
    protected void checkValid() throws GridException {
        if (isRollbackOnly()) {
            if (timedOut())
                throw new GridCacheTxTimeoutException("Cache transaction timed out: " + this);

            GridCacheTxState state = state();

            if (state == ROLLING_BACK || state == ROLLED_BACK)
                throw new GridCacheTxRollbackException("Cache transaction is marked as rollback-only " +
                    "(will be rolled back automatically): " + this);

            if (state == UNKNOWN)
                throw new GridCacheTxHeuristicException("Cache transaction is in unknown state " +
                    "(remote transactions will be invalidated): " + this);

            throw new GridException("Cache transaction marked as rollback-only: " + this);
        }

        if (remainingTime() == 0 && setRollbackOnly())
            throw new GridCacheTxTimeoutException("Cache transaction timed out " +
                "(was rolled back automatically): " + this);
    }

    /** {@inheritDoc} */
    @Override public Collection<GridCacheVersion> alternateVersions() {
        return Collections.emptyList();
    }

    /**
     * @param op Cache operation.
     * @param val Value.
     * @param ttl Time to leave to set to tx entry. If {@code null}, leave unchanged.
     * @param transformClos Transform closure.
     * @param entry Cache entry.
     * @param filter Filter.
     * @param filtersSet {@code True} if filter should be marked as set.
     * @param drTtl DR TTL (if any).
     * @param drExpireTime DR expire time (if any).
     * @param drVer DR version.
     * @return Transaction entry.
     */
    protected final GridCacheTxEntry<K, V> addEntry(GridCacheOperation op, @Nullable V val,
        @Nullable GridClosure<V, V> transformClos, GridCacheEntryEx<K, V> entry, long ttl,
        GridPredicate<GridCacheEntry<K, V>>[] filter, boolean filtersSet, long drTtl,
        long drExpireTime, @Nullable GridCacheVersion drVer) {
        GridCacheTxKey<K> key = entry.txKey();

        checkInternal(key);

        GridCacheTxState state = state();

        assert state == GridCacheTxState.ACTIVE || timedOut() :
            "Invalid tx state for adding entry [op=" + op + ", val=" + val + ", entry=" + entry + ", filter=" +
                Arrays.toString(filter) + ", txCtx=" + cctx.tm().txContextVersion() + ", tx=" + this + ']';

        GridCacheTxEntry<K, V> old = txMap.get(key);

        // Keep old filter if already have one (empty filter is always overridden).
        if (!filtersSet || !F.isEmptyOrNulls(filter)) {
            // Replace filter if previous filter failed.
            if (old != null && old.filtersSet())
                filter = old.filters();
        }

        GridCacheTxEntry<K, V> txEntry;

        if (old != null) {
            if (transformClos != null) {
                assert val == null;
                assert op == TRANSFORM;

                // Will change the op.
                old.addTransformClosure(transformClos);
            }
            else {
                assert old.op() != TRANSFORM;

                old.op(op);
                old.value(val, op == CREATE || op == UPDATE || op == DELETE, op == READ);
            }

            // Keep old ttl value.
            old.cached(entry, old.keyBytes());
            old.filters(filter);

            // Update ttl if specified.
            if (drTtl >= 0L) {
                assert drExpireTime >= 0L;

                entryTtlDr(key, drTtl, drExpireTime);
            }
            else
                entryTtl(key, ttl);

            txEntry = old;

            if (log.isDebugEnabled())
                log.debug("Updated transaction entry: " + txEntry);
        }
        else {
            if (drTtl >= 0L)
                ttl = drTtl;

            txEntry = new GridCacheTxEntry<>(entry.context(), this, op, val, transformClos, ttl, entry, filter, drVer);

            txEntry.drExpireTime(drExpireTime);

            txMap.put(key, txEntry);

            if (log.isDebugEnabled())
                log.debug("Created transaction entry: " + txEntry);
        }

        txEntry.filtersSet(filtersSet);
        txEntry.transferRequired(true);

        while (true) {
            try {
                updateExplicitVersion(txEntry, entry);

                return txEntry;
            }
            catch (GridCacheEntryRemovedException ignore) {
                if (log.isDebugEnabled())
                    log.debug("Got removed entry in transaction newEntry method (will retry): " + entry);

                entry = entryEx(entry.context(), txEntry.txKey(), topologyVersion());

                txEntry.cached(entry, txEntry.keyBytes());
            }
        }
    }

    /**
     * Updates explicit version for tx entry based on current entry lock owner.
     *
     * @param txEntry Tx entry to update.
     * @param entry Entry.
     * @throws GridCacheEntryRemovedException If entry was concurrently removed.
     */
    protected void updateExplicitVersion(GridCacheTxEntry<K, V> txEntry, GridCacheEntryEx<K, V> entry)
        throws GridCacheEntryRemovedException {
        if (!entry.context().isDht()) {
            // All put operations must wait for async locks to complete,
            // so it is safe to get acquired locks.
            GridCacheMvccCandidate<K> explicitCand = entry.localOwner();

            if (explicitCand != null) {
                GridCacheVersion explicitVer = explicitCand.version();

                if (!explicitVer.equals(xidVer) && explicitCand.threadId() == threadId && !explicitCand.tx()) {
                    txEntry.explicitVersion(explicitVer);

                    if (explicitVer.isLess(minVer))
                        minVer = explicitVer;
                }
            }
        }
    }

    /**
     * @return {@code True} if updates should be batched up.
     */
    protected boolean isBatchUpdate() {
        GridCacheStoreManager<K, V> store = store();

        return store != null;
    }

    /** {@inheritDoc} */
    @Override public String toString() {
        return GridToStringBuilder.toString(GridCacheTxLocalAdapter.class, this, "super", super.toString(),
            "size", (txMap == null ? 0 : txMap.size()));
    }

    /**
     * @param key Key.
     * @param ttl Time to live.
     * @return {@code true} if tx entry exists for this key, {@code false} otherwise.
     */
    boolean entryTtl(GridCacheTxKey<K> key, long ttl) {
        assert key != null;

        GridCacheTxEntry<K, V> e = entry(key);

        if (e != null) {
            e.ttl(ttl);
            e.drExpireTime(-1L);
        }

        return e != null;
    }

    /**
     * @param key Key.
     * @param ttl TTL.
     * @param expireTime Expire time.
     * @return {@code true} if tx entry exists for this key, {@code false} otherwise.
     */
    boolean entryTtlDr(GridCacheTxKey<K> key, long ttl, long expireTime) {
        assert key != null;
        assert ttl >= 0;

        GridCacheTxEntry<K, V> e = entry(key);

        if (e != null) {
            e.ttl(ttl);
            e.drExpireTime(expireTime);
        }

        return e != null;
    }

    /**
     * @param key Key.
     * @return Tx entry time to live.
     */
    long entryTtl(GridCacheTxKey<K> key) {
        assert key != null;

        GridCacheTxEntry<K, V> e = entry(key);

        return e != null ? e.ttl() : 0;
    }

    /**
     * @param key Key.
     * @return Tx entry expire time.
     */
    long entryExpireTime(GridCacheTxKey<K> key) {
        assert key != null;

        GridCacheTxEntry<K, V> e = entry(key);

        if (e != null) {
            long ttl = e.ttl();

            assert ttl != -1;

            if (ttl > 0) {
                long expireTime = U.currentTimeMillis() + ttl;

                if (expireTime > 0)
                    return expireTime;
            }
        }

        return 0;
    }

    /**
     * Post-lock closure alias.
     *
     * @param <T> Return type.
     */
    protected abstract class PLC1<T> extends PostLockClosure1<T> {
        /** */
        private static final long serialVersionUID = 0L;

        /**
         * @param arg Argument.
         */
        protected PLC1(T arg) {
            super(arg);
        }

        /**
         * @param arg Argument.
         * @param commit Commit flag.
         */
        protected PLC1(T arg, boolean commit) {
            super(arg, commit);
        }
    }

    /**
     * Post-lock closure alias.
     *
     * @param <T> Return type.
     */
    protected abstract class PLC2<T> extends PostLockClosure2<T> {
        /** */
        private static final long serialVersionUID = 0L;

        // No-op.
    }

    /**
     * Post-lock closure alias.
     *
     * @param <T> Return type.
     */
    protected abstract class PMC<T> extends PostMissClosure<T> {
        /** */
        private static final long serialVersionUID = 0L;

        // No-op.
    }

    /**
     * Post-lock closure.
     *
     * @param <T> Return type.
     */
    protected abstract class PostLockClosure1<T> implements GridBiClosure<Boolean, Exception, GridFuture<T>> {
        /** */
        private static final long serialVersionUID = 0L;

        /** Closure argument. */
        private T arg;

        /** Commit flag. */
        private boolean commit;

        /**
         * Creates a Post-Lock closure that will pass the argument given to the {@code postLock} method.
         *
         * @param arg Argument for {@code postLock}.
         */
        protected PostLockClosure1(T arg) {
            this(arg, true);
        }

        /**
         * Creates a Post-Lock closure that will pass the argument given to the {@code postLock} method.
         *
         * @param arg Argument for {@code postLock}.
         * @param commit Flag indicating whether commit should be done after postLock.
         */
        protected PostLockClosure1(T arg, boolean commit) {
            this.arg = arg;
            this.commit = commit;
        }

        /** {@inheritDoc} */
        @Override public final GridFuture<T> apply(Boolean locked, @Nullable final Exception e) {
            if (e != null) {
                setRollbackOnly();

                if (commit && commitAfterLock())
                    return rollbackAsync().chain(new C1<GridFuture<GridCacheTx>, T>() {
                        @Override public T apply(GridFuture<GridCacheTx> f) {
                            throw new GridClosureException(e);
                        }
                    });

                throw new GridClosureException(e);
            }

            if (!locked) {
                setRollbackOnly();

                final GridClosureException ex = new GridClosureException(new GridCacheTxTimeoutException("Failed to " +
                    "acquire lock within provided timeout for transaction [timeout=" + timeout() +
                    ", tx=" + this + ']'));

                if (commit && commitAfterLock())
                    return rollbackAsync().chain(new C1<GridFuture<GridCacheTx>, T>() {
                        @Override public T apply(GridFuture<GridCacheTx> f) {
                            throw ex;
                        }
                    });

                throw ex;
            }

            boolean rollback = true;

            try {
                final T r = postLock(arg);

                // Commit implicit transactions.
                if (commit && commitAfterLock()) {
                    rollback = false;

                    return commitAsync().chain(new CX1<GridFuture<GridCacheTx>, T>() {
                        @Override public T applyx(GridFuture<GridCacheTx> f) throws GridException {
                            f.get();

                            return r;
                        }
                    });
                }

                rollback = false;

                return new GridFinishedFuture<>(cctx.kernalContext(), r);
            }
            catch (final GridException ex) {
                if (commit && commitAfterLock())
                    return rollbackAsync().chain(new C1<GridFuture<GridCacheTx>, T>() {
                        @Override public T apply(GridFuture<GridCacheTx> f) {
                            throw new GridClosureException(ex);
                        }
                    });

                throw new GridClosureException(ex);
            }
            finally {
                if (rollback)
                    setRollbackOnly();
            }
        }

        /**
         * Post lock callback.
         *
         * @param val Argument.
         * @return Future return value.
         * @throws GridException If operation failed.
         */
        protected abstract T postLock(T val) throws GridException;
    }

    /**
     * Post-lock closure.
     *
     * @param <T> Return type.
     */
    protected abstract class PostLockClosure2<T> implements GridBiClosure<Boolean, Exception, GridFuture<T>> {
        /** */
        private static final long serialVersionUID = 0L;

        /** {@inheritDoc} */
        @Override public final GridFuture<T> apply(Boolean locked, @Nullable Exception e) {
            boolean rollback = true;

            try {
                if (e != null)
                    throw new GridClosureException(e);

                if (!locked)
                    throw new GridClosureException(new GridCacheTxTimeoutException("Failed to acquire lock " +
                        "within provided timeout for transaction [timeout=" + timeout() + ", tx=" + this + ']'));

                GridFuture<T> fut = postLock();

                rollback = false;

                return fut;
            }
            catch (GridException ex) {
                throw new GridClosureException(ex);
            }
            finally {
                if (rollback)
                    setRollbackOnly();
            }
        }

        /**
         * Post lock callback.
         *
         * @return Future return value.
         * @throws GridException If operation failed.
         */
        protected abstract GridFuture<T> postLock() throws GridException;
    }

    /**
     * Post-lock closure.
     *
     * @param <T> Return type.
     */
    protected abstract class PostMissClosure<T> implements GridBiClosure<T, Exception, GridFuture<T>> {
        /** */
        private static final long serialVersionUID = 0L;

        /** {@inheritDoc} */
        @Override public final GridFuture<T> apply(T t, Exception e) {
            boolean rollback = true;

            try {
                if (e != null)
                    throw new GridClosureException(e);

                GridFuture<T> fut = postMiss(t);

                rollback = false;

                return fut;
            }
            catch (GridException ex) {
                throw new GridClosureException(ex);
            }
            finally {
                if (rollback)
                    setRollbackOnly();
            }
        }

        /**
         * Post lock callback.
         *
         * @param t Post-miss parameter.
         * @return Future return value.
         * @throws GridException If operation failed.
         */
        protected abstract GridFuture<T> postMiss(T t) throws GridException;
    }

    /**
     * Post-lock closure.
     *
     * @param <T> Return type.
     */
    protected abstract class FinishClosure<T> implements GridBiClosure<T, Exception, T> {
        /** */
        private static final long serialVersionUID = 0L;

        /** {@inheritDoc} */
        @Override public final T apply(T t, @Nullable Exception e) {
            boolean rollback = true;

            try {
                if (e != null)
                    throw new GridClosureException(e);

                t = finish(t);

                // Commit implicit transactions.
                if (implicit())
                    commit();

                rollback = false;

                return t;
            }
            catch (GridException ex) {
                throw new GridClosureException(ex);
            }
            finally {
                if (rollback)
                    setRollbackOnly();
            }
        }

        /**
         * @param t Argument.
         * @return Result.
         * @throws GridException If failed.
         */
        abstract T finish(T t) throws GridException;
    }
}<|MERGE_RESOLUTION|>--- conflicted
+++ resolved
@@ -628,11 +628,7 @@
                                 // Must try to evict near entries before committing from
                                 // transaction manager to make sure locks are held.
                                 if (!evictNearEntry(txEntry, false)) {
-<<<<<<< HEAD
-                                    if (near() && cctx.dr().receiveEnabled()) {
-=======
                                     if (cacheCtx.isNear() && cacheCtx.dr().receiveEnabled()) {
->>>>>>> 3a3ed00f
                                         cached.markObsolete(xidVer);
 
                                         break;
@@ -676,11 +672,7 @@
                                     GridCacheVersion explicitVer = txEntry.drVersion() != null ?
                                         txEntry.drVersion() : writeVersion();
 
-<<<<<<< HEAD
-                                    GridDrResolveResult<V> drRes = cctx.dr().resolveTx(cached,
-=======
                                     GridDrResolveResult<V> drRes = cacheCtx.dr().resolveTx(cached,
->>>>>>> 3a3ed00f
                                         txEntry,
                                         explicitVer,
                                         op,
@@ -702,11 +694,7 @@
                                         explicitVer = null;
 
                                     if (sndTransformedVals || (drRes != null)) {
-<<<<<<< HEAD
-                                        assert sndTransformedVals && cctx.isReplicated() || (drRes != null);
-=======
                                         assert sndTransformedVals && cacheCtx.isReplicated() || (drRes != null);
->>>>>>> 3a3ed00f
 
                                         txEntry.value(val, true, false);
                                         txEntry.valueBytes(valBytes);
