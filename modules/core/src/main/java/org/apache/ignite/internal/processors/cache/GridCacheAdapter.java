/*
 * Licensed to the Apache Software Foundation (ASF) under one or more
 * contributor license agreements.  See the NOTICE file distributed with
 * this work for additional information regarding copyright ownership.
 * The ASF licenses this file to You under the Apache License, Version 2.0
 * (the "License"); you may not use this file except in compliance with
 * the License.  You may obtain a copy of the License at
 *
 *      http://www.apache.org/licenses/LICENSE-2.0
 *
 * Unless required by applicable law or agreed to in writing, software
 * distributed under the License is distributed on an "AS IS" BASIS,
 * WITHOUT WARRANTIES OR CONDITIONS OF ANY KIND, either express or implied.
 * See the License for the specific language governing permissions and
 * limitations under the License.
 */

package org.apache.ignite.internal.processors.cache;

import org.apache.ignite.*;
import org.apache.ignite.cache.*;
import org.apache.ignite.cache.affinity.*;
import org.apache.ignite.cluster.*;
import org.apache.ignite.configuration.*;
import org.apache.ignite.internal.*;
import org.apache.ignite.internal.cluster.*;
import org.apache.ignite.internal.compute.*;
import org.apache.ignite.internal.processors.affinity.*;
import org.apache.ignite.internal.processors.cache.affinity.*;
import org.apache.ignite.internal.processors.cache.distributed.*;
import org.apache.ignite.internal.processors.cache.distributed.dht.*;
import org.apache.ignite.internal.processors.cache.dr.*;
import org.apache.ignite.internal.processors.cache.query.*;
import org.apache.ignite.internal.processors.cache.transactions.*;
import org.apache.ignite.internal.processors.cache.version.*;
import org.apache.ignite.internal.processors.datastreamer.*;
import org.apache.ignite.internal.processors.dr.*;
import org.apache.ignite.internal.processors.task.*;
import org.apache.ignite.internal.transactions.*;
import org.apache.ignite.internal.util.*;
import org.apache.ignite.internal.util.future.*;
import org.apache.ignite.internal.util.lang.*;
import org.apache.ignite.internal.util.tostring.*;
import org.apache.ignite.internal.util.typedef.*;
import org.apache.ignite.internal.util.typedef.internal.*;
import org.apache.ignite.lang.*;
import org.apache.ignite.mxbean.*;
import org.apache.ignite.plugin.security.*;
import org.apache.ignite.resources.*;
import org.apache.ignite.transactions.*;
import org.jetbrains.annotations.*;
import org.jsr166.*;

import javax.cache.*;
import javax.cache.expiry.*;
import javax.cache.processor.*;
import java.io.*;
import java.util.*;
import java.util.concurrent.*;
import java.util.concurrent.locks.*;

import static org.apache.ignite.IgniteSystemProperties.*;
import static org.apache.ignite.events.EventType.*;
import static org.apache.ignite.internal.GridClosureCallMode.*;
import static org.apache.ignite.internal.processors.dr.GridDrType.*;
import static org.apache.ignite.internal.processors.task.GridTaskThreadContextKey.*;
import static org.apache.ignite.transactions.TransactionConcurrency.*;
import static org.apache.ignite.transactions.TransactionIsolation.*;

/**
 * Adapter for different cache implementations.
 */
@SuppressWarnings("unchecked")
public abstract class GridCacheAdapter<K, V> implements IgniteInternalCache<K, V>, Externalizable {
    /** */
    private static final long serialVersionUID = 0L;

    /** clearLocally() split threshold. */
    public static final int CLEAR_ALL_SPLIT_THRESHOLD = 10000;

    /** Deserialization stash. */
    private static final ThreadLocal<IgniteBiTuple<String, String>> stash = new ThreadLocal<IgniteBiTuple<String,
        String>>() {
        @Override protected IgniteBiTuple<String, String> initialValue() {
            return F.t2();
        }
    };

    /** {@link GridCacheReturn}-to-value conversion. */
    private static final IgniteClosure RET2VAL =
        new CX1<IgniteInternalFuture<GridCacheReturn>, Object>() {
            @Nullable @Override public Object applyx(IgniteInternalFuture<GridCacheReturn> fut)
                throws IgniteCheckedException {
                return fut.get().value();
            }

            @Override public String toString() {
                return "Cache return value to value converter.";
            }
        };

    /** {@link GridCacheReturn}-to-null conversion. */
    protected static final IgniteClosure RET2NULL =
        new CX1<IgniteInternalFuture<GridCacheReturn>, Object>() {
            @Nullable @Override public Object applyx(IgniteInternalFuture<GridCacheReturn> fut)
                throws IgniteCheckedException {
                fut.get();

                return null;
            }

            @Override public String toString() {
                return "Cache return value to null converter.";
            }
        };

    /** {@link GridCacheReturn}-to-success conversion. */
    private static final IgniteClosure RET2FLAG =
        new CX1<IgniteInternalFuture<GridCacheReturn>, Boolean>() {
            @Override public Boolean applyx(IgniteInternalFuture<GridCacheReturn> fut) throws IgniteCheckedException {
                return fut.get().success();
            }

            @Override public String toString() {
                return "Cache return value to boolean flag converter.";
            }
        };

    /** */
    protected boolean keyCheck = !Boolean.getBoolean(IGNITE_CACHE_KEY_VALIDATION_DISABLED);

    /** */
    private boolean valCheck = true;

    /** Last asynchronous future. */
    protected ThreadLocal<FutureHolder> lastFut = new ThreadLocal<FutureHolder>() {
        @Override protected FutureHolder initialValue() {
            return new FutureHolder();
        }
    };

    /** Cache configuration. */
    @GridToStringExclude
    protected GridCacheContext<K, V> ctx;

    /** Local map. */
    @GridToStringExclude
    protected GridCacheConcurrentMap map;

    /** Local node ID. */
    @GridToStringExclude
    protected UUID locNodeId;

    /** Cache configuration. */
    @GridToStringExclude
    protected CacheConfiguration cacheCfg;

    /** Grid configuration. */
    @GridToStringExclude
    protected IgniteConfiguration gridCfg;

    /** Cache metrics. */
    protected CacheMetricsImpl metrics;

    /** Cache mxBean. */
    protected CacheMetricsMXBean mxBean;

    /** Logger. */
    protected IgniteLogger log;

    /** Queries impl. */
    private CacheQueries<K, V> qry;

    /** Affinity impl. */
    private Affinity<K> aff;

    /** Whether this cache is IGFS data cache. */
    private boolean igfsDataCache;

    /** Whether this cache is Mongo data cache. */
    @SuppressWarnings("UnusedDeclaration")
    private boolean mongoDataCache;

    /** Whether this cache is Mongo meta cache. */
    @SuppressWarnings("UnusedDeclaration")
    private boolean mongoMetaCache;

    /** Current IGFS data cache size. */
    private LongAdder8 igfsDataCacheSize;

    /** Max space for IGFS. */
    private long igfsDataSpaceMax;

    /** Asynchronous operations limit semaphore. */
    private Semaphore asyncOpsSem;

    /** {@inheritDoc} */
    @Override public String name() {
        return cacheCfg.getName();
    }

    /**
     * Empty constructor required by {@link Externalizable}.
     */
    protected GridCacheAdapter() {
        // No-op.
    }

    /**
     * @param ctx Cache context.
     * @param startSize Start size.
     */
    @SuppressWarnings("OverriddenMethodCallDuringObjectConstruction")
    protected GridCacheAdapter(GridCacheContext<K, V> ctx, int startSize) {
        this(ctx, new GridCacheConcurrentMap(ctx, startSize, 0.75F));
    }

    /**
     * @param ctx Cache context.
     * @param map Concurrent map.
     */
    @SuppressWarnings("OverriddenMethodCallDuringObjectConstruction")
    protected GridCacheAdapter(final GridCacheContext<K, V> ctx, GridCacheConcurrentMap map) {
        assert ctx != null;

        this.ctx = ctx;

        gridCfg = ctx.gridConfig();
        cacheCfg = ctx.config();

        locNodeId = ctx.gridConfig().getNodeId();

        this.map = map;

        log = ctx.gridConfig().getGridLogger().getLogger(getClass());

        metrics = new CacheMetricsImpl(ctx);

        mxBean = new CacheMetricsMXBeanImpl(this);

        FileSystemConfiguration[] igfsCfgs = gridCfg.getFileSystemConfiguration();

        if (igfsCfgs != null) {
            for (FileSystemConfiguration igfsCfg : igfsCfgs) {
                if (F.eq(ctx.name(), igfsCfg.getDataCacheName())) {
                    if (!ctx.isNear()) {
                        igfsDataCache = true;
                        igfsDataCacheSize = new LongAdder8();

                        igfsDataSpaceMax = igfsCfg.getMaxSpaceSize();

                        if (igfsDataSpaceMax == 0) {
                            long maxMem = Runtime.getRuntime().maxMemory();

                            // We leave JVM at least 500M of memory for correct operation.
                            long jvmFreeSize = (maxMem - 512 * 1024 * 1024);

                            if (jvmFreeSize <= 0)
                                jvmFreeSize = maxMem / 2;

                            long dfltMaxSize = (long)(0.8f * maxMem);

                            igfsDataSpaceMax = Math.min(dfltMaxSize, jvmFreeSize);
                        }
                    }

                    break;
                }
            }
        }

        if (ctx.config().getMaxConcurrentAsyncOperations() > 0)
            asyncOpsSem = new Semaphore(ctx.config().getMaxConcurrentAsyncOperations());

        init();

<<<<<<< HEAD
        qry = new CacheQueriesImpl<>(ctx, null);
=======
        qry = new CacheQueriesImpl<>(ctx, false);
>>>>>>> 2006b66f
        aff = new GridCacheAffinityImpl<>(ctx);
    }

    /** {@inheritDoc} */
    @Override public void setQueryKeepPortable() {
        qry = new CacheQueriesImpl<>(ctx, true);
    }

    /**
     * Prints memory stats.
     */
    public void printMemoryStats() {
        if (ctx.isNear()) {
            X.println(">>>  Near cache size: " + size());

            ctx.near().dht().printMemoryStats();
        }
        else if (ctx.isDht())
            X.println(">>>  DHT cache size: " + size());
        else
            X.println(">>>  Cache size: " + size());
    }

    /**
     * @return Base map.
     */
    public GridCacheConcurrentMap map() {
        return map;
    }

    /**
     * @return Context.
     */
    @Override public GridCacheContext<K, V> context() {
        return ctx;
    }

    /**
     * @return Logger.
     */
    protected IgniteLogger log() {
        return log;
    }

    /**
     * @return {@code True} if this is near cache.
     */
    public boolean isNear() {
        return false;
    }

    /**
     * @return {@code True} if cache is local.
     */
    public boolean isLocal() {
        return false;
    }

    /**
     * @return {@code True} if cache is colocated.
     */
    public boolean isColocated() {
        return false;
    }

    /**
     * @return {@code True} if cache is DHT Atomic.
     */
    public boolean isDhtAtomic() {
        return false;
    }

    /**
     * @return {@code True} if cache is DHT.
     */
    public boolean isDht() {
        return false;
    }

    /**
     * @return Preloader.
     */
    public abstract GridCachePreloader<K, V> preloader();

    /** {@inheritDoc} */
    @Override public CacheQueries<K, V> queries() {
        return qry;
    }

    /** {@inheritDoc} */
    @Override public Affinity<K> affinity() {
        return aff;
    }

    /** {@inheritDoc} */
    @SuppressWarnings({"unchecked", "RedundantCast"})
    @Override public <K1, V1> IgniteInternalCache<K1, V1> cache() {
        return (IgniteInternalCache<K1, V1>)this;
    }

    /** {@inheritDoc} */
    @Override public GridCacheProxyImpl<K, V> forSubjectId(UUID subjId) {
        CacheOperationContext prj = new CacheOperationContext(false, subjId, false, null);

        return new GridCacheProxyImpl<>(ctx, this, prj);
    }

    /** {@inheritDoc} */
    @Override public boolean skipStore() {
        return false;
    }

    /** {@inheritDoc} */
    @Override public GridCacheProxyImpl<K, V> setSkipStore(boolean skipStore) {
        CacheOperationContext prj = new CacheOperationContext(true, null, false, null);

        return new GridCacheProxyImpl<>(ctx, this, prj);
    }

    /** {@inheritDoc} */
    @Override public <K1, V1> GridCacheProxyImpl<K1, V1> keepPortable() {
        CacheOperationContext prj = new CacheOperationContext(false, null, true, null);

        return new GridCacheProxyImpl<>((GridCacheContext<K1, V1>)ctx, (GridCacheAdapter<K1, V1>)this, prj);
    }


    /** {@inheritDoc} */
    @Nullable @Override public ExpiryPolicy expiry() {
        return null;
    }

    /** {@inheritDoc} */
    @Override public GridCacheProxyImpl<K, V> withExpiryPolicy(ExpiryPolicy plc) {
        CacheOperationContext prj = new CacheOperationContext(false, null, false, plc);

        return new GridCacheProxyImpl<>(ctx, this, prj);
    }

    /** {@inheritDoc} */
    @Override public CacheConfiguration configuration() {
        return ctx.config();
    }

    /**
     * @param keys Keys to lock.
     * @param timeout Lock timeout.
     * @param tx Transaction.
     * @param isRead {@code True} for read operations.
     * @param retval Flag to return value.
     * @param isolation Transaction isolation.
     * @param invalidate Invalidate flag.
     * @param accessTtl TTL for read operation.
     * @return Locks future.
     */
    public abstract IgniteInternalFuture<Boolean> txLockAsync(
        Collection<KeyCacheObject> keys,
        long timeout,
        IgniteTxLocalEx tx,
        boolean isRead,
        boolean retval,
        TransactionIsolation isolation,
        boolean invalidate,
        long accessTtl);

    /**
     * Post constructor initialization for subclasses.
     */
    protected void init() {
        // No-op.
    }

    /**
     * Starts this cache. Child classes should override this method
     * to provide custom start-up behavior.
     *
     * @throws IgniteCheckedException If start failed.
     */
    public void start() throws IgniteCheckedException {
        // No-op.
    }

    /**
     * Startup info.
     *
     * @return Startup info.
     */
    protected final String startInfo() {
        return "Cache started: " + U.maskName(ctx.config().getName());
    }

    /**
     * Stops this cache. Child classes should override this method
     * to provide custom stop behavior.
     */
    public void stop() {
        // Nulling thread local reference to ensure values will be eventually GCed
        // no matter what references these futures are holding.
        lastFut = null;
    }

    /**
     * Stop info.
     *
     * @return Stop info.
     */
    protected final String stopInfo() {
        return "Cache stopped: " + U.maskName(ctx.config().getName());
    }

    /**
     * Kernal start callback.
     *
     * @throws IgniteCheckedException If callback failed.
     */
    protected void onKernalStart() throws IgniteCheckedException {
        // No-op.
    }

    /**
     * Kernal stop callback.
     */
    public void onKernalStop() {
        // No-op.
    }

    /** {@inheritDoc} */
    @Override public boolean isEmpty() {
        return values().isEmpty();
    }

    /** {@inheritDoc} */
    @Override public boolean containsKey(K key) {
        try {
            return containsKeyAsync(key).get();
        }
        catch (IgniteCheckedException e) {
            throw new IgniteException(e);
        }
    }

    /** {@inheritDoc} */
    @Override public IgniteInternalFuture<Boolean> containsKeyAsync(K key) {
        A.notNull(key, "key");

        return getAllAsync(
            Collections.singletonList(key),
            /*force primary*/false,
            /*skip tx*/false,
            /*entry*/null,
            /*subj id*/null,
            /*task name*/null,
            /*deserialize portable*/false,
            /*skip values*/true
        ).chain(new CX1<IgniteInternalFuture<Map<K, V>>, Boolean>() {
            @Override public Boolean applyx(IgniteInternalFuture<Map<K, V>> fut) throws IgniteCheckedException {
                Map<K, V> map = fut.get();

                assert map.isEmpty() || map.size() == 1 : map.size();

                return map.isEmpty() ? false : map.values().iterator().next() != null;
            }
        });
    }

    /** {@inheritDoc} */
    @Override public boolean containsKeys(Collection<? extends K> keys) {
        try {
            return containsKeysAsync(keys).get();
        }
        catch (IgniteCheckedException e) {
            throw new IgniteException(e);
        }
    }

    /** {@inheritDoc} */
    @Override public IgniteInternalFuture<Boolean> containsKeysAsync(final Collection<? extends K> keys) {
        A.notNull(keys, "keys");

        return getAllAsync(
            keys,
            /*force primary*/false,
            /*skip tx*/false,
            /*entry*/null,
            /*subj id*/null,
            /*task name*/null,
            /*deserialize portable*/false,
            /*skip values*/true
        ).chain(new CX1<IgniteInternalFuture<Map<K, V>>, Boolean>() {
            @Override public Boolean applyx(IgniteInternalFuture<Map<K, V>> fut) throws IgniteCheckedException {
                Map<K, V> kvMap = fut.get();

                if (keys.size() != kvMap.size())
                    return false;

                for (Map.Entry<K, V> entry : kvMap.entrySet()) {
                    if (entry.getValue() == null)
                        return false;
                }

                return true;
            }
        });
    }

    /** {@inheritDoc} */
    @Override public Iterable<Cache.Entry<K, V>> localEntries(CachePeekMode[] peekModes) throws IgniteCheckedException {
        assert peekModes != null;

        ctx.checkSecurity(SecurityPermission.CACHE_READ);

        PeekModes modes = parsePeekModes(peekModes, false);

        Collection<Iterator<Cache.Entry<K, V>>> its = new ArrayList<>();

        if (ctx.isLocal()) {
            modes.primary = true;
            modes.backup = true;

            if (modes.heap)
                its.add(iterator(map.entries0().iterator(), !ctx.keepPortable()));
        }
        else if (modes.heap) {
            if (modes.near && ctx.isNear())
                its.add(ctx.near().nearEntries().iterator());

            if (modes.primary || modes.backup) {
                GridDhtCacheAdapter<K, V> cache = ctx.isNear() ? ctx.near().dht() : ctx.dht();

                its.add(cache.localEntriesIterator(modes.primary, modes.backup));
            }
        }

        // Swap and offheap are disabled for near cache.
        if (modes.primary || modes.backup) {
            AffinityTopologyVersion topVer = ctx.affinity().affinityTopologyVersion();

            GridCacheSwapManager swapMgr = ctx.isNear() ? ctx.near().dht().context().swap() : ctx.swap();

            if (modes.swap)
                its.add(swapMgr.<K, V>swapIterator(modes.primary, modes.backup, topVer));

            if (modes.offheap)
                its.add(swapMgr.<K, V>offheapIterator(modes.primary, modes.backup, topVer));
        }

        final Iterator<Cache.Entry<K, V>> it = F.flatIterators(its);

        return new Iterable<Cache.Entry<K, V>>() {
            @Override public Iterator<Cache.Entry<K, V>> iterator() {
                return it;
            }

            public String toString() {
                return "CacheLocalEntries []";
            }
        };
    }

    /** {@inheritDoc} */
    @SuppressWarnings("ForLoopReplaceableByForEach")
    @Nullable @Override public V localPeek(K key,
        CachePeekMode[] peekModes,
        @Nullable IgniteCacheExpiryPolicy plc)
        throws IgniteCheckedException {
        A.notNull(key, "key");

        if (keyCheck)
            validateCacheKey(key);

        ctx.checkSecurity(SecurityPermission.CACHE_READ);

        PeekModes modes = parsePeekModes(peekModes, false);

        try {
            KeyCacheObject cacheKey = ctx.toCacheKeyObject(key);

            CacheObject cacheVal = null;

            if (!ctx.isLocal()) {
                AffinityTopologyVersion topVer = ctx.affinity().affinityTopologyVersion();

                int part = ctx.affinity().partition(cacheKey);

                boolean nearKey;

                if (!(modes.near && modes.primary && modes.backup)) {
                    boolean keyPrimary = ctx.affinity().primary(ctx.localNode(), part, topVer);

                    if (keyPrimary) {
                        if (!modes.primary)
                            return null;

                        nearKey = false;
                    }
                    else {
                        boolean keyBackup = ctx.affinity().belongs(ctx.localNode(), part, topVer);

                        if (keyBackup) {
                            if (!modes.backup)
                                return null;

                            nearKey = false;
                        }
                        else {
                            if (!modes.near)
                                return null;

                            nearKey = true;

                            // Swap and offheap are disabled for near cache.
                            modes.offheap = false;
                            modes.swap = false;
                        }
                    }
                }
                else {
                    nearKey = !ctx.affinity().belongs(ctx.localNode(), part, topVer);

                    if (nearKey) {
                        // Swap and offheap are disabled for near cache.
                        modes.offheap = false;
                        modes.swap = false;
                    }
                }

                if (nearKey && !ctx.isNear())
                    return null;

                if (modes.heap) {
                    GridCacheEntryEx e = nearKey ? peekEx(cacheKey) :
                        (ctx.isNear() ? ctx.near().dht().peekEx(cacheKey) : peekEx(cacheKey));

                    if (e != null) {
                        cacheVal = e.peek(modes.heap, modes.offheap, modes.swap, topVer, plc);

                        modes.offheap = false;
                        modes.swap = false;
                    }
                }

                if (modes.offheap || modes.swap) {
                    GridCacheSwapManager swapMgr = ctx.isNear() ? ctx.near().dht().context().swap() : ctx.swap();

                    GridCacheSwapEntry swapEntry = swapMgr.read(cacheKey, modes.offheap, modes.swap);

                    cacheVal = swapEntry != null ? swapEntry.value() : null;
                }
            }
            else
                cacheVal = localCachePeek0(cacheKey, modes.heap, modes.offheap, modes.swap, plc);

            Object val = CU.value(cacheVal, ctx, true);

            val = ctx.unwrapPortableIfNeeded(val, ctx.keepPortable());

            return (V)val;
        }
        catch (GridCacheEntryRemovedException ignore) {
            if (log.isDebugEnabled())
                log.debug("Got removed entry during 'peek': " + key);

            return null;
        }
    }

    /**
     * @param key Key.
     * @param heap Read heap flag.
     * @param offheap Read offheap flag.
     * @param swap Read swap flag.
     * @param plc Optional expiry policy.
     * @return Value.
     * @throws GridCacheEntryRemovedException If entry removed.
     * @throws IgniteCheckedException If failed.
     */
    @Nullable private CacheObject localCachePeek0(KeyCacheObject key,
        boolean heap,
        boolean offheap,
        boolean swap,
        IgniteCacheExpiryPolicy plc)
        throws GridCacheEntryRemovedException, IgniteCheckedException {
        assert ctx.isLocal();
        assert heap || offheap || swap;

        if (heap) {
            GridCacheEntryEx e = peekEx(key);

            if (e != null)
                return e.peek(heap, offheap, swap, AffinityTopologyVersion.NONE, plc);
        }

        if (offheap || swap) {
            GridCacheSwapManager swapMgr = ctx.isNear() ? ctx.near().dht().context().swap() : ctx.swap();

            GridCacheSwapEntry swapEntry = swapMgr.read(key, offheap, swap);

            return swapEntry != null ? swapEntry.value() : null;
        }

        return null;
    }

    /**
     * Undeploys and removes all entries for class loader.
     *
     * @param ldr Class loader to undeploy.
     */
    public void onUndeploy(ClassLoader ldr) {
        ctx.deploy().onUndeploy(ldr, context());
    }

    /**
     *
     * @param key Entry key.
     * @return Entry or <tt>null</tt>.
     */
    @Nullable public GridCacheEntryEx peekEx(KeyCacheObject key) {
        return entry0(key, ctx.affinity().affinityTopologyVersion(), false, false);
    }

    /**
     *
     * @param key Entry key.
     * @return Entry or <tt>null</tt>.
     */
    @Nullable public GridCacheEntryEx peekEx(Object key) {
        return entry0(ctx.toCacheKeyObject(key), ctx.affinity().affinityTopologyVersion(), false, false);
    }

    /**
     * @param key Entry key.
     * @return Entry (never {@code null}).
     */
    public GridCacheEntryEx entryEx(Object key) {
        return entryEx(ctx.toCacheKeyObject(key), false);
    }

    /**
     * @param key Entry key.
     * @return Entry (never {@code null}).
     */
    public GridCacheEntryEx entryEx(KeyCacheObject key) {
        return entryEx(key, false);
    }

    /**
     * @param key Entry key.
     * @param touch Whether created entry should be touched.
     * @return Entry (never {@code null}).
     */
    public GridCacheEntryEx entryEx(KeyCacheObject key, boolean touch) {
        GridCacheEntryEx e = entry0(key, ctx.affinity().affinityTopologyVersion(), true, touch);

        assert e != null;

        return e;
    }

    /**
     * @param topVer Topology version.
     * @param key Entry key.
     * @return Entry (never {@code null}).
     */
    public GridCacheEntryEx entryEx(KeyCacheObject key, AffinityTopologyVersion topVer) {
        GridCacheEntryEx e = entry0(key, topVer, true, false);

        assert e != null;

        return e;
    }

    /**
     * @param key Entry key.
     * @param topVer Topology version at the time of creation.
     * @param create Flag to create entry if it does not exist.
     * @param touch Flag to touch created entry (only if entry was actually created).
     * @return Entry or <tt>null</tt>.
     */
    @Nullable private GridCacheEntryEx entry0(KeyCacheObject key, AffinityTopologyVersion topVer, boolean create,
        boolean touch) {
        GridTriple<GridCacheMapEntry> t = map.putEntryIfObsoleteOrAbsent(topVer, key, null, create);

        GridCacheEntryEx cur = t.get1();
        GridCacheEntryEx created = t.get2();
        GridCacheEntryEx doomed = t.get3();

        if (doomed != null && ctx.events().isRecordable(EVT_CACHE_ENTRY_DESTROYED))
            // Event notification.
            ctx.events().addEvent(doomed.partition(), doomed.key(), locNodeId, (IgniteUuid)null, null,
                EVT_CACHE_ENTRY_DESTROYED, null, false, null, false, null, null, null);

        if (created != null) {
            // Event notification.
            if (ctx.events().isRecordable(EVT_CACHE_ENTRY_CREATED))
                ctx.events().addEvent(created.partition(), created.key(), locNodeId, (IgniteUuid)null, null,
                    EVT_CACHE_ENTRY_CREATED, null, false, null, false, null, null, null);

            if (touch)
                ctx.evicts().touch(cur, topVer);
        }

        return cur;
    }

    /**
     * @return Set of internal cached entry representations, excluding {@link GridCacheInternal} keys.
     */
    public Set<GridCacheEntryEx> entries() {
        return map.entries0();
    }

    /**
     * @return Set of internal cached entry representations, including {@link GridCacheInternal} keys.
     */
    public Set<GridCacheEntryEx> allEntries() {
        return map.allEntries0();
    }

    /** {@inheritDoc} */
    @Override public Set<Cache.Entry<K, V>> entrySet() {
        return entrySet((CacheEntryPredicate[]) null);
    }

    /** {@inheritDoc} */
    @Override public Set<Cache.Entry<K, V>> entrySetx(CacheEntryPredicate... filter) {
        return map.entriesx(filter);
    }

    /** {@inheritDoc} */
    @Override public Set<Cache.Entry<K, V>> entrySet(int part) {
        throw new UnsupportedOperationException();
    }

    /** {@inheritDoc} */
    @Override public Set<K> keySet() {
        return keySet((CacheEntryPredicate[]) null);
    }

    /** {@inheritDoc} */
    @Override public Set<K> primaryKeySet() {
        return primaryKeySet((CacheEntryPredicate[]) null);
    }

    /** {@inheritDoc} */
    @Override public Collection<V> values() {
        return values((CacheEntryPredicate[]) null);
    }

    /**
     * Collection of values cached on this node. You can remove
     * elements from this collection, but you cannot add elements to this collection.
     * All removal operation will be reflected on the cache itself.
     * <p>
     * Iterator over this collection will not fail if collection was
     * concurrently updated by another thread. This means that iterator may or
     * may not return latest values depending on whether they were added before
     * or after current iterator position.
     * <p>
     * NOTE: this operation is not distributed and returns only the values cached on this node.
     *
     * @param filter Filters.
     * @return Collection of cached values.
     */
    public Collection<V> values(CacheEntryPredicate... filter) {
        return map.values(filter);
    }

    /**
     *
     * @param key Entry key.
     */
    public void removeIfObsolete(KeyCacheObject key) {
        assert key != null;

        GridCacheEntryEx entry = map.removeEntryIfObsolete(key);

        if (entry != null) {
            assert entry.obsolete() : "Removed non-obsolete entry: " + entry;

            if (log.isDebugEnabled())
                log.debug("Removed entry from cache: " + entry);

            if (ctx.events().isRecordable(EVT_CACHE_ENTRY_DESTROYED))
                // Event notification.
                ctx.events().addEvent(entry.partition(), entry.key(), locNodeId, (IgniteUuid)null, null,
                    EVT_CACHE_ENTRY_DESTROYED, null, false, null, false, null, null, null);
        }
        else if (log.isDebugEnabled())
            log.debug("Remove will not be done for key (obsolete entry got replaced or removed): " + key);
    }

    /**
     * Split clearLocally all task into multiple runnables.
     *
     * @return Split runnables.
     */
    public List<GridCacheClearAllRunnable<K, V>> splitClearLocally() {
        assert CLEAR_ALL_SPLIT_THRESHOLD > 0;

        int keySize = size();

        int cnt = Math.min(keySize / CLEAR_ALL_SPLIT_THRESHOLD + (keySize % CLEAR_ALL_SPLIT_THRESHOLD != 0 ? 1 : 0),
            Runtime.getRuntime().availableProcessors());

        if (cnt == 0)
            cnt = 1; // Still perform cleanup since there could be entries in swap.

        GridCacheVersion obsoleteVer = ctx.versions().next();

        List<GridCacheClearAllRunnable<K, V>> res = new ArrayList<>(cnt);

        for (int i = 0; i < cnt; i++)
            res.add(new GridCacheClearAllRunnable<>(this, obsoleteVer, i, cnt));

        return res;
    }

    /** {@inheritDoc} */
    @Override public boolean clearLocally(K key) {
        return clearLocally0(key);
    }

    /** {@inheritDoc} */
    @Override public void clearLocallyAll(Set<? extends K> keys) {
        clearLocally0(keys);
    }

    /** {@inheritDoc} */
    @Override public void clearLocally() {
        ctx.checkSecurity(SecurityPermission.CACHE_REMOVE);

        List<GridCacheClearAllRunnable<K, V>> jobs = splitClearLocally();

        if (!F.isEmpty(jobs)) {
            ExecutorService execSvc = null;

            if (jobs.size() > 1) {
                execSvc = Executors.newFixedThreadPool(jobs.size() - 1);

                for (int i = 1; i < jobs.size(); i++)
                    execSvc.submit(jobs.get(i));
            }

            try {
                jobs.get(0).run();
            }
            finally {
                if (execSvc != null) {
                    execSvc.shutdown();

                    try {
                        while (!execSvc.isTerminated() && !Thread.currentThread().isInterrupted())
                            execSvc.awaitTermination(1000, TimeUnit.MILLISECONDS);
                    }
                    catch (InterruptedException ignore) {
                        U.warn(log, "Got interrupted while waiting for Cache.clearLocally() executor service to " +
                            "finish.");

                        Thread.currentThread().interrupt();
                    }
                }
            }
        }
    }

    /**
     * @param keys Keys.
     * @param readers Readers flag.
     */
    public void clearLocally(Collection<KeyCacheObject> keys, boolean readers) {
        if (F.isEmpty(keys))
            return;

        GridCacheVersion obsoleteVer = ctx.versions().next();

        for (KeyCacheObject key : keys) {
            GridCacheEntryEx e = peekEx(key);

            try {
                if (e != null)
                    e.clear(obsoleteVer, readers, null);
            }
            catch (IgniteCheckedException ex) {
                U.error(log, "Failed to clearLocally entry (will continue to clearLocally other entries): " + e,
                    ex);
            }
        }
    }

    /**
     * Clears entry from cache.
     *
     * @param obsoleteVer Obsolete version to set.
     * @param key Key to clearLocally.
     * @param filter Optional filter.
     * @return {@code True} if cleared.
     */
    private boolean clearLocally(GridCacheVersion obsoleteVer, K key, @Nullable CacheEntryPredicate[] filter) {
        try {
            KeyCacheObject cacheKey = ctx.toCacheKeyObject(key);

            GridCacheEntryEx entry = ctx.isSwapOrOffheapEnabled() ? entryEx(cacheKey) : peekEx(cacheKey);

            if (entry != null)
                return entry.clear(obsoleteVer, false, filter);
        }
        catch (GridDhtInvalidPartitionException ignored) {
            return false;
        }
        catch (IgniteCheckedException ex) {
            U.error(log, "Failed to clearLocally entry for key: " + key, ex);
        }

        return false;
    }

    /** {@inheritDoc} */
    @Override public void clear() throws IgniteCheckedException {
        // Clear local cache synchronously.
        clearLocally();

        clearRemotes(0, new GlobalClearAllCallable(name()));
    }

    /** {@inheritDoc} */
    @Override public void clear(K key) throws IgniteCheckedException {
        // Clear local cache synchronously.
        clearLocally(key);

        clearRemotes(0, new GlobalClearKeySetCallable<K, V>(name(), Collections.singleton(key)));
    }

    /** {@inheritDoc} */
    @Override public void clearAll(Set<? extends K> keys) throws IgniteCheckedException {
        // Clear local cache synchronously.
        clearLocallyAll(keys);

        clearRemotes(0, new GlobalClearKeySetCallable<K, V>(name(), keys));
    }

    /** {@inheritDoc} */
    @Override public IgniteInternalFuture<?> clearAsync(K key) {
        return clearAsync(new GlobalClearKeySetCallable<K, V>(name(), Collections.singleton(key)));
    }

    /** {@inheritDoc} */
    @Override public IgniteInternalFuture<?> clearAsync(Set<? extends K> keys) {
        return clearAsync(new GlobalClearKeySetCallable<K, V>(name(), keys));
    }

    /**
     * @param timeout Timeout for clearLocally all task in milliseconds (0 for never).
     *      Set it to larger value for large caches.
     * @param clearCall Global clear callable object.
     * @throws IgniteCheckedException In case of cache could not be cleared on any of the nodes.
     */
    private void clearRemotes(long timeout, GlobalClearCallable clearCall) throws IgniteCheckedException {
        try {
            // Send job to remote nodes only.
            Collection<ClusterNode> nodes =
                ctx.grid().cluster().forCacheNodes(name(), true, true, false).forRemotes().nodes();

            IgniteInternalFuture<Object> fut = null;

            if (!nodes.isEmpty()) {
                ctx.kernalContext().task().setThreadContext(TC_TIMEOUT, timeout);

                fut = ctx.closures().callAsyncNoFailover(BROADCAST, clearCall, nodes, true);
            }

            if (fut != null)
                fut.get();
        }
        catch (ClusterGroupEmptyCheckedException ignore) {
            if (log.isDebugEnabled())
                log.debug("All remote nodes left while cache clearLocally [cacheName=" + name() + "]");
        }
        catch (ComputeTaskTimeoutCheckedException e) {
            U.warn(log, "Timed out waiting for remote nodes to finish cache clear (consider increasing " +
                "'networkTimeout' configuration property) [cacheName=" + name() + "]");

            throw e;
        }
    }

    /** {@inheritDoc} */
    @Override public IgniteInternalFuture<?> clearAsync() {
        return clearAsync(new GlobalClearAllCallable(name()));
    }

    /**
     * @param clearCall Global clear callable object.
     * @return Future.
     */
    private IgniteInternalFuture<?> clearAsync(GlobalClearCallable clearCall) {
        Collection<ClusterNode> nodes = ctx.grid().cluster().forCacheNodes(name(), true, true, false).nodes();

        if (!nodes.isEmpty()) {
            IgniteInternalFuture<Object> fut =
                ctx.closures().callAsyncNoFailover(BROADCAST, clearCall, nodes, true);

            return fut.chain(new CX1<IgniteInternalFuture<Object>, Object>() {
                @Override public Object applyx(IgniteInternalFuture<Object> fut) throws IgniteCheckedException {
                    try {
                        return fut.get();
                    }
                    catch (ClusterGroupEmptyCheckedException ignore) {
                        if (log.isDebugEnabled())
                            log.debug("All remote nodes left while cache clearLocally [cacheName=" + name() + "]");

                        return null;
                    }
                }
            });
        }
        else
            return new GridFinishedFuture<>();
    }

    /**
     * @param entry Removes entry from cache if currently mapped value is the same as passed.
     */
    public void removeEntry(GridCacheEntryEx entry) {
        map.removeEntry(entry);
    }

    /**
     * Evicts an entry from cache.
     *
     * @param key Key.
     * @param ver Version.
     * @param filter Filter.
     * @return {@code True} if entry was evicted.
     */
    private boolean evictx(K key, GridCacheVersion ver,
        @Nullable CacheEntryPredicate[] filter) {
        KeyCacheObject cacheKey = ctx.toCacheKeyObject(key);

        GridCacheEntryEx entry = peekEx(cacheKey);

        if (entry == null)
            return true;

        try {
            return ctx.evicts().evict(entry, ver, true, filter);
        }
        catch (IgniteCheckedException ex) {
            U.error(log, "Failed to evict entry from cache: " + entry, ex);

            return false;
        }
    }

    /** {@inheritDoc} */
    @Override public V getForcePrimary(K key) throws IgniteCheckedException {
        String taskName = ctx.kernalContext().job().currentTaskName();

        return getAllAsync(F.asList(key), /*force primary*/true, /*skip tx*/false, null, null, taskName, true, false)
            .get().get(key);
    }

    /** {@inheritDoc} */
    @Override public IgniteInternalFuture<V> getForcePrimaryAsync(final K key) {
        String taskName = ctx.kernalContext().job().currentTaskName();

        return getAllAsync(Collections.singletonList(key), /*force primary*/true, /*skip tx*/false, null, null,
            taskName, true, false).chain(new CX1<IgniteInternalFuture<Map<K, V>>, V>() {
            @Override
            public V applyx(IgniteInternalFuture<Map<K, V>> e) throws IgniteCheckedException {
                return e.get().get(key);
            }
        });
    }

    /** {@inheritDoc} */
    @Nullable @Override public Map<K, V> getAllOutTx(List<K> keys) throws IgniteCheckedException {
        String taskName = ctx.kernalContext().job().currentTaskName();

        return getAllAsync(keys, !ctx.config().isReadFromBackup(), /*skip tx*/true, null, null, taskName, true, false)
            .get();
    }

    /**
     * @param keys Keys.
     * @param reload Reload flag.
     * @param tx Transaction.
     * @param subjId Subject ID.
     * @param taskName Task name.
     * @param vis Visitor.
     * @return Future.
     */
    public IgniteInternalFuture<Object> readThroughAllAsync(final Collection<KeyCacheObject> keys,
        boolean reload,
        boolean skipVals,
        @Nullable final IgniteInternalTx tx,
        @Nullable UUID subjId,
        String taskName,
        final IgniteBiInClosure<KeyCacheObject, Object> vis) {
        return ctx.closures().callLocalSafe(new GPC<Object>() {
            @Nullable @Override public Object call() {
                try {
                    ctx.store().loadAll(tx, keys, vis);
                }
                catch (IgniteCheckedException e) {
                    throw new GridClosureException(e);
                }

                return null;
            }
        }, true);
    }

    /**
     * @param keys Keys.
     * @param ret Return flag.
     * @param skipVals Skip values flag.
     * @param subjId Subject ID.
     * @param taskName Task name.
     * @return Future.
     */
    public IgniteInternalFuture<Map<KeyCacheObject, CacheObject>> reloadAllAsync0(
        Collection<KeyCacheObject> keys,
        boolean ret,
        boolean skipVals,
        @Nullable UUID subjId,
        String taskName)
    {
        final AffinityTopologyVersion topVer = ctx.affinity().affinityTopologyVersion();

        if (!F.isEmpty(keys)) {
            final UUID uid = CU.uuid(); // Get meta UUID for this thread.

            assert keys != null;

            for (KeyCacheObject key : keys) {
                if (key == null)
                    continue;

                // Skip primary or backup entries for near cache.
                if (ctx.isNear() && ctx.affinity().localNode(key, topVer))
                    continue;

                while (true) {
                    try {
                        GridCacheEntryEx entry = entryExSafe(key, topVer);

                        if (entry == null)
                            break;

                        // Get version before checking filer.
                        GridCacheVersion ver = entry.version();

                        // Tag entry with current version.
                        entry.addMeta(uid, ver);

                        break;
                    }
                    catch (GridCacheEntryRemovedException ignore) {
                        if (log.isDebugEnabled())
                            log.debug("Got removed entry for reload (will retry): " + key);
                    }
                    catch (GridDhtInvalidPartitionException ignore) {
                        if (log.isDebugEnabled())
                            log.debug("Got invalid partition for key (will skip): " + key);

                        break;
                    }
                }
            }

            final Map<KeyCacheObject, CacheObject> map =
                ret ? U.<KeyCacheObject, CacheObject>newHashMap(keys.size()) : null;

            final Collection<KeyCacheObject> absentKeys = F.view(keys, CU.keyHasMeta(ctx, uid));

            final Collection<KeyCacheObject> loadedKeys = new GridConcurrentHashSet<>();

            IgniteInternalFuture<Object> readFut =
                readThroughAllAsync(absentKeys, true, skipVals, null, subjId, taskName, new CI2<KeyCacheObject, Object>() {
                    /** Version for all loaded entries. */
                    private GridCacheVersion nextVer = ctx.versions().next();

                    /** {@inheritDoc} */
                    @Override public void apply(KeyCacheObject key, Object val) {
                        loadedKeys.add(key);

                        GridCacheEntryEx entry = peekEx(key);

                        if (entry != null) {
                            try {
                                GridCacheVersion curVer = entry.removeMeta(uid);

                                // If entry passed the filter.
                                if (curVer != null) {
                                    boolean wasNew = entry.isNewLocked();

                                    entry.unswap();

                                    CacheObject cacheVal = ctx.toCacheObject(val);

                                    boolean set = entry.versionedValue(cacheVal, curVer, nextVer);

                                    ctx.evicts().touch(entry, topVer);

                                    if (map != null) {
                                        if (set || wasNew)
                                            map.put(key, cacheVal);
                                        else {
                                            CacheObject v = entry.peek(true, false, false, null);

                                            if (v != null)
                                                map.put(key, v);
                                        }
                                    }

                                    if (log.isDebugEnabled()) {
                                        log.debug("Set value loaded from store into entry [set=" + set + ", " +
                                            "curVer=" +
                                            curVer + ", newVer=" + nextVer + ", entry=" + entry + ']');
                                    }
                                }
                                else {
                                    if (log.isDebugEnabled()) {
                                        log.debug("Current version was not found (either entry was removed or " +
                                            "validation was not passed: " + entry);
                                    }
                                }
                            }
                            catch (GridCacheEntryRemovedException ignore) {
                                if (log.isDebugEnabled()) {
                                    log.debug("Got removed entry for reload (will not store reloaded entry) " +
                                        "[entry=" + entry + ']');
                                }
                            }
                            catch (IgniteCheckedException e) {
                                throw new IgniteException(e);
                            }
                        }
                    }
                });

            return readFut.chain(new CX1<IgniteInternalFuture<Object>, Map<KeyCacheObject, CacheObject>>() {
                @Override public Map<KeyCacheObject, CacheObject> applyx(IgniteInternalFuture<Object> e)
                    throws IgniteCheckedException  {
                    // Touch all not loaded keys.
                    for (KeyCacheObject key : absentKeys) {
                        if (!loadedKeys.contains(key)) {
                            GridCacheEntryEx entry = peekEx(key);

                            if (entry != null)
                                ctx.evicts().touch(entry, topVer);
                        }
                    }

                    // Make sure there were no exceptions.
                    e.get();

                    return map;
                }
            });
        }

        return new GridFinishedFuture<>(Collections.<KeyCacheObject, CacheObject>emptyMap());
    }

    /**
     * @param key Key.
     * @param topVer Topology version.
     * @return Entry.
     */
    @Nullable protected GridCacheEntryEx entryExSafe(KeyCacheObject key, AffinityTopologyVersion topVer) {
        return entryEx(key);
    }

    /** {@inheritDoc} */
    @Nullable @Override public V get(K key) throws IgniteCheckedException {
        A.notNull(key, "key");

        boolean statsEnabled = ctx.config().isStatisticsEnabled();

        long start = statsEnabled ? System.nanoTime() : 0L;

        V val = get(key, true);

        if (ctx.config().getInterceptor() != null)
            val = (V)ctx.config().getInterceptor().onGet(key, val);

        if (statsEnabled)
            metrics0().addGetTimeNanos(System.nanoTime() - start);

        return val;
    }

    /** {@inheritDoc} */
    @Override public IgniteInternalFuture<V> getAsync(final K key) {
        A.notNull(key, "key");

        final boolean statsEnabled = ctx.config().isStatisticsEnabled();

        final long start = statsEnabled ? System.nanoTime() : 0L;

        IgniteInternalFuture<V> fut = getAsync(key, true);

        if (ctx.config().getInterceptor() != null)
            fut =  fut.chain(new CX1<IgniteInternalFuture<V>, V>() {
                @Override public V applyx(IgniteInternalFuture<V> f) throws IgniteCheckedException {
                    return (V)ctx.config().getInterceptor().onGet(key, f.get());
                }
            });

        if (statsEnabled)
            fut.listen(new UpdateGetTimeStatClosure<V>(metrics0(), start));

        return fut;
    }

    /** {@inheritDoc} */
    @Override public Map<K, V> getAll(@Nullable Collection<? extends K> keys) throws IgniteCheckedException {
        return getAll(keys, true);
    }

    /** {@inheritDoc} */
    @Override public IgniteInternalFuture<Map<K, V>> getAllAsync(@Nullable final Collection<? extends K> keys) {
        return getAllAsync(keys, true);
    }

    /**
     * Applies cache interceptor on result of 'get' operation.
     *
     * @param keys All requested keys.
     * @param map Result map.
     * @return Map with values returned by cache interceptor..
     */
    @SuppressWarnings("IfMayBeConditional")
    private Map<K, V> interceptGet(@Nullable Collection<? extends K> keys, Map<K, V> map) {
        if (F.isEmpty(keys))
            return map;

        CacheInterceptor<K, V> interceptor = cacheCfg.getInterceptor();

        assert interceptor != null;

        Map<K, V> res = U.newHashMap(keys.size());

        for (Map.Entry<K, V> e : map.entrySet()) {
            V val = interceptor.onGet(e.getKey(), e.getValue());

            if (val != null)
                res.put(e.getKey(), val);
        }

        if (map.size() != keys.size()) { // Not all requested keys were in cache.
            for (K key : keys) {
                if (key != null) {
                    if (!map.containsKey(key)) {
                        V val = interceptor.onGet(key, null);

                        if (val != null)
                            res.put(key, val);
                    }
                }
            }
        }

        return res;
    }

    /**
     * @param keys Keys.
     * @param forcePrimary Force primary.
     * @param skipTx Skip tx.
     * @param entry Entry.
     * @param subjId Subj Id.
     * @param taskName Task name.
     * @param deserializePortable Deserialize portable.
     * @param skipVals Skip values.
     * @return Future for the get operation.
     * @see GridCacheAdapter#getAllAsync(Collection)
     */
    protected IgniteInternalFuture<Map<K, V>> getAllAsync(
        @Nullable Collection<? extends K> keys,
        boolean forcePrimary,
        boolean skipTx,
        @Nullable GridCacheEntryEx entry,
        @Nullable UUID subjId,
        String taskName,
        boolean deserializePortable,
        boolean skipVals
    ) {
        CacheOperationContext opCtx = ctx.operationContextPerCall();

        subjId = ctx.subjectIdPerCall(subjId, opCtx);

        return getAllAsync(keys,
            true,
            entry,
            !skipTx,
            subjId,
            taskName,
            deserializePortable,
            forcePrimary,
            skipVals ? null : expiryPolicy(opCtx != null ? opCtx.expiry() : null),
            skipVals);
    }

    /**
     * @param keys Keys.
     * @param readThrough Read through.
     * @param cached Cached.
     * @param checkTx Check tx.
     * @param subjId Subj Id.
     * @param taskName Task name.
     * @param deserializePortable Deserialize portable.
     * @param forcePrimary Froce primary.
     * @param expiry Expiry policy.
     * @param skipVals Skip values.
     * @return Future for the get operation.
     * @see GridCacheAdapter#getAllAsync(Collection)
     */
    public IgniteInternalFuture<Map<K, V>> getAllAsync(@Nullable final Collection<? extends K> keys,
        boolean readThrough,
        @Nullable GridCacheEntryEx cached,
        boolean checkTx,
        @Nullable final UUID subjId,
        final String taskName,
        final boolean deserializePortable,
        final boolean forcePrimary,
        @Nullable IgniteCacheExpiryPolicy expiry,
        final boolean skipVals
    ) {
        ctx.checkSecurity(SecurityPermission.CACHE_READ);

       if (keyCheck)
            validateCacheKeys(keys);

        return getAllAsync0(ctx.cacheKeysView(keys),
            readThrough,
            checkTx,
            subjId,
            taskName,
            deserializePortable,
            expiry,
            skipVals,
            false);
    }

    /**
     * @param keys Keys.
     * @param readThrough Read-through flag.
     * @param checkTx Check local transaction flag.
     * @param subjId Subject ID.
     * @param taskName Task name/
     * @param deserializePortable Deserialize portable flag.
     * @param expiry Expiry policy.
     * @param skipVals Skip values flag.
     * @param keepCacheObjects Keep cache objects
     * @return Future.
     */
    public <K1, V1> IgniteInternalFuture<Map<K1, V1>> getAllAsync0(@Nullable final Collection<KeyCacheObject> keys,
        boolean readThrough,
        boolean checkTx,
        @Nullable final UUID subjId,
        final String taskName,
        final boolean deserializePortable,
        @Nullable IgniteCacheExpiryPolicy expiry,
        final boolean skipVals,
        final boolean keepCacheObjects
        ) {
        if (F.isEmpty(keys))
            return new GridFinishedFuture<>(Collections.<K1, V1>emptyMap());

        IgniteTxLocalAdapter tx = null;

        if (checkTx) {
            try {
                checkJta();
            }
            catch (IgniteCheckedException e) {
                return new GridFinishedFuture<>(e);
            }

            tx = ctx.tm().threadLocalTx(ctx.systemTx() ? ctx : null);
        }

        if (tx == null || tx.implicit()) {
            try {
                assert keys != null;

                final AffinityTopologyVersion topVer = tx == null
                    ? ctx.affinity().affinityTopologyVersion()
                    : tx.topologyVersion();

                final Map<K1, V1> map = new GridLeanMap<>(keys.size());

                Map<KeyCacheObject, GridCacheVersion> misses = null;

                for (KeyCacheObject key : keys) {
                    while (true) {
                        GridCacheEntryEx entry = entryEx(key);

                        try {
                            CacheObject val = entry.innerGet(null,
                                ctx.isSwapOrOffheapEnabled(),
                                /*don't read-through*/false,
                                /*fail-fast*/true,
                                /*unmarshal*/true,
                                /*update-metrics*/!skipVals,
                                /*event*/!skipVals,
                                /*temporary*/false,
                                subjId,
                                null,
                                taskName,
                                expiry);

                            if (val == null) {
                                GridCacheVersion ver = entry.version();

                                if (misses == null)
                                    misses = new GridLeanMap<>();

                                misses.put(key, ver);
                            }
                            else {
                                ctx.addResult(map, key, val, skipVals, keepCacheObjects, deserializePortable, true);

                                if (tx == null || (!tx.implicit() && tx.isolation() == READ_COMMITTED))
                                    ctx.evicts().touch(entry, topVer);

                                if (keys.size() == 1)
                                    // Safe to return because no locks are required in READ_COMMITTED mode.
                                    return new GridFinishedFuture<>(map);
                            }

                            break;
                        }
                        catch (GridCacheEntryRemovedException ignored) {
                            if (log.isDebugEnabled())
                                log.debug("Got removed entry in getAllAsync(..) method (will retry): " + key);
                        }
                        catch (GridCacheFilterFailedException ignore) {
                            if (log.isDebugEnabled())
                                log.debug("Filter validation failed for entry: " + entry);

                            if (tx == null || (!tx.implicit() && tx.isolation() == READ_COMMITTED))
                                ctx.evicts().touch(entry, topVer);

                            break; // While loop.
                        }
                    }
                }

                if (!skipVals && misses != null && readThrough && ctx.readThrough()) {
                    final Map<KeyCacheObject, GridCacheVersion> loadKeys = misses;

                    final IgniteTxLocalAdapter tx0 = tx;

                    final Collection<KeyCacheObject> loaded = new HashSet<>();

                    return new GridEmbeddedFuture(
                        ctx.closures().callLocalSafe(ctx.projectSafe(new GPC<Map<K1, V1>>() {
                            @Override public Map<K1, V1> call() throws Exception {
                                ctx.store().loadAll(null/*tx*/, loadKeys.keySet(), new CI2<KeyCacheObject, Object>() {
                                    /** New version for all new entries. */
                                    private GridCacheVersion nextVer;

                                    @Override public void apply(KeyCacheObject key, Object val) {
                                        GridCacheVersion ver = loadKeys.get(key);

                                        if (ver == null) {
                                            if (log.isDebugEnabled())
                                                log.debug("Value from storage was never asked for [key=" + key +
                                                    ", val=" + val + ']');

                                            return;
                                        }

                                        // Initialize next version.
                                        if (nextVer == null)
                                            nextVer = ctx.versions().next();

                                        loaded.add(key);

                                        CacheObject cacheVal = ctx.toCacheObject(val);

                                        while (true) {
                                            GridCacheEntryEx entry = entryEx(key);

                                            try {
                                                boolean set = entry.versionedValue(cacheVal, ver, nextVer);

                                                if (log.isDebugEnabled())
                                                    log.debug("Set value loaded from store into entry [set=" + set +
                                                        ", curVer=" + ver + ", newVer=" + nextVer + ", " +
                                                        "entry=" + entry + ']');

                                                // Don't put key-value pair into result map if value is null.
                                                if (val != null) {
                                                    ctx.addResult(map,
                                                        key,
                                                        cacheVal,
                                                        skipVals,
                                                        keepCacheObjects,
                                                        deserializePortable,
                                                        false);
                                                }

                                                if (tx0 == null || (!tx0.implicit() &&
                                                    tx0.isolation() == READ_COMMITTED))
                                                    ctx.evicts().touch(entry, topVer);

                                                break;
                                            }
                                            catch (GridCacheEntryRemovedException ignore) {
                                                if (log.isDebugEnabled())
                                                    log.debug("Got removed entry during getAllAsync (will retry): " +
                                                        entry);
                                            }
                                            catch (IgniteCheckedException e) {
                                                // Wrap errors (will be unwrapped).
                                                throw new GridClosureException(e);
                                            }
                                        }
                                    }
                                });

                                if (loaded.size() != loadKeys.size()) {
                                    for (KeyCacheObject key : loadKeys.keySet()) {
                                        if (loaded.contains(key))
                                            continue;

                                        if (tx0 == null || (!tx0.implicit() &&
                                            tx0.isolation() == READ_COMMITTED)) {
                                            GridCacheEntryEx entry = peekEx(key);

                                            if (entry != null)
                                                ctx.evicts().touch(entry, topVer);
                                        }
                                    }
                                }

                                return map;
                            }
                        }), true),
                        new C2<Map<K, V>, Exception, IgniteInternalFuture<Map<K, V>>>() {
                            @Override public IgniteInternalFuture<Map<K, V>> apply(Map<K, V> map, Exception e) {
                                if (e != null)
                                    return new GridFinishedFuture<>(e);

                                if (tx0 == null || (!tx0.implicit() && tx0.isolation() == READ_COMMITTED)) {
                                    Collection<KeyCacheObject> notFound = new HashSet<>(loadKeys.keySet());

                                    notFound.removeAll(loaded);

                                    // Touch entries that were not found in store.
                                    for (KeyCacheObject key : notFound) {
                                        GridCacheEntryEx entry = peekEx(key);

                                        if (entry != null)
                                            ctx.evicts().touch(entry, topVer);
                                    }
                                }

                                // There were no misses.
                                return new GridFinishedFuture<>(Collections.<K,
                                    V>emptyMap());
                            }
                        },
                        new C2<Map<K1, V1>, Exception, Map<K1, V1>>() {
                            @Override public Map<K1, V1> apply(Map<K1, V1> loaded, Exception e) {
                                if (e == null)
                                    map.putAll(loaded);

                                return map;
                            }
                        }
                    );
                }
                else {
                    // If misses is not empty and store is disabled, we should touch missed entries.
                    if (misses != null) {
                        for (KeyCacheObject key : misses.keySet()) {
                            GridCacheEntryEx entry = peekEx(key);

                            if (entry != null)
                                ctx.evicts().touch(entry, topVer);
                        }
                    }
                }

                return new GridFinishedFuture<>(map);
            }
            catch (IgniteCheckedException e) {
                return new GridFinishedFuture<>(e);
            }
        }
        else {
            return asyncOp(tx, new AsyncOp<Map<K1, V1>>(keys) {
                @Override public IgniteInternalFuture<Map<K1, V1>> op(IgniteTxLocalAdapter tx) {
                    return tx.getAllAsync(ctx, keys, null, deserializePortable, skipVals, false);
                }
            });
        }
    }

    /** {@inheritDoc} */
    @Override public V getAndPut(K key, V val) throws IgniteCheckedException {
        return getAndPut(key, val, CU.empty0());
    }

    /**
     * @param key Key.
     * @param val Value.
     * @param filter Optional filter.
     * @return Previous value.
     * @throws IgniteCheckedException If failed.
     */
    @Nullable public V getAndPut(final K key, final V val, @Nullable final CacheEntryPredicate[] filter)
        throws IgniteCheckedException
    {
        boolean statsEnabled = ctx.config().isStatisticsEnabled();

        long start = statsEnabled ? System.nanoTime() : 0L;

        A.notNull(key, "key", val, "val");

        if (keyCheck)
            validateCacheKey(key);

        validateCacheValue(val);

        V prevVal = syncOp(new SyncOp<V>(true) {
            @Override public V op(IgniteTxLocalAdapter tx) throws IgniteCheckedException {
                return (V)tx.putAllAsync(ctx, F.t(key, val), true, null, -1, filter).get().value();
            }

            @Override public String toString() {
                return "put [key=" + key + ", val=" + val + ", filter=" + Arrays.toString(filter) + ']';
            }
        });

        if (statsEnabled)
            metrics0().addPutAndGetTimeNanos(System.nanoTime() - start);

        return prevVal;
    }

    /** {@inheritDoc} */
    @Override public IgniteInternalFuture<V> getAndPutAsync(K key, V val) {
        return getAndPutAsync(key, val, CU.empty0());
    }

    /**
     * @param key Key.
     * @param val Value.
     * @param filter Filter.
     * @return Put operation future.
     */
    public IgniteInternalFuture<V> getAndPutAsync(K key, V val, @Nullable CacheEntryPredicate[] filter) {
        final boolean statsEnabled = ctx.config().isStatisticsEnabled();

        final long start = statsEnabled ? System.nanoTime() : 0L;

        IgniteInternalFuture<V> fut = getAndPutAsync0(key, val, filter);

        if (statsEnabled)
            fut.listen(new UpdatePutAndGetTimeStatClosure<V>(metrics0(), start));

        return fut;
    }

    /**
     * @param key Key.
     * @param val Value.
     * @param filter Optional filter.
     * @return Put operation future.
     */
    public IgniteInternalFuture<V> getAndPutAsync0(final K key, final V val, @Nullable final CacheEntryPredicate... filter) {
        A.notNull(key, "key", val, "val");

        if (keyCheck)
            validateCacheKey(key);

        validateCacheValue(val);

        return asyncOp(new AsyncOp<V>(key) {
            @Override public IgniteInternalFuture<V> op(IgniteTxLocalAdapter tx) {
                return tx.putAllAsync(ctx, F.t(key, val), true, null, -1, filter)
                    .chain((IgniteClosure<IgniteInternalFuture<GridCacheReturn>, V>)RET2VAL);
            }

            @Override public String toString() {
                return "putAsync [key=" + key + ", val=" + val + ", filter=" + Arrays.toString(filter) + ']';
            }
        });
    }

    /** {@inheritDoc} */
    @Override public boolean put(final K key, final V val) throws IgniteCheckedException {
        return put(key, val, CU.empty0());
    }

    /**
     * @param key Key.
     * @param val Value.
     * @param filter Filter.
     * @return {@code True} if optional filter passed and value was stored in cache,
     *      {@code false} otherwise. Note that this method will return {@code true} if filter is not
     *      specified.
     * @throws IgniteCheckedException If put operation failed.
     */
    public boolean put(final K key, final V val, final CacheEntryPredicate[] filter)
        throws IgniteCheckedException {
        boolean statsEnabled = ctx.config().isStatisticsEnabled();

        long start = statsEnabled ? System.nanoTime() : 0L;

        A.notNull(key, "key", val, "val");

        if (keyCheck)
            validateCacheKey(key);

        validateCacheValue(val);

        Boolean stored = syncOp(new SyncOp<Boolean>(true) {
            @Override public Boolean op(IgniteTxLocalAdapter tx) throws IgniteCheckedException {
                return tx.putAllAsync(ctx, F.t(key, val), false, null, -1, filter).get().success();
            }

            @Override public String toString() {
                return "putx [key=" + key + ", val=" + val + ", filter=" + Arrays.toString(filter) + ']';
            }
        });

        if (statsEnabled)
            metrics0().addPutTimeNanos(System.nanoTime() - start);

        return stored;
    }

    /** {@inheritDoc} */
    @Override public void putAllConflict(final Map<KeyCacheObject, GridCacheDrInfo> drMap)
        throws IgniteCheckedException {
        if (F.isEmpty(drMap))
            return;

        ctx.dr().onReceiveCacheEntriesReceived(drMap.size());

        syncOp(new SyncInOp(drMap.size() == 1) {
            @Override public void inOp(IgniteTxLocalAdapter tx) throws IgniteCheckedException {
                tx.putAllDrAsync(ctx, drMap).get();
            }

            @Override public String toString() {
                return "putAllConflict [drMap=" + drMap + ']';
            }
        });
    }

    /** {@inheritDoc} */
    @Override public IgniteInternalFuture<?> putAllConflictAsync(final Map<KeyCacheObject, GridCacheDrInfo> drMap)
        throws IgniteCheckedException {
        if (F.isEmpty(drMap))
            return new GridFinishedFuture<Object>();

        ctx.dr().onReceiveCacheEntriesReceived(drMap.size());

        return asyncOp(new AsyncInOp(drMap.keySet()) {
            @Override public IgniteInternalFuture<?> inOp(IgniteTxLocalAdapter tx) {
                return tx.putAllDrAsync(ctx, drMap);
            }

            @Override public String toString() {
                return "putAllConflictAsync [drMap=" + drMap + ']';
            }
        });
    }

    /** {@inheritDoc} */
    @Override public <T> EntryProcessorResult<T> invoke(final K key,
        final EntryProcessor<K, V, T> entryProcessor,
        final Object... args)
        throws IgniteCheckedException {
        A.notNull(key, "key", entryProcessor, "entryProcessor");

        if (keyCheck)
            validateCacheKey(key);

        return syncOp(new SyncOp<EntryProcessorResult<T>>(true) {
            @Nullable @Override public EntryProcessorResult<T> op(IgniteTxLocalAdapter tx)
                throws IgniteCheckedException {
                Map<? extends K, EntryProcessor<K, V, Object>> invokeMap =
                    Collections.singletonMap(key, (EntryProcessor<K, V, Object>) entryProcessor);

                IgniteInternalFuture<GridCacheReturn> fut = tx.invokeAsync(ctx, invokeMap, args);

                Map<K, EntryProcessorResult<T>> resMap = fut.get().value();

                EntryProcessorResult<T> res = null;

                if (resMap != null) {
                    assert resMap.isEmpty() || resMap.size() == 1 : resMap.size();

                    res = resMap.isEmpty() ? null : resMap.values().iterator().next();
                }

                return res != null ? res : new CacheInvokeResult<>((T)null);
            }
        });
    }

    /** {@inheritDoc} */
    @Override public <T> Map<K, EntryProcessorResult<T>> invokeAll(final Set<? extends K> keys,
        final EntryProcessor<K, V, T> entryProcessor,
        final Object... args) throws IgniteCheckedException {
        A.notNull(keys, "keys", entryProcessor, "entryProcessor");

        if (keyCheck)
            validateCacheKeys(keys);

        return syncOp(new SyncOp<Map<K, EntryProcessorResult<T>>>(keys.size() == 1) {
            @Nullable @Override public Map<K, EntryProcessorResult<T>> op(IgniteTxLocalAdapter tx)
                throws IgniteCheckedException {
                Map<? extends K, EntryProcessor<K, V, Object>> invokeMap = F.viewAsMap(keys,
                    new C1<K, EntryProcessor<K, V, Object>>() {
                            @Override public EntryProcessor apply(K k) {
                            return entryProcessor;
                        }
                    });

                IgniteInternalFuture<GridCacheReturn> fut = tx.invokeAsync(ctx, invokeMap, args);

                Map<K, EntryProcessorResult<T>> res = fut.get().value();

                return res != null ? res : Collections.<K, EntryProcessorResult<T>>emptyMap();
            }
        });
    }

    /** {@inheritDoc} */
    @Override public <T> IgniteInternalFuture<EntryProcessorResult<T>> invokeAsync(
        final K key,
        final EntryProcessor<K, V, T> entryProcessor,
        final Object... args)
        throws EntryProcessorException {
        A.notNull(key, "key", entryProcessor, "entryProcessor");

        if (keyCheck)
            validateCacheKey(key);

        IgniteInternalFuture<?> fut = asyncOp(new AsyncInOp(key) {
            @Override public IgniteInternalFuture<GridCacheReturn> inOp(IgniteTxLocalAdapter tx) {
                Map<? extends K, EntryProcessor<K, V, Object>> invokeMap =
                    Collections.singletonMap(key, (EntryProcessor<K, V, Object>) entryProcessor);

                return tx.invokeAsync(ctx, invokeMap, args);
            }

            @Override public String toString() {
                return "invokeAsync [key=" + key + ", entryProcessor=" + entryProcessor + ']';
            }
        });

        IgniteInternalFuture<GridCacheReturn> fut0 = (IgniteInternalFuture<GridCacheReturn>)fut;

        return fut0.chain(new CX1<IgniteInternalFuture<GridCacheReturn>, EntryProcessorResult<T>>() {
            @Override public EntryProcessorResult<T> applyx(IgniteInternalFuture<GridCacheReturn> fut)
                throws IgniteCheckedException {
                GridCacheReturn ret = fut.get();

                Map<K, EntryProcessorResult<T>> resMap = ret.value();

                if (resMap != null) {
                    assert resMap.isEmpty() || resMap.size() == 1 : resMap.size();

                    return resMap.isEmpty() ? null : resMap.values().iterator().next();
                }

                return null;
            }
        });
    }

    /** {@inheritDoc} */
    @Override public <T> IgniteInternalFuture<Map<K, EntryProcessorResult<T>>> invokeAllAsync(
        final Set<? extends K> keys,
        final EntryProcessor<K, V, T> entryProcessor,
        final Object... args) {
        A.notNull(keys, "keys", entryProcessor, "entryProcessor");

        if (keyCheck)
            validateCacheKeys(keys);

        IgniteInternalFuture<?> fut = asyncOp(new AsyncInOp(keys) {
            @Override public IgniteInternalFuture<GridCacheReturn> inOp(IgniteTxLocalAdapter tx) {
                Map<? extends K, EntryProcessor<K, V, Object>> invokeMap = F.viewAsMap(keys, new C1<K, EntryProcessor<K, V, Object>>() {
                    @Override public EntryProcessor apply(K k) {
                        return entryProcessor;
                    }
                });

                return tx.invokeAsync(ctx, invokeMap, args);
            }

            @Override public String toString() {
                return "invokeAllAsync [keys=" + keys + ", entryProcessor=" + entryProcessor + ']';
            }
        });

        IgniteInternalFuture<GridCacheReturn> fut0 =
            (IgniteInternalFuture<GridCacheReturn>)fut;

        return fut0.chain(new CX1<IgniteInternalFuture<GridCacheReturn>, Map<K, EntryProcessorResult<T>>>() {
            @Override public Map<K, EntryProcessorResult<T>> applyx(IgniteInternalFuture<GridCacheReturn> fut)
                throws IgniteCheckedException {
                GridCacheReturn ret = fut.get();

                assert ret != null;

                return ret.value() != null ? ret.<Map<K, EntryProcessorResult<T>>>value() : Collections.<K, EntryProcessorResult<T>>emptyMap();
            }
        });
    }

    /** {@inheritDoc} */
    @Override public <T> IgniteInternalFuture<Map<K, EntryProcessorResult<T>>> invokeAllAsync(
        final Map<? extends K, ? extends EntryProcessor<K, V, T>> map,
        final Object... args) {
        A.notNull(map, "map");

        if (keyCheck)
            validateCacheKeys(map.keySet());

        IgniteInternalFuture<?> fut = asyncOp(new AsyncInOp(map.keySet()) {
            @Override public IgniteInternalFuture<GridCacheReturn> inOp(IgniteTxLocalAdapter tx) {
                return tx.invokeAsync(ctx, (Map<? extends K, ? extends EntryProcessor<K, V, Object>>)map, args);
            }

            @Override public String toString() {
                return "invokeAllAsync [map=" + map + ']';
            }
        });

        IgniteInternalFuture<GridCacheReturn> fut0 = (IgniteInternalFuture<GridCacheReturn>)fut;

        return fut0.chain(new CX1<IgniteInternalFuture<GridCacheReturn>, Map<K, EntryProcessorResult<T>>>() {
            @Override public Map<K, EntryProcessorResult<T>> applyx(IgniteInternalFuture<GridCacheReturn> fut)
                throws IgniteCheckedException {
                GridCacheReturn ret = fut.get();

                assert ret != null;

                return ret.value() != null ? ret.<Map<K, EntryProcessorResult<T>>>value() : Collections.<K, EntryProcessorResult<T>>emptyMap();
            }
        });
    }

    /** {@inheritDoc} */
    @Override public <T> Map<K, EntryProcessorResult<T>> invokeAll(
        final Map<? extends K, ? extends EntryProcessor<K, V, T>> map,
        final Object... args) throws IgniteCheckedException {
        A.notNull(map, "map");

        if (keyCheck)
            validateCacheKeys(map.keySet());

        return syncOp(new SyncOp<Map<K, EntryProcessorResult<T>>>(map.size() == 1) {
            @Nullable @Override public Map<K, EntryProcessorResult<T>> op(IgniteTxLocalAdapter tx)
                throws IgniteCheckedException {
                IgniteInternalFuture<GridCacheReturn> fut =
                    tx.invokeAsync(ctx, (Map<? extends K, ? extends EntryProcessor<K, V, Object>>)map, args);

                return fut.get().value();
            }
        });
    }

    /** {@inheritDoc} */
    @Override public IgniteInternalFuture<Boolean> putAsync(K key, V val) {
        return putAsync(key, val, CU.empty0());
    }

    /**
     * @param key Key.
     * @param val Value.
     * @param filter Filter.
     * @return Put future.
     */
    public IgniteInternalFuture<Boolean> putAsync(K key, V val,
                                                  @Nullable CacheEntryPredicate... filter) {
        final boolean statsEnabled = ctx.config().isStatisticsEnabled();

        final long start = statsEnabled ? System.nanoTime() : 0L;

        IgniteInternalFuture<Boolean> fut = putAsync0(key, val, filter);

        if (statsEnabled)
            fut.listen(new UpdatePutTimeStatClosure<Boolean>(metrics0(), start));

        return fut;
    }

    /**
     * @param key Key.
     * @param val Value.
     * @param filter Optional filter.
     * @return Putx operation future.
     */
    public IgniteInternalFuture<Boolean> putAsync0(final K key, final V val,
                                                   @Nullable final CacheEntryPredicate... filter) {
        A.notNull(key, "key", val, "val");

        if (keyCheck)
            validateCacheKey(key);

        validateCacheValue(val);

        return asyncOp(new AsyncOp<Boolean>(key) {
            @Override public IgniteInternalFuture<Boolean> op(IgniteTxLocalAdapter tx) {
                return tx.putAllAsync(ctx, F.t(key, val), false, null, -1, filter).chain(
                    (IgniteClosure<IgniteInternalFuture<GridCacheReturn>, Boolean>) RET2FLAG);
            }

            @Override public String toString() {
                return "putxAsync [key=" + key + ", val=" + val + ", filter=" + Arrays.toString(filter) + ']';
            }
        });
    }

    /**
     * Tries to put value in cache. Will fail with {@link GridCacheTryPutFailedException}
     * if topology exchange is in progress.
     *
     * @param key Key.
     * @param val value.
     * @return Old value.
     * @throws IgniteCheckedException In case of error.
     */
    @Nullable public V tryPutIfAbsent(K key, V val) throws IgniteCheckedException {
        // Supported only in ATOMIC cache.
        throw new UnsupportedOperationException();
    }

    /** {@inheritDoc} */
    @Nullable @Override public V getAndPutIfAbsent(final K key, final V val) throws IgniteCheckedException {
        A.notNull(key, "key", val, "val");

        if (keyCheck)
            validateCacheKey(key);

        validateCacheValue(val);

        return syncOp(new SyncOp<V>(true) {
            @Override public V op(IgniteTxLocalAdapter tx) throws IgniteCheckedException {
                return (V)tx.putAllAsync(ctx, F.t(key, val), true, null, -1, ctx.noValArray()).get().value();
            }

            @Override public String toString() {
                return "putIfAbsent [key=" + key + ", val=" + val + ']';
            }
        });
    }

    /** {@inheritDoc} */
    @Override public IgniteInternalFuture<V> getAndPutIfAbsentAsync(final K key, final V val) {
        final boolean statsEnabled = ctx.config().isStatisticsEnabled();

        final long start = statsEnabled ? System.nanoTime() : 0L;

        A.notNull(key, "key", val, "val");

        if (keyCheck)
            validateCacheKey(key);

        validateCacheValue(val);

        IgniteInternalFuture<V> fut = asyncOp(new AsyncOp<V>(key) {
            @Override public IgniteInternalFuture<V> op(IgniteTxLocalAdapter tx) {
                return tx.putAllAsync(ctx, F.t(key, val), true, null, -1, ctx.noValArray())
                    .chain((IgniteClosure<IgniteInternalFuture<GridCacheReturn>, V>) RET2VAL);
            }

            @Override public String toString() {
                return "putIfAbsentAsync [key=" + key + ", val=" + val + ']';
            }
        });

        if(statsEnabled)
            fut.listen(new UpdatePutTimeStatClosure<V>(metrics0(), start));

        return fut;
    }

    /** {@inheritDoc} */
    @Override public boolean putIfAbsent(final K key, final V val) throws IgniteCheckedException {
        boolean statsEnabled = ctx.config().isStatisticsEnabled();

        long start = statsEnabled ? System.nanoTime() : 0L;

        A.notNull(key, "key", val, "val");

        if (keyCheck)
            validateCacheKey(key);

        validateCacheValue(val);

        Boolean stored = syncOp(new SyncOp<Boolean>(true) {
            @Override public Boolean op(IgniteTxLocalAdapter tx) throws IgniteCheckedException {
                return tx.putAllAsync(ctx, F.t(key, val), false, null, -1, ctx.noValArray()).get().success();
            }

            @Override public String toString() {
                return "putxIfAbsent [key=" + key + ", val=" + val + ']';
            }
        });

        if (statsEnabled && stored)
            metrics0().addPutTimeNanos(System.nanoTime() - start);

        return stored;
    }

    /** {@inheritDoc} */
    @Override public IgniteInternalFuture<Boolean> putIfAbsentAsync(final K key, final V val) {
        final boolean statsEnabled = ctx.config().isStatisticsEnabled();

        final long start = statsEnabled ? System.nanoTime() : 0L;

        A.notNull(key, "key", val, "val");

        if (keyCheck)
            validateCacheKey(key);

        validateCacheValue(val);

        IgniteInternalFuture<Boolean> fut = asyncOp(new AsyncOp<Boolean>(key) {
            @Override public IgniteInternalFuture<Boolean> op(IgniteTxLocalAdapter tx) {
                return tx.putAllAsync(ctx, F.t(key, val), false, null, -1, ctx.noValArray()).chain(
                    (IgniteClosure<IgniteInternalFuture<GridCacheReturn>, Boolean>)RET2FLAG);
            }

            @Override public String toString() {
                return "putxIfAbsentAsync [key=" + key + ", val=" + val + ']';
            }
        });

        if (statsEnabled)
            fut.listen(new UpdatePutTimeStatClosure<Boolean>(metrics0(), start));

        return fut;
    }

    /** {@inheritDoc} */
    @Nullable @Override public V getAndReplace(final K key, final V val) throws IgniteCheckedException {
        A.notNull(key, "key", val, "val");

        if (keyCheck)
            validateCacheKey(key);

        validateCacheValue(val);

        return syncOp(new SyncOp<V>(true) {
            @Override public V op(IgniteTxLocalAdapter tx) throws IgniteCheckedException {
                return (V)tx.putAllAsync(ctx, F.t(key, val), true, null, -1, ctx.hasValArray()).get().value();
            }

            @Override public String toString() {
                return "replace [key=" + key + ", val=" + val + ']';
            }
        });
    }

    /** {@inheritDoc} */
    @Override public IgniteInternalFuture<V> getAndReplaceAsync(final K key, final V val) {
        final boolean statsEnabled = ctx.config().isStatisticsEnabled();

        final long start = statsEnabled ? System.nanoTime() : 0L;

        A.notNull(key, "key", val, "val");

        if (keyCheck)
            validateCacheKey(key);

        validateCacheValue(val);

        IgniteInternalFuture<V> fut = asyncOp(new AsyncOp<V>(key) {
            @Override public IgniteInternalFuture<V> op(IgniteTxLocalAdapter tx) {
                return tx.putAllAsync(ctx, F.t(key, val), true, null, -1, ctx.hasValArray()).chain(
                    (IgniteClosure<IgniteInternalFuture<GridCacheReturn>, V>)RET2VAL);
            }

            @Override public String toString() {
                return "replaceAsync [key=" + key + ", val=" + val + ']';
            }
        });

        if (statsEnabled)
            fut.listen(new UpdatePutAndGetTimeStatClosure<V>(metrics0(), start));

        return fut;
    }

    /** {@inheritDoc} */
    @Override public boolean replace(final K key, final V val) throws IgniteCheckedException {
        A.notNull(key, "key", val, "val");

        if (keyCheck)
            validateCacheKey(key);

        validateCacheValue(val);

        return syncOp(new SyncOp<Boolean>(true) {
            @Override public Boolean op(IgniteTxLocalAdapter tx) throws IgniteCheckedException {
                return tx.putAllAsync(ctx, F.t(key, val), false, null, -1, ctx.hasValArray()).get().success();
            }

            @Override public String toString() {
                return "replacex [key=" + key + ", val=" + val + ']';
            }
        });
    }

    /** {@inheritDoc} */
    @Override public IgniteInternalFuture<Boolean> replaceAsync(final K key, final V val) {
        A.notNull(key, "key", val, "val");

        if (keyCheck)
            validateCacheKey(key);

        validateCacheValue(val);

        return asyncOp(new AsyncOp<Boolean>(key) {
            @Override public IgniteInternalFuture<Boolean> op(IgniteTxLocalAdapter tx) {
                return tx.putAllAsync(ctx, F.t(key, val), false, null, -1, ctx.hasValArray()).chain(
                    (IgniteClosure<IgniteInternalFuture<GridCacheReturn>, Boolean>) RET2FLAG);
            }

            @Override public String toString() {
                return "replacexAsync [key=" + key + ", val=" + val + ']';
            }
        });
    }

    /** {@inheritDoc} */
    @Override public boolean replace(final K key, final V oldVal, final V newVal) throws IgniteCheckedException {
        A.notNull(key, "key", oldVal, "oldVal", newVal, "newVal");

        if (keyCheck)
            validateCacheKey(key);

        validateCacheValue(oldVal);

        validateCacheValue(newVal);

        return syncOp(new SyncOp<Boolean>(true) {
            @Override public Boolean op(IgniteTxLocalAdapter tx) throws IgniteCheckedException {
                // Register before hiding in the filter.
                if (ctx.deploymentEnabled())
                    ctx.deploy().registerClass(oldVal);

                return tx.putAllAsync(ctx, F.t(key, newVal), false, null, -1, ctx.equalsValArray(oldVal)).get()
                    .success();
            }

            @Override public String toString() {
                return "replace [key=" + key + ", oldVal=" + oldVal + ", newVal=" + newVal + ']';
            }
        });
    }

    /** {@inheritDoc} */
    @Override public IgniteInternalFuture<Boolean> replaceAsync(final K key, final V oldVal, final V newVal) {
        final boolean statsEnabled = ctx.config().isStatisticsEnabled();

        final long start = statsEnabled ? System.nanoTime() : 0L;

        A.notNull(key, "key", oldVal, "oldVal", newVal, "newVal");

        if (keyCheck)
            validateCacheKey(key);

        validateCacheValue(oldVal);

        validateCacheValue(newVal);

        IgniteInternalFuture<Boolean> fut = asyncOp(new AsyncOp<Boolean>(key) {
            @Override public IgniteInternalFuture<Boolean> op(IgniteTxLocalAdapter tx) {
                // Register before hiding in the filter.
                if (ctx.deploymentEnabled()) {
                    try {
                        ctx.deploy().registerClass(oldVal);
                    }
                    catch (IgniteCheckedException e) {
                        return new GridFinishedFuture<>(e);
                    }
                }

                return tx.putAllAsync(ctx, F.t(key, newVal), false, null, -1, ctx.equalsValArray(oldVal)).chain(
                    (IgniteClosure<IgniteInternalFuture<GridCacheReturn>, Boolean>)RET2FLAG);
            }

            @Override public String toString() {
                return "replaceAsync [key=" + key + ", oldVal=" + oldVal + ", newVal=" + newVal + ']';
            }
        });

        if (statsEnabled)
            fut.listen(new UpdatePutAndGetTimeStatClosure<Boolean>(metrics0(), start));

        return fut;
    }

    /** {@inheritDoc} */
    @Override public void putAll(@Nullable final Map<? extends K, ? extends V> m) throws IgniteCheckedException {
        boolean statsEnabled = ctx.config().isStatisticsEnabled();

        long start = statsEnabled ? System.nanoTime() : 0L;

        if (F.isEmpty(m))
            return;

        if (keyCheck)
            validateCacheKeys(m.keySet());

        validateCacheValues(m.values());

        syncOp(new SyncInOp(m.size() == 1) {
            @Override public void inOp(IgniteTxLocalAdapter tx) throws IgniteCheckedException {
                tx.putAllAsync(ctx, m, false, null, -1, CU.empty0()).get();
            }

            @Override public String toString() {
                return "putAll [map=" + m + ']';
            }
        });

        if (statsEnabled)
            metrics0().addPutTimeNanos(System.nanoTime() - start);
    }

    /** {@inheritDoc} */
    @Override public IgniteInternalFuture<?> putAllAsync(final Map<? extends K, ? extends V> m) {
        if (F.isEmpty(m))
            return new GridFinishedFuture<Object>();

        if (keyCheck)
            validateCacheKeys(m.keySet());

        validateCacheValues(m.values());

        return asyncOp(new AsyncInOp(m.keySet()) {
            @Override public IgniteInternalFuture<?> inOp(IgniteTxLocalAdapter tx) {
                return tx.putAllAsync(ctx, m, false, null, -1, CU.empty0()).chain(RET2NULL);
            }

            @Override public String toString() {
                return "putAllAsync [map=" + m + ']';
            }
        });
    }

    /** {@inheritDoc} */
    @Nullable @Override public V getAndRemove(final K key) throws IgniteCheckedException {
        boolean statsEnabled = ctx.config().isStatisticsEnabled();

        long start = statsEnabled ? System.nanoTime() : 0L;

        A.notNull(key, "key");

        if (keyCheck)
            validateCacheKey(key);

        V prevVal = syncOp(new SyncOp<V>(true) {
            @Override public V op(IgniteTxLocalAdapter tx) throws IgniteCheckedException {
                V ret = tx.removeAllAsync(ctx, Collections.singletonList(key), null, true, CU.empty0()).get().value();

                if (ctx.config().getInterceptor() != null)
                    return (V)ctx.config().getInterceptor().onBeforeRemove(new CacheEntryImpl(key, ret)).get2();

                return ret;
            }

            @Override public String toString() {
                return "remove [key=" + key + ']';
            }
        });

        if (statsEnabled)
            metrics0().addRemoveAndGetTimeNanos(System.nanoTime() - start);

        return prevVal;
    }

    /** {@inheritDoc} */
    @Override public IgniteInternalFuture<V> getAndRemoveAsync(final K key) {
        final boolean statsEnabled = ctx.config().isStatisticsEnabled();

        final long start = statsEnabled ? System.nanoTime() : 0L;

        A.notNull(key, "key");

        if (keyCheck)
            validateCacheKey(key);

        IgniteInternalFuture<V> fut = asyncOp(new AsyncOp<V>(key) {
            @Override public IgniteInternalFuture<V> op(IgniteTxLocalAdapter tx) {
                // TODO should we invoke interceptor here?
                return tx.removeAllAsync(ctx, Collections.singletonList(key), null, true, CU.empty0())
                    .chain((IgniteClosure<IgniteInternalFuture<GridCacheReturn>, V>) RET2VAL);
            }

            @Override public String toString() {
                return "removeAsync [key=" + key + ']';
            }
        });

        if (statsEnabled)
            fut.listen(new UpdateRemoveTimeStatClosure<V>(metrics0(), start));

        return fut;
    }

    /** {@inheritDoc} */
    @Override public void removeAll(final Collection<? extends K> keys) throws IgniteCheckedException {
        boolean statsEnabled = ctx.config().isStatisticsEnabled();

        long start = statsEnabled ? System.nanoTime() : 0L;

        A.notNull(keys, "keys");

        if (F.isEmpty(keys))
            return;

        if (keyCheck)
            validateCacheKeys(keys);

        syncOp(new SyncInOp(keys.size() == 1) {
            @Override public void inOp(IgniteTxLocalAdapter tx) throws IgniteCheckedException {
                tx.removeAllAsync(ctx, keys, null, false, CU.empty0()).get();
            }

            @Override public String toString() {
                return "removeAll [keys=" + keys + ']';
            }
        });

        if (statsEnabled)
            metrics0().addRemoveTimeNanos(System.nanoTime() - start);
    }

    /** {@inheritDoc} */
    @Override public IgniteInternalFuture<?> removeAllAsync(@Nullable final Collection<? extends K> keys) {
        final boolean statsEnabled = ctx.config().isStatisticsEnabled();

        final long start = statsEnabled ? System.nanoTime() : 0L;

        if (F.isEmpty(keys))
            return new GridFinishedFuture<Object>();

        if (keyCheck)
            validateCacheKeys(keys);

        IgniteInternalFuture<Object> fut = asyncOp(new AsyncInOp(keys) {
            @Override public IgniteInternalFuture<?> inOp(IgniteTxLocalAdapter tx) {
                return tx.removeAllAsync(ctx, keys, null, false, CU.empty0()).chain(RET2NULL);
            }

            @Override public String toString() {
                return "removeAllAsync [keys=" + keys + ']';
            }
        });

        if (statsEnabled)
            fut.listen(new UpdateRemoveTimeStatClosure<>(metrics0(), start));

        return fut;
    }

    /** {@inheritDoc} */
    @Override public boolean remove(final K key) throws IgniteCheckedException {
        boolean statsEnabled = ctx.config().isStatisticsEnabled();

        long start = statsEnabled ? System.nanoTime() : 0L;

        A.notNull(key, "key");

        if (keyCheck)
            validateCacheKey(key);

        boolean rmv = syncOp(new SyncOp<Boolean>(true) {
            @Override public Boolean op(IgniteTxLocalAdapter tx) throws IgniteCheckedException {
                return tx.removeAllAsync(ctx, Collections.singletonList(key), null, false, CU.empty0()).get().success();
            }

            @Override public String toString() {
                return "removex [key=" + key + ']';
            }
        });

        if (statsEnabled && rmv)
            metrics0().addRemoveTimeNanos(System.nanoTime() - start);

        return rmv;
    }

    /** {@inheritDoc} */
    @Override public IgniteInternalFuture<Boolean> removeAsync(K key) {
        A.notNull(key, "key");

        return removeAsync(key, CU.empty0());
    }

    /**
     * @param key Key to remove.
     * @param filter Optional filter.
     * @return Putx operation future.
     */
    public IgniteInternalFuture<Boolean> removeAsync(final K key, @Nullable final CacheEntryPredicate... filter) {
        final boolean statsEnabled = ctx.config().isStatisticsEnabled();

        final long start = statsEnabled ? System.nanoTime() : 0L;

        A.notNull(key, "key");

        if (keyCheck)
            validateCacheKey(key);

        IgniteInternalFuture<Boolean> fut = asyncOp(new AsyncOp<Boolean>(key) {
            @Override public IgniteInternalFuture<Boolean> op(IgniteTxLocalAdapter tx) {
                return tx.removeAllAsync(ctx, Collections.singletonList(key), null, false, filter).chain(
                    (IgniteClosure<IgniteInternalFuture<GridCacheReturn>, Boolean>)RET2FLAG);
            }

            @Override public String toString() {
                return "removeAsync [key=" + key + ", filter=" + Arrays.toString(filter) + ']';
            }
        });

        if (statsEnabled)
            fut.listen(new UpdateRemoveTimeStatClosure<Boolean>(metrics0(), start));

        return fut;
    }

    /** {@inheritDoc} */
    @Override public GridCacheReturn removex(final K key, final V val) throws IgniteCheckedException {
        A.notNull(key, "key", val, "val");

        if (keyCheck)
            validateCacheKey(key);

        return syncOp(new SyncOp<GridCacheReturn>(true) {
            @Override public GridCacheReturn op(IgniteTxLocalAdapter tx) throws IgniteCheckedException {
                // Register before hiding in the filter.
                if (ctx.deploymentEnabled())
                    ctx.deploy().registerClass(val);

                return (GridCacheReturn)tx.removeAllAsync(ctx,
                    Collections.singletonList(key),
                    null,
                    true,
                    ctx.equalsValArray(val)).get();
            }

            @Override public String toString() {
                return "remove [key=" + key + ", val=" + val + ']';
            }
        });
    }

    /** {@inheritDoc} */
    @Override public void removeAllConflict(final Map<KeyCacheObject, GridCacheVersion> drMap)
        throws IgniteCheckedException {
        if (F.isEmpty(drMap))
            return;

        ctx.dr().onReceiveCacheEntriesReceived(drMap.size());

        syncOp(new SyncInOp(false) {
            @Override public void inOp(IgniteTxLocalAdapter tx) throws IgniteCheckedException {
                tx.removeAllDrAsync(ctx, drMap).get();
            }

            @Override public String toString() {
                return "removeAllConflict [drMap=" + drMap + ']';
            }
        });
    }

    /** {@inheritDoc} */
    @Override public IgniteInternalFuture<?> removeAllConflictAsync(final Map<KeyCacheObject, GridCacheVersion> drMap)
        throws IgniteCheckedException {
        if (F.isEmpty(drMap))
            return new GridFinishedFuture<Object>();

        ctx.dr().onReceiveCacheEntriesReceived(drMap.size());

        return asyncOp(new AsyncInOp(drMap.keySet()) {
            @Override public IgniteInternalFuture<?> inOp(IgniteTxLocalAdapter tx) {
                return tx.removeAllDrAsync(ctx, drMap);
            }

            @Override public String toString() {
                return "removeAllDrASync [drMap=" + drMap + ']';
            }
        });
    }

    /** {@inheritDoc} */
    @Override public GridCacheReturn replacex(final K key, final V oldVal, final V newVal)
        throws IgniteCheckedException
    {
        A.notNull(key, "key", oldVal, "oldVal", newVal, "newVal");

        if (keyCheck)
            validateCacheKey(key);

        return syncOp(new SyncOp<GridCacheReturn>(true) {
            @Override public GridCacheReturn op(IgniteTxLocalAdapter tx) throws IgniteCheckedException {
                // Register before hiding in the filter.
                if (ctx.deploymentEnabled())
                    ctx.deploy().registerClass(oldVal);

                return (GridCacheReturn) tx.putAllAsync(ctx,
                        F.t(key, newVal),
                        true,
                        null,
                        -1,
                        ctx.equalsValArray(oldVal)).get();
            }

            @Override public String toString() {
                return "replace [key=" + key + ", oldVal=" + oldVal + ", newVal=" + newVal + ']';
            }
        });
    }

    /** {@inheritDoc} */
    @Override public IgniteInternalFuture<GridCacheReturn> removexAsync(final K key, final V val) {
        A.notNull(key, "key", val, "val");

        if (keyCheck)
            validateCacheKey(key);

        return asyncOp(new AsyncOp<GridCacheReturn>(key) {
            @Override public IgniteInternalFuture<GridCacheReturn> op(IgniteTxLocalAdapter tx) {
                // Register before hiding in the filter.
                try {
                    if (ctx.deploymentEnabled())
                        ctx.deploy().registerClass(val);
                }
                catch (IgniteCheckedException e) {
                    return new GridFinishedFuture<>(e);
                }

                IgniteInternalFuture<GridCacheReturn> fut = (IgniteInternalFuture)tx.removeAllAsync(ctx,
                    Collections.singletonList(key),
                    null,
                    true,
                    ctx.equalsValArray(val));

                return fut;
            }

            @Override public String toString() {
                return "removeAsync [key=" + key + ", val=" + val + ']';
            }
        });
    }

    /** {@inheritDoc} */
    @Override public IgniteInternalFuture<GridCacheReturn> replacexAsync(final K key, final V oldVal, final V newVal)
    {
        A.notNull(key, "key", oldVal, "oldVal", newVal, "newVal");

        if (keyCheck)
            validateCacheKey(key);

        return asyncOp(new AsyncOp<GridCacheReturn>(key) {
            @Override public IgniteInternalFuture<GridCacheReturn> op(IgniteTxLocalAdapter tx) {
                // Register before hiding in the filter.
                try {
                    if (ctx.deploymentEnabled())
                        ctx.deploy().registerClass(oldVal);
                }
                catch (IgniteCheckedException e) {
                    return new GridFinishedFuture<>(e);
                }

                IgniteInternalFuture<GridCacheReturn> fut = (IgniteInternalFuture)tx.putAllAsync(ctx,
                    F.t(key, newVal),
                    true,
                    null,
                    -1,
                    ctx.equalsValArray(oldVal));

                return fut;
            }

            @Override public String toString() {
                return "replaceAsync [key=" + key + ", oldVal=" + oldVal + ", newVal=" + newVal + ']';
            }
        });
    }

    /** {@inheritDoc} */
    @Override public boolean remove(final K key, final V val) throws IgniteCheckedException {
        boolean statsEnabled = ctx.config().isStatisticsEnabled();

        long start = statsEnabled ? System.nanoTime() : 0L;

        A.notNull(key, "key", val, "val");

        if (keyCheck)
            validateCacheKey(key);

        validateCacheValue(val);

        boolean rmv = syncOp(new SyncOp<Boolean>(true) {
            @Override public Boolean op(IgniteTxLocalAdapter tx) throws IgniteCheckedException {
                // Register before hiding in the filter.
                if (ctx.deploymentEnabled())
                    ctx.deploy().registerClass(val);

                return tx.removeAllAsync(ctx, Collections.singletonList(key), null, false,
                        ctx.equalsValArray(val)).get().success();
            }

            @Override public String toString() {
                return "remove [key=" + key + ", val=" + val + ']';
            }
        });

        if (statsEnabled && rmv)
            metrics0().addRemoveTimeNanos(System.nanoTime() - start);

        return rmv;
    }

    /** {@inheritDoc} */
    @Override public IgniteInternalFuture<Boolean> removeAsync(final K key, final V val) {
        final boolean statsEnabled = ctx.config().isStatisticsEnabled();

        final long start = statsEnabled ? System.nanoTime() : 0L;

        A.notNull(key, "key", val, "val");

        if (keyCheck)
            validateCacheKey(key);

        validateCacheValue(val);

        IgniteInternalFuture<Boolean> fut = asyncOp(new AsyncOp<Boolean>(key) {
            @Override public IgniteInternalFuture<Boolean> op(IgniteTxLocalAdapter tx) {
                // Register before hiding in the filter.
                if (ctx.deploymentEnabled()) {
                    try {
                        ctx.deploy().registerClass(val);
                    }
                    catch (IgniteCheckedException e) {
                        return new GridFinishedFuture<>(e);
                    }
                }

                return tx.removeAllAsync(ctx, Collections.singletonList(key), null, false,
                    ctx.equalsValArray(val)).chain(
                    (IgniteClosure<IgniteInternalFuture<GridCacheReturn>, Boolean>)RET2FLAG);
            }

            @Override public String toString() {
                return "removeAsync [key=" + key + ", val=" + val + ']';
            }
        });

        if (statsEnabled)
            fut.listen(new UpdateRemoveTimeStatClosure<Boolean>(metrics0(), start));

        return fut;
    }

    /**
     * @param filter Filter.
     * @return Future.
     */
    public IgniteInternalFuture<?> localRemoveAll(final CacheEntryPredicate filter) {
        final Set<? extends K> keys = filter != null ? keySet(filter) : keySet();

        return asyncOp(new AsyncInOp(keys) {
            @Override public IgniteInternalFuture<?> inOp(IgniteTxLocalAdapter tx) {
                return tx.removeAllAsync(ctx, keys, null, false, null);
            }

            @Override public String toString() {
                return "removeAllAsync [filter=" + filter + ']';
            }
        });
    }

    /** {@inheritDoc} */
    @Override public CacheMetrics metrics() {
        return new CacheMetricsSnapshot(metrics);
    }

    /** {@inheritDoc} */
    @Override public CacheMetricsMXBean mxBean() {
        return mxBean;
    }

    /**
     * @return Metrics.
     */
    public CacheMetricsImpl metrics0() {
        return metrics;
    }

    /** {@inheritDoc} */
    @Nullable @Override public Transaction tx() {
        IgniteTxAdapter tx = ctx.tm().threadLocalTx(ctx);

        return tx == null ? null : new TransactionProxyImpl<>(tx, ctx.shared(), false);
    }

    /** {@inheritDoc} */
    @Override public boolean lock(K key, long timeout) throws IgniteCheckedException {
        A.notNull(key, "key");

        return lockAll(Collections.singletonList(key), timeout);
    }

    /** {@inheritDoc} */
    @Override public boolean lockAll(@Nullable Collection<? extends K> keys, long timeout) throws IgniteCheckedException {
        if (F.isEmpty(keys))
            return true;

        if (keyCheck)
            validateCacheKeys(keys);

        IgniteInternalFuture<Boolean> fut = lockAllAsync(keys, timeout);

        boolean isInterrupted = false;

        try {
            while (true) {
                try {
                    return fut.get();
                }
                catch (IgniteInterruptedCheckedException ignored) {
                    // Interrupted status of current thread was cleared, retry to get lock.
                    isInterrupted = true;
                }
            }
        }
        finally {
            if (isInterrupted)
                Thread.currentThread().interrupt();
        }
    }

    /** {@inheritDoc} */
    @Override public IgniteInternalFuture<Boolean> lockAsync(K key, long timeout) {
        A.notNull(key, "key");

        if (keyCheck)
            validateCacheKey(key);

        return lockAllAsync(Collections.singletonList(key), timeout);
    }

    /** {@inheritDoc} */
    @Override public void unlock(K key)
        throws IgniteCheckedException {
        A.notNull(key, "key");

        if (keyCheck)
            validateCacheKey(key);

        unlockAll(Collections.singletonList(key));
    }

    /** {@inheritDoc} */
    @Override public boolean isLocked(K key) {
        A.notNull(key, "key");

        if (keyCheck)
            validateCacheKey(key);

        KeyCacheObject cacheKey = ctx.toCacheKeyObject(key);

        while (true) {
            try {
                GridCacheEntryEx entry = peekEx(cacheKey);

                return entry != null && entry.lockedByAny();
            }
            catch (GridCacheEntryRemovedException ignore) {
                // No-op.
            }
        }
    }

    /** {@inheritDoc} */
    @Override public boolean isLockedByThread(K key) {
        A.notNull(key, "key");

        if (keyCheck)
            validateCacheKey(key);

        try {
            KeyCacheObject cacheKey = ctx.toCacheKeyObject(key);

            GridCacheEntryEx e = entry0(cacheKey, new AffinityTopologyVersion(ctx.discovery().topologyVersion()),
                false, false);

            if (e == null)
                return false;

            // Delegate to near if dht.
            if (e.isDht() && CU.isNearEnabled(ctx)) {
                IgniteInternalCache<K, V> near = ctx.isDht() ? ctx.dht().near() : ctx.near();

                return near.isLockedByThread(key) || e.lockedByThread();
            }

            return e.lockedByThread();
        }
        catch (GridCacheEntryRemovedException ignore) {
            return false;
        }
    }

    /** {@inheritDoc} */
    @Override public Transaction txStart(TransactionConcurrency concurrency, TransactionIsolation isolation) {
        A.notNull(concurrency, "concurrency");
        A.notNull(isolation, "isolation");

        TransactionConfiguration cfg = ctx.gridConfig().getTransactionConfiguration();

        return txStart(
                concurrency,
                isolation,
                cfg.getDefaultTxTimeout(),
                0
        );
    }

    /** {@inheritDoc} */
    @Override public IgniteInternalTx txStartEx(TransactionConcurrency concurrency, TransactionIsolation isolation) {
        IgniteTransactionsEx txs = ctx.kernalContext().cache().transactions();

        return txs.txStartEx(ctx, concurrency, isolation);
    }

    /** {@inheritDoc} */
    @Override public Transaction txStart(TransactionConcurrency concurrency,
        TransactionIsolation isolation, long timeout, int txSize) throws IllegalStateException {
        IgniteTransactionsEx txs = ctx.kernalContext().cache().transactions();

        return txs.txStartEx(ctx, concurrency, isolation, timeout, txSize).proxy();
    }

    /** {@inheritDoc} */
    @Override public long overflowSize() throws IgniteCheckedException {
        return ctx.swap().swapSize();
    }

    /**
     * Checks if cache is working in JTA transaction and enlist cache as XAResource if necessary.
     *
     * @throws IgniteCheckedException In case of error.
     */
    protected void checkJta() throws IgniteCheckedException {
        ctx.jta().checkJta();
    }

    /** {@inheritDoc} */
    @Override public void localLoadCache(final IgniteBiPredicate<K, V> p, Object[] args)
        throws IgniteCheckedException {
        final boolean replicate = ctx.isDrEnabled();
        final AffinityTopologyVersion topVer = ctx.affinity().affinityTopologyVersion();

        CacheOperationContext opCtx = ctx.operationContextPerCall();

        ExpiryPolicy plc0 = opCtx != null ? opCtx.expiry() : null;

        final ExpiryPolicy plc = plc0 != null ? plc0 : ctx.expiry();

        if (p != null)
            ctx.kernalContext().resource().injectGeneric(p);

        try {
            if (ctx.store().isLocal()) {
                DataStreamerImpl ldr = ctx.kernalContext().dataStream().dataStreamer(ctx.namex());

                try {
                    ldr.receiver(new IgniteDrDataStreamerCacheUpdater());

                    LocalStoreLoadClosure c = new LocalStoreLoadClosure(p, ldr, plc);

                    ctx.store().loadCache(c, args);

                    c.onDone();
                }
                finally {
                    ldr.closeEx(false);
                }
            }
            else {
                // Version for all loaded entries.
                final GridCacheVersion ver0 = ctx.versions().nextForLoad();

                ctx.store().loadCache(new CIX3<KeyCacheObject, Object, GridCacheVersion>() {
                    @Override public void applyx(KeyCacheObject key, Object val, @Nullable GridCacheVersion ver)
                        throws IgniteException {
                        assert ver == null;

                        long ttl = CU.ttlForLoad(plc);

                        if (ttl == CU.TTL_ZERO)
                            return;

                        loadEntry(key, val, ver0, (IgniteBiPredicate<Object, Object>) p, topVer, replicate, ttl);
                    }
                }, args);
            }
        }
        finally {
            if (p instanceof GridLoadCacheCloseablePredicate)
                ((GridLoadCacheCloseablePredicate)p).onClose();
        }
    }

    /**
     * @param key Key.
     * @param val Value.
     * @param ver Cache version.
     * @param p Optional predicate.
     * @param topVer Topology version.
     * @param replicate Replication flag.
     * @param ttl TTL.
     */
    private void loadEntry(KeyCacheObject key,
        Object val,
        GridCacheVersion ver,
        @Nullable IgniteBiPredicate<Object, Object> p,
        AffinityTopologyVersion topVer,
        boolean replicate,
        long ttl) {
        if (p != null && !p.apply(key.value(ctx.cacheObjectContext(), false), val))
            return;

        CacheObject cacheVal = ctx.toCacheObject(val);

        GridCacheEntryEx entry = entryEx(key, false);

        try {
            entry.initialValue(cacheVal, ver, ttl, CU.EXPIRE_TIME_CALCULATE, false, topVer,
                replicate ? DR_LOAD : DR_NONE);
        }
        catch (IgniteCheckedException e) {
            throw new IgniteException("Failed to put cache value: " + entry, e);
        }
        catch (GridCacheEntryRemovedException ignore) {
            if (log.isDebugEnabled())
                log.debug("Got removed entry during loadCache (will ignore): " + entry);
        }
        finally {
            ctx.evicts().touch(entry, topVer);
        }

        CU.unwindEvicts(ctx);
    }

    /** {@inheritDoc} */
    @Override public IgniteInternalFuture<?> localLoadCacheAsync(final IgniteBiPredicate<K, V> p,
        final Object[] args)
    {
        return ctx.closures().callLocalSafe(
            ctx.projectSafe(new Callable<Object>() {
                @Nullable @Override public Object call() throws IgniteCheckedException {
                    localLoadCache(p, args);

                    return null;
                }
            }), true);
    }

    /**
     * @param keys Keys.
     * @param replaceExisting Replace existing values flag.
     * @return Load future.
     */
    public IgniteInternalFuture<?> loadAll(
        final Set<? extends K> keys,
        boolean replaceExisting
    ) {
        A.notNull(keys, "keys");

        for (Object key : keys)
            A.notNull(key, "key");

        if (!ctx.store().configured())
            return new GridFinishedFuture<>();

        CacheOperationContext opCtx = ctx.operationContextPerCall();

        ExpiryPolicy plc = opCtx != null ? opCtx.expiry() : null;

        if (replaceExisting) {
            if (ctx.store().isLocal()) {
                Collection<ClusterNode> nodes = ctx.grid().cluster().forDataNodes(name()).nodes();

                if (nodes.isEmpty())
                    return new GridFinishedFuture<>();

                return ctx.closures().callAsyncNoFailover(BROADCAST,
                    new LoadKeysCallable<>(ctx.name(), keys, true, plc),
                    nodes,
                    true);
            }
            else {
                return ctx.closures().callLocalSafe(new Callable<Void>() {
                    @Override public Void call() throws Exception {
                        localLoadAndUpdate(keys);

                        return null;
                    }
                });
            }
        }
        else {
            Collection<ClusterNode> nodes = ctx.grid().cluster().forDataNodes(name()).nodes();

            if (nodes.isEmpty())
                return new GridFinishedFuture<>();

            return ctx.closures().callAsyncNoFailover(BROADCAST,
                new LoadKeysCallable<>(ctx.name(), keys, false, plc),
                nodes,
                true);
        }
    }

    /**
     * @param keys Keys.
     * @throws IgniteCheckedException If failed.
     */
    private void localLoadAndUpdate(final Collection<? extends K> keys) throws IgniteCheckedException {
        try (final DataStreamerImpl<KeyCacheObject, CacheObject> ldr =
                 ctx.kernalContext().<KeyCacheObject, CacheObject>dataStream().dataStreamer(ctx.namex())) {
            ldr.allowOverwrite(true);
            ldr.skipStore(true);

            final Collection<DataStreamerEntry> col = new ArrayList<>(ldr.perNodeBufferSize());

            Collection<KeyCacheObject> keys0 = ctx.cacheKeysView(keys);

            ctx.store().loadAll(null, keys0, new CIX2<KeyCacheObject, Object>() {
                @Override public void applyx(KeyCacheObject key, Object val) {
                    col.add(new DataStreamerEntry(key, ctx.toCacheObject(val)));

                    if (col.size() == ldr.perNodeBufferSize()) {
                        ldr.addDataInternal(col);

                        col.clear();
                    }
                }
            });

            if (!col.isEmpty())
                ldr.addData(col);
        }
    }

    /**
     * @param keys Keys to load.
     * @param plc Optional expiry policy.
     * @throws IgniteCheckedException If failed.
     */
    public void localLoad(Collection<? extends K> keys,
        @Nullable ExpiryPolicy plc)
        throws IgniteCheckedException
    {
        final boolean replicate = ctx.isDrEnabled();
        final AffinityTopologyVersion topVer = ctx.affinity().affinityTopologyVersion();

        final ExpiryPolicy plc0 = plc != null ? plc : ctx.expiry();

        Collection<KeyCacheObject> keys0 = ctx.cacheKeysView(keys);

        if (ctx.store().isLocal()) {
            DataStreamerImpl ldr = ctx.kernalContext().dataStream().dataStreamer(ctx.namex());

            try {
                ldr.receiver(new IgniteDrDataStreamerCacheUpdater());

                LocalStoreLoadClosure c = new LocalStoreLoadClosure(null, ldr, plc0);

                ctx.store().localStoreLoadAll(null, keys0, c);

                c.onDone();
            }
            finally {
                ldr.closeEx(false);
            }
        }
        else {
            // Version for all loaded entries.
            final GridCacheVersion ver0 = ctx.versions().nextForLoad();

            ctx.store().loadAll(null, keys0, new CI2<KeyCacheObject, Object>() {
                @Override public void apply(KeyCacheObject key, Object val) {
                    long ttl = CU.ttlForLoad(plc0);

                    if (ttl == CU.TTL_ZERO)
                        return;

                    loadEntry(key, val, ver0, null, topVer, replicate, ttl);
                }
            });
        }
    }

    /**
     * @param p Predicate.
     * @param args Arguments.
     * @throws IgniteCheckedException If failed.
     */
    void globalLoadCache(@Nullable IgniteBiPredicate<K, V> p, @Nullable Object... args) throws IgniteCheckedException {
        globalLoadCacheAsync(p, args).get();
    }

    /**
     * @param p Predicate.
     * @param args Arguments.
     * @throws IgniteCheckedException If failed.
     * @return Load cache future.
     */
    IgniteInternalFuture<?> globalLoadCacheAsync(@Nullable IgniteBiPredicate<K, V> p, @Nullable Object... args)
        throws IgniteCheckedException {
        ClusterGroup nodes = ctx.kernalContext().grid().cluster().forCacheNodes(ctx.name());

        ctx.kernalContext().task().setThreadContext(TC_NO_FAILOVER, true);

        CacheOperationContext opCtx = ctx.operationContextPerCall();

        ExpiryPolicy plc = opCtx != null ? opCtx.expiry() : null;

        return ctx.kernalContext().closure().callAsync(BROADCAST,
            Arrays.asList(new LoadCacheClosure<>(ctx.name(), p, args, plc)),
            nodes.nodes());
    }

    /** {@inheritDoc} */
    @Nullable public Cache.Entry<K, V> randomEntry() {
        GridCacheMapEntry e = map.randomEntry();

        return e == null || e.obsolete() ? null : e.<K, V>wrapLazyValue();
    }

    /** {@inheritDoc} */
    @Override public int size(CachePeekMode[] peekModes) throws IgniteCheckedException {
        if (isLocal())
            return localSize(peekModes);

        return sizeAsync(peekModes).get();
    }

    /** {@inheritDoc} */
    @Override public IgniteInternalFuture<Integer> sizeAsync(CachePeekMode[] peekModes) {
        assert peekModes != null;

        PeekModes modes = parsePeekModes(peekModes, true);

        IgniteClusterEx cluster = ctx.grid().cluster();

        ClusterGroup grp = modes.near ? cluster.forCacheNodes(name(), true, true, false) : cluster.forDataNodes(name());

        Collection<ClusterNode> nodes = grp.nodes();

        if (nodes.isEmpty())
            return new GridFinishedFuture<>(0);

        IgniteInternalFuture<Collection<Integer>> fut =
            ctx.closures().broadcastNoFailover(new SizeCallable(ctx.name(), peekModes), null, nodes);

        return fut.chain(new CX1<IgniteInternalFuture<Collection<Integer>>, Integer>() {
            @Override public Integer applyx(IgniteInternalFuture<Collection<Integer>> fut)
            throws IgniteCheckedException {
                Collection<Integer> res = fut.get();

                int totalSize = 0;

                for (Integer size : res)
                    totalSize += size;

                return totalSize;
            }
        });
    }

    /** {@inheritDoc} */
    @SuppressWarnings("ForLoopReplaceableByForEach")
    @Override public int localSize(CachePeekMode[] peekModes) throws IgniteCheckedException {
        PeekModes modes = parsePeekModes(peekModes, true);

        int size = 0;

        if (ctx.isLocal()) {
            modes.primary = true;
            modes.backup = true;

            if (modes.heap)
                size += size();
        }
        else {
            if (modes.heap) {
                if (modes.near)
                    size += nearSize();

                GridCacheAdapter cache = ctx.isNear() ? ctx.near().dht() : ctx.cache();

                if (!(modes.primary && modes.backup)) {
                    if (modes.primary)
                        size += cache.primarySize();

                    if (modes.backup)
                        size += (cache.size() - cache.primarySize());
                }
                else
                    size += cache.size();
            }
        }

        // Swap and offheap are disabled for near cache.
        if (modes.primary || modes.backup) {
            AffinityTopologyVersion topVer = ctx.affinity().affinityTopologyVersion();

            GridCacheSwapManager swapMgr = ctx.isNear() ? ctx.near().dht().context().swap() : ctx.swap();

            if (modes.swap)
                size += swapMgr.swapEntriesCount(modes.primary, modes.backup, topVer);

            if (modes.offheap)
                size += swapMgr.offheapEntriesCount(modes.primary, modes.backup, topVer);
        }

        return size;
    }

    /** {@inheritDoc} */
    @Override public int size() {
        return map.publicSize();
    }

    /** {@inheritDoc} */
    @Override public int nearSize() {
        return 0;
    }

    /** {@inheritDoc} */
    @Override public int primarySize() {
        return map.publicSize();
    }

    /** {@inheritDoc} */
    @Override public String toString() {
        return S.toString(GridCacheAdapter.class, this, "name", name(), "size", size());
    }

    /** {@inheritDoc} */
    @Override public Iterator<Cache.Entry<K, V>> iterator() {
        return entrySet().iterator();
    }

    /**
     * @return JCache Iterator.
     */
    private Iterator<Cache.Entry<K, V>> localIteratorHonorExpirePolicy() {
        return F.iterator(iterator(),
            new IgniteClosure<Cache.Entry<K, V>, Cache.Entry<K, V>>() {
                private IgniteCacheExpiryPolicy expiryPlc = ctx.cache().expiryPolicy(ctx.expiry());

                @Override public Cache.Entry<K, V> apply(Cache.Entry<K, V> lazyEntry) {
                    try {
                        V val = localPeek(lazyEntry.getKey(), CachePeekModes.ONHEAP_ONLY, expiryPlc);

                        return new CacheEntryImpl<>(lazyEntry.getKey(), val);
                    }
                    catch (IgniteCheckedException e) {
                        throw CU.convertToCacheException(e);
                    }
                }
            }, false
        );
    }

    /**
     * @return Distributed ignite cache iterator.
     */
    public Iterator<Cache.Entry<K, V>> igniteIterator() {
        GridCacheContext ctx0 = ctx.isNear() ? ctx.near().dht().context() : ctx;

        if (!ctx0.isSwapOrOffheapEnabled() && ctx0.kernalContext().discovery().size() == 1)
            return localIteratorHonorExpirePolicy();

        final CacheOperationContext opCtx = ctx.operationContextPerCall();

        CacheQueryFuture<Map.Entry<K, V>> fut = queries().createScanQuery(null)
            .keepAll(false)
            .execute();

        return ctx.itHolder().iterator(fut, new CacheIteratorConverter<Cache.Entry<K, V>, Map.Entry<K, V>>() {
            @Override protected Cache.Entry<K, V> convert(Map.Entry<K, V> e) {
                return new CacheEntryImpl<>(e.getKey(), e.getValue());
            }

            @Override protected void remove(Cache.Entry<K, V> item) {
                CacheOperationContext prev = ctx.gate().enter(opCtx);

                try {
                    GridCacheAdapter.this.remove(item.getKey());
                }
                catch (IgniteCheckedException e) {
                    throw CU.convertToCacheException(e);
                }
                finally {
                    ctx.gate().leave(prev);
                }
            }
        });
    }

    /**
     * @param key Key.
     * @param deserializePortable Deserialize portable flag.
     * @return Value.
     * @throws IgniteCheckedException If failed.
     */
    @SuppressWarnings("IfMayBeConditional")
    @Nullable public V promote(K key, boolean deserializePortable) throws IgniteCheckedException {
        A.notNull(key, "key");

        if (keyCheck)
            validateCacheKey(key);

        KeyCacheObject cacheKey = ctx.toCacheKeyObject(key);

        GridCacheSwapEntry unswapped = ctx.swap().readAndRemove(cacheKey);

        if (unswapped == null)
            return null;

        GridCacheEntryEx entry = entryEx(cacheKey);

        try {
            if (!entry.initialValue(cacheKey, unswapped))
                return null;
        }
        catch (GridCacheEntryRemovedException ignored) {
            if (log.isDebugEnabled())
                log.debug("Entry has been concurrently removed.");

            return null;
        }

        CacheObject val = unswapped.value();

        Object val0 = val != null ? val.value(ctx.cacheObjectContext(), true) : null;

        return (V)ctx.unwrapPortableIfNeeded(val0, !deserializePortable);
    }

    /** {@inheritDoc} */
    @Override public void promoteAll(@Nullable Collection<? extends K> keys) throws IgniteCheckedException {
        if (F.isEmpty(keys))
            return;

        if (keyCheck)
            validateCacheKeys(keys);

        Collection<KeyCacheObject> unswap = new ArrayList<>(keys.size());

        for (K key : keys) {
            KeyCacheObject cacheKey = ctx.toCacheKeyObject(key);

            // Do not look up in swap for existing entries.
            GridCacheEntryEx entry = peekEx(cacheKey);

            try {
                if (entry == null || entry.obsolete() || entry.isNewLocked()) {
                    if (entry != null)
                        cacheKey = entry.key();

                    unswap.add(cacheKey);
                }
            }
            catch (GridCacheEntryRemovedException ignored) {
                // No-op.
            }
        }

        Collection<GridCacheBatchSwapEntry> swapped = ctx.swap().readAndRemove(unswap);

        for (GridCacheBatchSwapEntry swapEntry : swapped) {
            KeyCacheObject key = swapEntry.key();

            GridCacheEntryEx entry = entryEx(key);

            try {
                entry.initialValue(key, swapEntry);
            }
            catch (GridCacheEntryRemovedException ignored) {
                if (log.isDebugEnabled())
                    log.debug("Entry has been concurrently removed.");
            }
        }
    }

    /** {@inheritDoc} */
    @Override public Iterator<Map.Entry<K, V>> swapIterator() throws IgniteCheckedException {
        return ctx.swap().lazySwapIterator();
    }

    /** {@inheritDoc} */
    @Override public Iterator<Map.Entry<K, V>> offHeapIterator() throws IgniteCheckedException {
        return ctx.swap().lazyOffHeapIterator();
    }

    /** {@inheritDoc} */
    @Override public long offHeapEntriesCount() {
        return ctx.swap().offHeapEntriesCount();
    }

    /** {@inheritDoc} */
    @Override public long offHeapAllocatedSize() {
        return ctx.swap().offHeapAllocatedSize();
    }

    /** {@inheritDoc} */
    @Override public long swapSize() throws IgniteCheckedException {
        return ctx.swap().swapSize();
    }

    /** {@inheritDoc} */
    @Override public long swapKeys() throws IgniteCheckedException {
        return ctx.swap().swapKeys();
    }

    /**
     * Asynchronously commits transaction after all previous asynchronous operations are completed.
     *
     * @param tx Transaction to commit.
     * @return Transaction commit future.
     */
    @SuppressWarnings("unchecked")
    public IgniteInternalFuture<IgniteInternalTx> commitTxAsync(final IgniteInternalTx tx) {
        FutureHolder holder = lastFut.get();

        holder.lock();

        try {
            IgniteInternalFuture fut = holder.future();

            if (fut != null && !fut.isDone()) {
                IgniteInternalFuture<IgniteInternalTx> f = new GridEmbeddedFuture<>(fut,
                    new C2<Object, Exception, IgniteInternalFuture<IgniteInternalTx>>() {
                        @Override public IgniteInternalFuture<IgniteInternalTx> apply(Object o, Exception e) {
                            return tx.commitAsync();
                        }
                    });

                saveFuture(holder, f);

                return f;
            }

            IgniteInternalFuture<IgniteInternalTx> f = tx.commitAsync();

            saveFuture(holder, f);

            ctx.tm().resetContext();

            return f;
        }
        finally {
            holder.unlock();
        }
    }

    /**
     * Awaits for previous async operation to be completed.
     */
    @SuppressWarnings("unchecked")
    public void awaitLastFut() {
        FutureHolder holder = lastFut.get();

        IgniteInternalFuture fut = holder.future();

        if (fut != null && !fut.isDone()) {
            try {
                // Ignore any exception from previous async operation as it should be handled by user.
                fut.get();
            }
            catch (IgniteCheckedException ignored) {
                // No-op.
            }
        }
    }

    /**
     * Gets cache global size (with or without backups).
     *
     * @param primaryOnly {@code True} if only primary sizes should be included.
     * @return Global size.
     * @throws IgniteCheckedException If internal task execution failed.
     */
    private int globalSize(boolean primaryOnly) throws IgniteCheckedException {
        try {
            // Send job to remote nodes only.
            Collection<ClusterNode> nodes = ctx.grid().cluster().forCacheNodes(name()).forRemotes().nodes();

            IgniteInternalFuture<Collection<Integer>> fut = null;

            if (!nodes.isEmpty()) {
                ctx.kernalContext().task().setThreadContext(TC_TIMEOUT, gridCfg.getNetworkTimeout());

                fut = ctx.closures().broadcastNoFailover(new GlobalSizeCallable(name(), primaryOnly), null, nodes);
            }

            // Get local value.
            int globalSize = primaryOnly ? primarySize() : size();

            if (fut != null) {
                for (Integer i : fut.get())
                    globalSize += i;
            }

            return globalSize;
        }
        catch (ClusterGroupEmptyCheckedException ignore) {
            if (log.isDebugEnabled())
                log.debug("All remote nodes left while cache clearLocally [cacheName=" + name() + "]");

            return primaryOnly ? primarySize() : size();
        }
        catch (ComputeTaskTimeoutCheckedException e) {
            U.warn(log, "Timed out waiting for remote nodes to finish cache clear (consider increasing " +
                "'networkTimeout' configuration property) [cacheName=" + name() + "]");

            throw e;
        }
    }

    /**
     * @param op Cache operation.
     * @param <T> Return type.
     * @return Operation result.
     * @throws IgniteCheckedException If operation failed.
     */
    @SuppressWarnings({"TypeMayBeWeakened", "ErrorNotRethrown", "AssignmentToCatchBlockParameter"})
    @Nullable private <T> T syncOp(SyncOp<T> op) throws IgniteCheckedException {
        checkJta();

        awaitLastFut();

        IgniteTxLocalAdapter tx = ctx.tm().threadLocalTx(ctx);

        if (tx == null || tx.implicit()) {
            TransactionConfiguration tCfg = ctx.gridConfig().getTransactionConfiguration();

            tx = ctx.tm().newTx(
                true,
                op.single(),
                ctx.systemTx() ? ctx : null,
                OPTIMISTIC,
                READ_COMMITTED,
                tCfg.getDefaultTxTimeout(),
                !ctx.skipStore(),
                0,
                /** group lock keys */null,
                /** partition lock */false
            );

            assert tx != null;

            try {
                T t = op.op(tx);

                assert tx.done() : "Transaction is not done: " + tx;

                return t;
            }
            catch (IgniteInterruptedCheckedException | IgniteTxHeuristicCheckedException | IgniteTxRollbackCheckedException e) {
                throw e;
            }
            catch (IgniteCheckedException e) {
                try {
                    tx.rollback();

                    e = new IgniteTxRollbackCheckedException("Transaction has been rolled back: " +
                        tx.xid(), e);
                }
                catch (IgniteCheckedException | AssertionError | RuntimeException e1) {
                    U.error(log, "Failed to rollback transaction (cache may contain stale locks): " + tx, e1);

                    U.addLastCause(e, e1, log);
                }

                throw e;
            }
            finally {
                ctx.tm().resetContext();

                if (ctx.isNear())
                    ctx.near().dht().context().tm().resetContext();
            }
        }
        else
            return op.op(tx);
    }

    /**
     * @param op Cache operation.
     * @param <T> Return type.
     * @return Future.
     */
    @SuppressWarnings("unchecked")
    private <T> IgniteInternalFuture<T> asyncOp(final AsyncOp<T> op) {
        try {
            checkJta();
        }
        catch (IgniteCheckedException e) {
            return new GridFinishedFuture<>(e);
        }

        if (log.isDebugEnabled())
            log.debug("Performing async op: " + op);

        IgniteTxLocalAdapter tx = ctx.tm().threadLocalTx(ctx);

        if (tx == null || tx.implicit())
            tx = ctx.tm().newTx(
                true,
                op.single(),
                ctx.systemTx() ? ctx : null,
                OPTIMISTIC,
                READ_COMMITTED,
                ctx.kernalContext().config().getTransactionConfiguration().getDefaultTxTimeout(),
                !ctx.skipStore(),
                0,
                null,
                false);

        return asyncOp(tx, op);
    }

    /**
     * @param tx Transaction.
     * @param op Cache operation.
     * @param <T> Return type.
     * @return Future.
     */
    @SuppressWarnings("unchecked")
    protected <T> IgniteInternalFuture<T> asyncOp(IgniteTxLocalAdapter tx, final AsyncOp<T> op) {
        IgniteInternalFuture<T> fail = asyncOpAcquire();

        if (fail != null)
            return fail;

        FutureHolder holder = lastFut.get();

        holder.lock();

        try {
            IgniteInternalFuture fut = holder.future();

            final IgniteTxLocalAdapter tx0 = tx;

            if (fut != null && !fut.isDone()) {
                IgniteInternalFuture<T> f = new GridEmbeddedFuture<>(fut,
                    new C2<T, Exception, IgniteInternalFuture<T>>() {
                        @Override public IgniteInternalFuture<T> apply(T t, Exception e) {
                            return op.op(tx0).chain(new CX1<IgniteInternalFuture<T>, T>() {
                                @Override public T applyx(IgniteInternalFuture<T> tFut) throws IgniteCheckedException {
                                    try {
                                        return tFut.get();
                                    }
                                    catch (IgniteCheckedException e1) {
                                        tx0.rollbackAsync();

                                        throw e1;
                                    }
                                }
                            });
                        }
                    });

                saveFuture(holder, f);

                return f;
            }

            IgniteInternalFuture<T> f = op.op(tx).chain(new CX1<IgniteInternalFuture<T>, T>() {
                @Override public T applyx(IgniteInternalFuture<T> tFut) throws IgniteCheckedException {
                    try {
                        return tFut.get();
                    }
                    catch (IgniteCheckedException e1) {
                        tx0.rollbackAsync();

                        throw e1;
                    }
                }
            });

            saveFuture(holder, f);

            if (tx.implicit())
                ctx.tm().resetContext();

            return f;
        }
        finally {
            holder.unlock();
        }
    }

    /**
     * Saves future in thread local holder and adds listener
     * that will clear holder when future is finished.
     *
     * @param holder Future holder.
     * @param fut Future to save.
     */
    protected void saveFuture(final FutureHolder holder, IgniteInternalFuture<?> fut) {
        assert holder != null;
        assert fut != null;
        assert holder.holdsLock();

        holder.future(fut);

        if (fut.isDone()) {
            holder.future(null);

            asyncOpRelease();
        }
        else {
            fut.listen(new CI1<IgniteInternalFuture<?>>() {
                @Override public void apply(IgniteInternalFuture<?> f) {
                    asyncOpRelease();

                    if (!holder.tryLock())
                        return;

                    try {
                        if (holder.future() == f)
                            holder.future(null);
                    }
                    finally {
                        holder.unlock();
                    }
                }
            });
        }
    }

    /**
     * Tries to acquire asynchronous operations permit, if limited.
     *
     * @return Failed future if waiting was interrupted.
     */
    @Nullable protected <T> IgniteInternalFuture<T> asyncOpAcquire() {
        try {
            if (asyncOpsSem != null)
                asyncOpsSem.acquire();

            return null;
        }
        catch (InterruptedException e) {
            Thread.currentThread().interrupt();

            return new GridFinishedFuture<>(new IgniteInterruptedCheckedException("Failed to wait for asynchronous " +
                "operation permit (thread got interrupted).", e));
        }
    }

    /**
     * Releases asynchronous operations permit, if limited.
     */
    protected void asyncOpRelease() {
        if (asyncOpsSem != null)
            asyncOpsSem.release();
    }

    /** {@inheritDoc} */
    @Override public void writeExternal(ObjectOutput out) throws IOException {
        U.writeString(out, ctx.gridName());
        U.writeString(out, ctx.namex());
    }

    /** {@inheritDoc} */
    @SuppressWarnings({"MismatchedQueryAndUpdateOfCollection"})
    @Override public void readExternal(ObjectInput in) throws IOException, ClassNotFoundException {
        IgniteBiTuple<String, String> t = stash.get();

        t.set1(U.readString(in));
        t.set2(U.readString(in));
    }

    /**
     * Reconstructs object on unmarshalling.
     *
     * @return Reconstructed object.
     * @throws ObjectStreamException Thrown in case of unmarshalling error.
     */
    protected Object readResolve() throws ObjectStreamException {
        try {
            IgniteBiTuple<String, String> t = stash.get();

            return IgnitionEx.gridx(t.get1()).cachex(t.get2());
        }
        catch (IllegalStateException e) {
            throw U.withCause(new InvalidObjectException(e.getMessage()), e);
        }
        finally {
            stash.remove();
        }
    }

    /** {@inheritDoc} */
    @Override public IgniteInternalFuture<?> forceRepartition() {
        ctx.preloader().forcePreload();

        return ctx.preloader().syncFuture();
    }

    /** {@inheritDoc} */
    @Override public boolean isIgfsDataCache() {
        return igfsDataCache;
    }

    /** {@inheritDoc} */
    @Override public long igfsDataSpaceUsed() {
        assert igfsDataCache;

        return igfsDataCacheSize.longValue();
    }

    /** {@inheritDoc} */
    @Override public long igfsDataSpaceMax() {
        return igfsDataSpaceMax;
    }

    /** {@inheritDoc} */
    @Override public boolean isMongoDataCache() {
        return mongoDataCache;
    }

    /** {@inheritDoc} */
    @Override public boolean isMongoMetaCache() {
        return mongoMetaCache;
    }

    /**
     * Callback invoked when data is added to IGFS cache.
     *
     * @param delta Size delta.
     */
    public void onIgfsDataSizeChanged(long delta) {
        assert igfsDataCache;

        igfsDataCacheSize.add(delta);
    }

    /**
     * @param keys Keys.
     * @param filter Filters to evaluate.
     */
    public void clearLocally0(Collection<? extends K> keys,
        @Nullable CacheEntryPredicate... filter) {
        ctx.checkSecurity(SecurityPermission.CACHE_REMOVE);

        if (F.isEmpty(keys))
            return;

        if (keyCheck)
            validateCacheKeys(keys);

        GridCacheVersion obsoleteVer = ctx.versions().next();

        for (K k : keys)
            clearLocally(obsoleteVer, k, filter);
    }

    /**
     * @param key Key.
     * @param filter Filters to evaluate.
     * @return {@code True} if cleared.
     */
    public boolean clearLocally0(K key, @Nullable CacheEntryPredicate... filter) {
        A.notNull(key, "key");

        if (keyCheck)
            validateCacheKey(key);

        ctx.checkSecurity(SecurityPermission.CACHE_REMOVE);

        return clearLocally(ctx.versions().next(), key, filter);
    }

    /** {@inheritDoc} */
    @Override public boolean evict(K key) {
        A.notNull(key, "key");

        if (keyCheck)
            validateCacheKey(key);

        return evictx(key, ctx.versions().next(), CU.empty0());
    }

    /** {@inheritDoc} */
    @Override public void evictAll(Collection<? extends K> keys) {
        A.notNull(keys, "keys");

        if (F.isEmpty(keys))
            return;

        if (keyCheck)
            validateCacheKey(keys);

        GridCacheVersion obsoleteVer = ctx.versions().next();

        if (!ctx.evicts().evictSyncOrNearSync() && ctx.isSwapOrOffheapEnabled()) {
            try {
                ctx.evicts().batchEvict(keys, obsoleteVer);
            }
            catch (IgniteCheckedException e) {
                U.error(log, "Failed to perform batch evict for keys: " + keys, e);
            }
        }
        else {
            for (K k : keys)
                evictx(k, obsoleteVer, CU.empty0());
        }
    }

    /**
     * @param filter Filters to evaluate.
     * @return Entry set.
     */
    public Set<Cache.Entry<K, V>> entrySet(@Nullable CacheEntryPredicate... filter) {
        return map.entries(filter);
    }

    /**
     * @param filter Filters to evaluate.
     * @return Primary entry set.
     */
    public Set<Cache.Entry<K, V>> primaryEntrySet(
        @Nullable CacheEntryPredicate... filter) {
        return map.entries(
            F0.and0(
                filter,
                CU.cachePrimary(ctx.grid().affinity(ctx.name()), ctx.localNode())));
    }

    /**
     * @param filter Filters to evaluate.
     * @return Key set.
     */
    public Set<K> keySet(@Nullable CacheEntryPredicate... filter) {
        return map.keySet(filter);
    }

    /**
     * @param filter Primary key set.
     * @return Primary key set.
     */
    public Set<K> primaryKeySet(@Nullable CacheEntryPredicate... filter) {
        return map.keySet(
            F0.and0(
                filter,
                CU.cachePrimary(ctx.grid().affinity(ctx.name()), ctx.localNode())));
    }

    /** {@inheritDoc} */
    @Override @Nullable public V get(K key, boolean deserializePortable)
        throws IgniteCheckedException {
        A.notNull(key, "key");

        boolean statsEnabled = ctx.config().isStatisticsEnabled();

        long start = statsEnabled ? System.nanoTime() : 0L;

        Map<K, V> map = getAllAsync(F.asList(key), deserializePortable).get();

        assert map.isEmpty() || map.size() == 1 : map.size();

        V val = map.get(key);

        if (ctx.config().getInterceptor() != null)
            val = (V)ctx.config().getInterceptor().onGet(key, val);

        if (statsEnabled)
            metrics0().addGetTimeNanos(System.nanoTime() - start);

        return val;
    }

    /** {@inheritDoc} */
    @Override public final IgniteInternalFuture<V> getAsync(final K key, boolean deserializePortable) {
        try {
            checkJta();
        }
        catch (IgniteCheckedException e) {
            return new GridFinishedFuture<>(e);
        }

        return getAllAsync(Collections.singletonList(key), deserializePortable).chain(
            new CX1<IgniteInternalFuture<Map<K, V>>, V>() {
                    @Override public V applyx(IgniteInternalFuture<Map<K, V>> e) throws IgniteCheckedException {
                    Map<K, V> map = e.get();

                    assert map.isEmpty() || map.size() == 1 : map.size();

                    return map.get(key);
                }
            });
    }

    /** {@inheritDoc} */
    @Override public Map<K, V> getAll(Collection<? extends K> keys, boolean deserializePortable) throws IgniteCheckedException {
        checkJta();
        A.notNull(keys, "keys");

        boolean statsEnabled = ctx.config().isStatisticsEnabled();

        long start = statsEnabled ? System.nanoTime() : 0L;

        Map<K, V> map = getAllAsync(keys, deserializePortable).get();

        if (ctx.config().getInterceptor() != null)
            map = interceptGet(keys, map);

        if (statsEnabled)
            metrics0().addGetTimeNanos(System.nanoTime() - start);

        return map;
    }

    /** {@inheritDoc} */
    @Override public IgniteInternalFuture<Map<K, V>> getAllAsync(@Nullable final Collection<? extends K> keys,
        boolean deserializePortable) {
        A.notNull(keys, "keys");

        final boolean statsEnabled = ctx.config().isStatisticsEnabled();

        final long start = statsEnabled ? System.nanoTime() : 0L;

        String taskName = ctx.kernalContext().job().currentTaskName();

        IgniteInternalFuture<Map<K, V>> fut = getAllAsync(keys,
            !ctx.config().isReadFromBackup(),
            /*skip tx*/false,
            null,
            null,
            taskName,
            deserializePortable,
            false);

        if (ctx.config().getInterceptor() != null)
            return fut.chain(new CX1<IgniteInternalFuture<Map<K, V>>, Map<K, V>>() {
                @Override public Map<K, V> applyx(IgniteInternalFuture<Map<K, V>> f) throws IgniteCheckedException {
                    return interceptGet(keys, f.get());
                }
            });

        if (statsEnabled)
            fut.listen(new UpdateGetTimeStatClosure<Map<K, V>>(metrics0(), start));

        return fut;
    }

    /**
     * @param entry Entry.
     * @param ver Version.
     */
    public abstract void onDeferredDelete(GridCacheEntryEx entry, GridCacheVersion ver);

    /**
     * Validates that given cache value implements {@link Externalizable}.
     *
     * @param val Cache value.
     */
    private void validateCacheValue(Object val) {
        if (valCheck) {
            CU.validateCacheValue(log, val);

            valCheck = false;
        }
    }

    /**
     * Validates that given cache values implement {@link Externalizable}.
     *
     * @param vals Cache values.
     */
    private void validateCacheValues(Iterable<?> vals) {
        if (valCheck) {
            for (Object val : vals) {
                if (val == null)
                    continue;

                CU.validateCacheValue(log, val);
            }

            valCheck = false;
        }
    }

    /**
     * Validates that given cache key has overridden equals and hashCode methods and
     * implements {@link Externalizable}.
     *
     * @param key Cache key.
     * @throws IllegalArgumentException If validation fails.
     */
    protected void validateCacheKey(Object key) {
        if (keyCheck) {
            CU.validateCacheKey(log, key);

            keyCheck = false;
        }
    }

    /**
     * Validates that given cache keys have overridden equals and hashCode methods and
     * implement {@link Externalizable}.
     *
     * @param keys Cache keys.
     * @throws IgniteException If validation fails.
     */
    protected void validateCacheKeys(Iterable<?> keys) {
        if (keys == null)
            return;

        if (keyCheck) {
            for (Object key : keys) {
                if (key == null || key instanceof GridCacheInternal)
                    continue;

                CU.validateCacheKey(log, key);

                keyCheck = false;
            }
        }
    }

    /**
     * @param it Internal entry iterator.
     * @param deserializePortable Deserialize portable flag.
     * @return Public API iterator.
     */
    protected Iterator<Cache.Entry<K, V>> iterator(final Iterator<GridCacheEntryEx> it,
        final boolean deserializePortable) {
        return new Iterator<Cache.Entry<K, V>>() {
            {
                advance();
            }

            /** */
            private Cache.Entry<K, V> next;

            @Override public boolean hasNext() {
                return next != null;
            }

            @Override public Cache.Entry<K, V> next() {
                if (next == null)
                    throw new NoSuchElementException();

                Cache.Entry<K, V> e = next;

                advance();

                return e;
            }

            @Override public void remove() {
                throw new UnsupportedOperationException();
            }

            /**
             * Switch to next entry.
             */
            private void advance() {
                next = null;

                while (it.hasNext()) {
                    GridCacheEntryEx entry = it.next();

                    try {
                        next = toCacheEntry(entry, deserializePortable);

                        if (next == null)
                            continue;

                        break;
                    }
                    catch (IgniteCheckedException e) {
                        throw CU.convertToCacheException(e);
                    }
                    catch (GridCacheEntryRemovedException ignore) {
                        // No-op.
                    }
                }
            }
        };
    }

    /**
     * @param entry Internal entry.
     * @param deserializePortable Deserialize portable flag.
     * @return Public API entry.
     * @throws IgniteCheckedException If failed.
     * @throws GridCacheEntryRemovedException If entry removed.
     */
    @Nullable private Cache.Entry<K, V> toCacheEntry(GridCacheEntryEx entry,
        boolean deserializePortable)
        throws IgniteCheckedException, GridCacheEntryRemovedException
    {
        try {
            CacheObject val = entry.innerGet(
                null,
                false,
                false,
                false,
                true,
                false,
                false,
                false,
                null,
                null,
                null,
                null);

            if (val == null)
                return null;

            KeyCacheObject key = entry.key();

            Object key0 = key.value(ctx.cacheObjectContext(), true);
            Object val0 = val.value(ctx.cacheObjectContext(), true);

            if (deserializePortable) {
                key0 = ctx.unwrapPortableIfNeeded(key0, true);
                val0 = ctx.unwrapPortableIfNeeded(val0, true);
            }

            return new CacheEntryImpl<>((K)key0, (V)val0);
        }
        catch (GridCacheFilterFailedException ignore) {
            assert false;

            return null;
        }
    }

    /**
     *
     */
    private static class PeekModes {
        /** */
        private boolean near;

        /** */
        private boolean primary;

        /** */
        private boolean backup;

        /** */
        private boolean heap;

        /** */
        private boolean offheap;

        /** */
        private boolean swap;

        /** {@inheritDoc} */
        @Override public String toString() {
            return S.toString(PeekModes.class, this);
        }
    }

    /**
     * @param peekModes Cache peek modes array.
     * @param primary Defines the default behavior if affinity flags are not specified.
     * @return Peek modes flags.
     */
    private static PeekModes parsePeekModes(CachePeekMode[] peekModes, boolean primary) {
        PeekModes modes = new PeekModes();

        if (F.isEmpty(peekModes)) {
            modes.primary = true;

            if (!primary) {
                modes.backup = true;
                modes.near = true;
            }

            modes.heap = true;
            modes.offheap = true;
            modes.swap = true;
        }
        else {
            for (CachePeekMode peekMode : peekModes) {
                A.notNull(peekMode, "peekMode");

                switch (peekMode) {
                    case ALL:
                        modes.near = true;
                        modes.primary = true;
                        modes.backup = true;

                        modes.heap = true;
                        modes.offheap = true;
                        modes.swap = true;

                        break;

                    case BACKUP:
                        modes.backup = true;

                        break;

                    case PRIMARY:
                        modes.primary = true;

                        break;

                    case NEAR:
                        modes.near = true;

                        break;

                    case ONHEAP:
                        modes.heap = true;

                        break;

                    case OFFHEAP:
                        modes.offheap = true;

                        break;

                    case SWAP:
                        modes.swap = true;

                        break;

                    default:
                        assert false : peekMode;
                }
            }
        }

        if (!(modes.heap || modes.offheap || modes.swap)) {
            modes.heap = true;
            modes.offheap = true;
            modes.swap = true;
        }

        if (!(modes.primary || modes.backup || modes.near)) {
            modes.primary = true;

            if (!primary) {
                modes.backup = true;
                modes.near = true;
            }
        }

        assert modes.heap || modes.offheap || modes.swap;
        assert modes.primary || modes.backup || modes.near;

        return modes;
    }

    /**
     * @param plc Explicitly specified expiry policy for cache operation.
     * @return Expiry policy wrapper.
     */
    @Nullable public IgniteCacheExpiryPolicy expiryPolicy(@Nullable ExpiryPolicy plc) {
        if (plc == null)
            plc = ctx.expiry();

        return CacheExpiryPolicy.forPolicy(plc);
    }

    /**
     * Cache operation.
     */
    private abstract class SyncOp<T> {
        /** Flag to indicate only-one-key operation. */
        private final boolean single;

        /**
         * @param single Flag to indicate only-one-key operation.
         */
        SyncOp(boolean single) {
            this.single = single;
        }

        /**
         * @return Flag to indicate only-one-key operation.
         */
        final boolean single() {
            return single;
        }

        /**
         * @param tx Transaction.
         * @return Operation return value.
         * @throws IgniteCheckedException If failed.
         */
        @Nullable public abstract T op(IgniteTxLocalAdapter tx) throws IgniteCheckedException;
    }

    /**
     * Cache operation.
     */
    private abstract class SyncInOp extends SyncOp<Object> {
        /**
         * @param single Flag to indicate only-one-key operation.
         */
        SyncInOp(boolean single) {
            super(single);
        }

        /** {@inheritDoc} */
        @Nullable @Override public final Object op(IgniteTxLocalAdapter tx) throws IgniteCheckedException {
            inOp(tx);

            return null;
        }

        /**
         * @param tx Transaction.
         * @throws IgniteCheckedException If failed.
         */
        public abstract void inOp(IgniteTxLocalAdapter tx) throws IgniteCheckedException;
    }

    /**
     * Cache operation.
     */
    protected abstract class AsyncOp<T> {
        /** Flag to indicate only-one-key operation. */
        private final boolean single;

        /** Keys. */
        private final Collection<?> keys;

        /**
         * @param key Key.
         */
        protected AsyncOp(K key) {
            keys = Arrays.asList(key);

            single = true;
        }

        /**
         * @param keys Keys involved.
         */
        protected AsyncOp(Collection<?> keys) {
            this.keys = keys;

            single = keys.size() == 1;
        }

        /**
         * @return Flag to indicate only-one-key operation.
         */
        final boolean single() {
            return single;
        }

        /**
         * @param tx Transaction.
         * @return Operation return value.
         */
        public abstract IgniteInternalFuture<T> op(IgniteTxLocalAdapter tx);
    }

    /**
     * Cache operation.
     */
    private abstract class AsyncInOp extends AsyncOp<Object> {
        /**
         * @param key Key.
         */
        protected AsyncInOp(K key) {
            super(key);
        }

        /**
         * @param keys Keys involved.
         */
        protected AsyncInOp(Collection<?> keys) {
            super(keys);
        }

        /** {@inheritDoc} */
        @SuppressWarnings({"unchecked"})
        @Override public final IgniteInternalFuture<Object> op(IgniteTxLocalAdapter tx) {
            return (IgniteInternalFuture<Object>)inOp(tx);
        }

        /**
         * @param tx Transaction.
         * @return Operation return value.
         */
        public abstract IgniteInternalFuture<?> inOp(IgniteTxLocalAdapter tx);
    }

    /**
     * Internal callable which performs clear operation on a cache with the given name.
     */
    @GridInternal
    private static abstract class GlobalClearCallable implements Callable<Object>, Externalizable {
        /** Cache name. */
        protected String cacheName;

        /** Injected grid instance. */
        @IgniteInstanceResource
        protected Ignite ignite;

        /**
         * Empty constructor for serialization.
         */
        public GlobalClearCallable() {
            // No-op.
        }

        /**
         * @param cacheName Cache name.
         */
        protected GlobalClearCallable(String cacheName) {
            this.cacheName = cacheName;
        }

        /** {@inheritDoc} */
        @Override public void writeExternal(ObjectOutput out) throws IOException {
            U.writeString(out, cacheName);
        }

        /** {@inheritDoc} */
        @Override public void readExternal(ObjectInput in) throws IOException, ClassNotFoundException {
            cacheName = U.readString(in);
        }
    }

    /**
     * Global clear all.
     */
    @GridInternal
    private static class GlobalClearAllCallable extends GlobalClearCallable {
        /** */
        private static final long serialVersionUID = 0L;

        /**
         * Empty constructor for serialization.
         */
        public GlobalClearAllCallable() {
            // No-op.
        }

        /**
         * @param cacheName Cache name.
         */
        private GlobalClearAllCallable(String cacheName) {
            super(cacheName);
        }

        /** {@inheritDoc} */
        @Override public Object call() throws Exception {
            ((IgniteEx)ignite).cachex(cacheName).clearLocally();

            return null;
        }
    }

    /**
     * Global clear keys.
     */
    @GridInternal
    private static class GlobalClearKeySetCallable<K, V> extends GlobalClearCallable {
        /** */
        private static final long serialVersionUID = 0L;

        /** Keys to remove. */
        private Set<? extends K> keys;

        /**
         * Empty constructor for serialization.
         */
        public GlobalClearKeySetCallable() {
            // No-op.
        }

        /**
         * @param cacheName Cache name.
         * @param keys Keys to clear.
         */
        private GlobalClearKeySetCallable(String cacheName, Set<? extends K> keys) {
            super(cacheName);

            this.keys = keys;
        }

        /** {@inheritDoc} */
        @Override public Object call() throws Exception {
            ((IgniteEx)ignite).<K, V>cachex(cacheName).clearLocallyAll(keys);

            return null;
        }

        /** {@inheritDoc} */
        @Override public void writeExternal(ObjectOutput out) throws IOException {
            super.writeExternal(out);

            out.writeObject(keys);
        }

        /** {@inheritDoc} */
        @Override public void readExternal(ObjectInput in) throws IOException, ClassNotFoundException {
            super.readExternal(in);

            keys = (Set<K>) in.readObject();
        }
    }

    /**
     * Internal callable for global size calculation.
     */
    @GridInternal
    private static class SizeCallable extends IgniteClosureX<Object, Integer> implements Externalizable {
        /** */
        private static final long serialVersionUID = 0L;

        /** Cache name. */
        private String cacheName;

        /** Peek modes. */
        private CachePeekMode[] peekModes;

        /** Injected grid instance. */
        @IgniteInstanceResource
        private Ignite ignite;

        /**
         * Required by {@link Externalizable}.
         */
        public SizeCallable() {
            // No-op.
        }

        /**
         * @param cacheName Cache name.
         * @param peekModes Cache peek modes.
         */
        private SizeCallable(String cacheName, CachePeekMode[] peekModes) {
            this.cacheName = cacheName;
            this.peekModes = peekModes;
        }

        /** {@inheritDoc} */
        @Override public Integer applyx(Object o) throws IgniteCheckedException {
            IgniteInternalCache<Object, Object> cache = ((IgniteEx)ignite).cachex(cacheName);

            assert cache != null : cacheName;

            return cache.localSize(peekModes);
        }

        /** {@inheritDoc} */
        @SuppressWarnings("ForLoopReplaceableByForEach")
        @Override public void writeExternal(ObjectOutput out) throws IOException {
            U.writeString(out, cacheName);

            out.writeInt(peekModes.length);

            for (int i = 0; i < peekModes.length; i++)
                U.writeEnum(out, peekModes[i]);
        }

        /** {@inheritDoc} */
        @Override public void readExternal(ObjectInput in) throws IOException, ClassNotFoundException {
            cacheName = U.readString(in);

            int len = in.readInt();

            peekModes = new CachePeekMode[len];

            for (int i = 0; i < len; i++)
                peekModes[i] = CachePeekMode.fromOrdinal(in.readByte());
        }

        /** {@inheritDoc} */
        public String toString() {
            return S.toString(SizeCallable.class, this);
        }
    }

    /**
     * Internal callable which performs {@link IgniteInternalCache#size()} or {@link IgniteInternalCache#primarySize()}
     * operation on a cache with the given name.
     */
    @GridInternal
    private static class GlobalSizeCallable implements IgniteClosure<Object, Integer>, Externalizable {
        /** */
        private static final long serialVersionUID = 0L;

        /** Cache name. */
        private String cacheName;

        /** Primary only flag. */
        private boolean primaryOnly;

        /** Injected grid instance. */
        @IgniteInstanceResource
        private Ignite ignite;

        /**
         * Empty constructor for serialization.
         */
        public GlobalSizeCallable() {
            // No-op.
        }

        /**
         * @param cacheName Cache name.
         * @param primaryOnly Primary only flag.
         */
        private GlobalSizeCallable(String cacheName, boolean primaryOnly) {
            this.cacheName = cacheName;
            this.primaryOnly = primaryOnly;
        }

        /** {@inheritDoc} */
        @Override public Integer apply(Object o) {
            IgniteInternalCache<Object, Object> cache = ((IgniteEx)ignite).cachex(cacheName);

            return primaryOnly ? cache.primarySize() : cache.size();
        }

        /** {@inheritDoc} */
        @Override public void writeExternal(ObjectOutput out) throws IOException {
            U.writeString(out, cacheName);
            out.writeBoolean(primaryOnly);
        }

        /** {@inheritDoc} */
        @Override public void readExternal(ObjectInput in) throws IOException, ClassNotFoundException {
            cacheName = U.readString(in);
            primaryOnly = in.readBoolean();
        }
    }

    /**
     * Holder for last async operation future.
     */
    protected static class FutureHolder {
        /** Lock. */
        private final ReentrantLock lock = new ReentrantLock();

        /** Future. */
        private IgniteInternalFuture fut;

        /**
         * Tries to acquire lock.
         *
         * @return Whether lock was actually acquired.
         */
        public boolean tryLock() {
            return lock.tryLock();
        }

        /**
         * Acquires lock.
         */
        @SuppressWarnings("LockAcquiredButNotSafelyReleased")
        public void lock() {
            lock.lock();
        }

        /**
         * Releases lock.
         */
        public void unlock() {
            lock.unlock();
        }

        /**
         * @return Whether lock is held by current thread.
         */
        public boolean holdsLock() {
            return lock.isHeldByCurrentThread();
        }

        /**
         * Gets future.
         *
         * @return Future.
         */
        public IgniteInternalFuture future() {
            return fut;
        }

        /**
         * Sets future.
         *
         * @param fut Future.
         */
        public void future(@Nullable IgniteInternalFuture fut) {
            this.fut = fut;
        }
    }

    /**
     *
     */
    protected abstract static class CacheExpiryPolicy implements IgniteCacheExpiryPolicy {
        /** */
        private Map<KeyCacheObject, GridCacheVersion> entries;

        /** */
        private Map<UUID, Collection<IgniteBiTuple<KeyCacheObject, GridCacheVersion>>> rdrsMap;

        /**
         * @param expiryPlc Expiry policy.
         * @return Access expire policy.
         */
        @Nullable private static CacheExpiryPolicy forPolicy(@Nullable final ExpiryPolicy expiryPlc) {
            if (expiryPlc == null)
                return null;

            return new CacheExpiryPolicy() {
                @Override public long forAccess() {
                    return CU.toTtl(expiryPlc.getExpiryForAccess());
                }

                @Override public long forCreate() {
                    return CU.toTtl(expiryPlc.getExpiryForCreation());
                }

                @Override public long forUpdate() {
                    return CU.toTtl(expiryPlc.getExpiryForUpdate());
                }
            };
        }

        /**
         * @param ttl Access TTL.
         * @return Access expire policy.
         */
        @Nullable public static CacheExpiryPolicy forAccess(final long ttl) {
            if (ttl == CU.TTL_NOT_CHANGED)
                return null;

            return new CacheExpiryPolicy() {
                @Override public long forAccess() {
                    return ttl;
                }
            };
        }

        /** {@inheritDoc} */
        @Override public long forCreate() {
            return CU.TTL_NOT_CHANGED;
        }

        /** {@inheritDoc} */
        @Override public long forUpdate() {
            return CU.TTL_NOT_CHANGED;
        }

        /** {@inheritDoc} */
        @Override public void reset() {
            if (entries != null)
                entries.clear();

            if (rdrsMap != null)
                rdrsMap.clear();
        }

        /**
         * @param key Entry key.
         * @param ver Entry version.
         */
        @SuppressWarnings("unchecked")
        @Override public void ttlUpdated(KeyCacheObject key,
            GridCacheVersion ver,
            @Nullable Collection<UUID> rdrs) {
            if (entries == null)
                entries = new HashMap<>();

            entries.put(key, ver);

            if (rdrs != null && !rdrs.isEmpty()) {
                if (rdrsMap == null)
                    rdrsMap = new HashMap<>();

                for (UUID nodeId : rdrs) {
                    Collection<IgniteBiTuple<KeyCacheObject, GridCacheVersion>> col = rdrsMap.get(nodeId);

                    if (col == null)
                        rdrsMap.put(nodeId, col = new ArrayList<>());

                    col.add(new T2<>(key, ver));
                }
            }
        }

        /**
         * @return TTL update request.
         */
        @Nullable @Override public Map<KeyCacheObject, GridCacheVersion> entries() {
            return entries;
        }

        /** {@inheritDoc} */
        @Nullable @Override public Map<UUID, Collection<IgniteBiTuple<KeyCacheObject, GridCacheVersion>>> readers() {
            return rdrsMap;
        }

        /** {@inheritDoc} */
        @Override public boolean readyToFlush(int cnt) {
            return (entries != null && entries.size() > cnt) || (rdrsMap != null && rdrsMap.size() > cnt);
        }

        /** {@inheritDoc} */
        @Override public String toString() {
            return S.toString(CacheExpiryPolicy.class, this);
        }
    }

    /**
     *
     */
    static class LoadKeysCallable<K, V> implements IgniteCallable<Void>, Externalizable{
        /** */
        private static final long serialVersionUID = 0L;

        /** Cache name. */
        private String cacheName;

        /** Injected grid instance. */
        @IgniteInstanceResource
        private Ignite ignite;

        /** Keys to load. */
        private Collection<? extends K> keys;

        /** Update flag. */
        private boolean update;

        /** */
        private ExpiryPolicy plc;

        /**
         * Required by {@link Externalizable}.
         */
        public LoadKeysCallable() {
            // No-op.
        }

        /**
         * @param cacheName Cache name.
         * @param keys Keys.
         * @param update If {@code true} calls {@link #localLoadAndUpdate(Collection)}
         *        otherwise {@link #localLoad(Collection, ExpiryPolicy)}.
         * @param plc Expiry policy.
         */
        LoadKeysCallable(String cacheName,
            Collection<? extends K> keys,
            boolean update,
            ExpiryPolicy plc) {
            this.cacheName = cacheName;
            this.keys = keys;
            this.update = update;
            this.plc = plc;
        }

        /** {@inheritDoc} */
        @Override public Void call() throws Exception {
            GridCacheAdapter<K, V> cache = ((IgniteKernal)ignite).context().cache().internalCache(cacheName);

            assert cache != null : cacheName;

            cache.context().gate().enter();

            try {
                if (update)
                    cache.localLoadAndUpdate(keys);
                else
                    cache.localLoad(keys, plc);
            }
            finally {
                cache.context().gate().leave();
            }

            return null;
        }

        /** {@inheritDoc} */
        @Override public void writeExternal(ObjectOutput out) throws IOException {
            U.writeString(out, cacheName);

            U.writeCollection(out, keys);

            out.writeBoolean(update);

            out.writeObject(plc != null ? new IgniteExternalizableExpiryPolicy(plc) : null);
        }

        /** {@inheritDoc} */
        @Override public void readExternal(ObjectInput in) throws IOException, ClassNotFoundException {
            cacheName = U.readString(in);

            keys = U.readCollection(in);

            update = in.readBoolean();

            plc = (ExpiryPolicy)in.readObject();
        }
    }

    /**
     *
     */
    private class LocalStoreLoadClosure extends CIX3<KeyCacheObject, Object, GridCacheVersion> {
        /** */
        final IgniteBiPredicate<K, V> p;

        /** */
        final Collection<GridCacheRawVersionedEntry> col;

        /** */
        final DataStreamerImpl<K, V> ldr;

        /** */
        final ExpiryPolicy plc;

        /**
         * @param p Key/value predicate.
         * @param ldr Loader.
         * @param plc Optional expiry policy.
         */
        private LocalStoreLoadClosure(@Nullable IgniteBiPredicate<K, V> p,
            DataStreamerImpl<K, V> ldr,
            @Nullable ExpiryPolicy plc) {
            this.p = p;
            this.ldr = ldr;
            this.plc = plc;

            col = new ArrayList<>(ldr.perNodeBufferSize());
        }

        /** {@inheritDoc} */
        @Override public void applyx(KeyCacheObject key, Object val, GridCacheVersion ver)
            throws IgniteCheckedException
        {
            assert ver != null;

            if (p != null && !p.apply(key.<K>value(ctx.cacheObjectContext(), false), (V)val))
                return;

            long ttl = 0;

            if (plc != null) {
                ttl = CU.toTtl(plc.getExpiryForCreation());

                if (ttl == CU.TTL_ZERO)
                    return;
                else if (ttl == CU.TTL_NOT_CHANGED)
                    ttl = 0;
            }

            GridCacheRawVersionedEntry e = new GridCacheRawVersionedEntry(ctx.toCacheKeyObject(key),
                ctx.toCacheObject(val),
                ttl,
                0,
                ver);

            e.prepareDirectMarshal(ctx.cacheObjectContext());

            col.add(e);

            if (col.size() == ldr.perNodeBufferSize()) {
                ldr.addDataInternal(col);

                col.clear();
            }
        }

        /**
         * Adds remaining data to loader.
         */
        void onDone() {
            if (!col.isEmpty())
                ldr.addDataInternal(col);
        }
    }

    /**
     *
     */
    private static class LoadCacheClosure<K, V> implements Callable<Void>, Externalizable {
        /** */
        private static final long serialVersionUID = 0L;

        /** */
        private String cacheName;

        /** */
        private IgniteBiPredicate<K, V> p;

        /** */
        private Object[] args;

        /** */
        @IgniteInstanceResource
        private Ignite ignite;

        /** */
        private ExpiryPolicy plc;

        /**
         * Required by {@link Externalizable}.
         */
        public LoadCacheClosure() {
            // No-op.
        }

        /**
         * @param cacheName Cache name.
         * @param p Predicate.
         * @param args Arguments.
         * @param plc Explicitly specified expiry policy.
         */
        private LoadCacheClosure(String cacheName,
            IgniteBiPredicate<K, V> p,
            Object[] args,
            @Nullable ExpiryPolicy plc)
        {
            this.cacheName = cacheName;
            this.p = p;
            this.args = args;
            this.plc = plc;
        }

        /** {@inheritDoc} */
        @Override public Void call() throws Exception {
            IgniteCache<K, V> cache = ignite.cache(cacheName);

            assert cache != null : cacheName;

            if (plc != null)
                cache = cache.withExpiryPolicy(plc);

            cache.localLoadCache(p, args);

            return null;
        }

        /** {@inheritDoc} */
        @Override public void writeExternal(ObjectOutput out) throws IOException {
            out.writeObject(p);

            out.writeObject(args);

            U.writeString(out, cacheName);

            if (plc != null)
                out.writeObject(new IgniteExternalizableExpiryPolicy(plc));
            else
                out.writeObject(null);
        }

        /** {@inheritDoc} */
        @SuppressWarnings("unchecked")
        @Override public void readExternal(ObjectInput in) throws IOException, ClassNotFoundException {
            p = (IgniteBiPredicate<K, V>)in.readObject();

            args = (Object[])in.readObject();

            cacheName = U.readString(in);

            plc = (ExpiryPolicy)in.readObject();
        }

        /** {@inheritDoc} */
        @Override public String toString() {
            return S.toString(LoadCacheClosure.class, this);
        }
    }

    /**
     *
     */
    protected abstract static class UpdateTimeStatClosure<T> implements CI1<IgniteInternalFuture<T>> {
        /** */
        protected final CacheMetricsImpl metrics;

        /** */
        protected final long start;

        /**
         * @param metrics Metrics.
         * @param start   Start time.
         */
        public UpdateTimeStatClosure(CacheMetricsImpl metrics, long start) {
            this.metrics = metrics;
            this.start = start;
        }

        /** {@inheritDoc} */
        @Override public void apply(IgniteInternalFuture<T> fut) {
            try {
                if (!fut.isCancelled()) {
                    fut.get();

                    updateTimeStat();
                }
            }
            catch (IgniteCheckedException ignore) {
                //No-op.
            }
        }

        /**
         * Updates statistics.
         */
        protected abstract void updateTimeStat();
    }

    /**
     *
     */
    protected static class UpdateGetTimeStatClosure<T> extends UpdateTimeStatClosure<T> {
        /** */
        private static final long serialVersionUID = 0L;

        /**
         * @param metrics Metrics.
         * @param start   Start time.
         */
        public UpdateGetTimeStatClosure(CacheMetricsImpl metrics, long start) {
            super(metrics, start);
        }

        /** {@inheritDoc} */
        @Override protected void updateTimeStat() {
            metrics.addGetTimeNanos(System.nanoTime() - start);
        }
    }

    /**
     *
     */
    protected static class UpdateRemoveTimeStatClosure<T> extends UpdateTimeStatClosure<T> {
        /** */
        private static final long serialVersionUID = 0L;

        /**
         * @param metrics Metrics.
         * @param start   Start time.
         */
        public UpdateRemoveTimeStatClosure(CacheMetricsImpl metrics, long start) {
            super(metrics, start);
        }

        /** {@inheritDoc} */
        @Override protected void updateTimeStat() {
            metrics.addRemoveTimeNanos(System.nanoTime() - start);
        }
    }

    /**
     *
     */
    protected static class UpdatePutTimeStatClosure<T> extends UpdateTimeStatClosure {
        /** */
        private static final long serialVersionUID = 0L;

        /**
         * @param metrics Metrics.
         * @param start   Start time.
         */
        public UpdatePutTimeStatClosure(CacheMetricsImpl metrics, long start) {
            super(metrics, start);
        }

        /** {@inheritDoc} */
        @Override protected void updateTimeStat() {
            metrics.addPutTimeNanos(System.nanoTime() - start);
        }
    }

    /**
     *
     */
    protected static class UpdatePutAndGetTimeStatClosure<T> extends UpdateTimeStatClosure {
        /** */
        private static final long serialVersionUID = 0L;

        /**
         * @param metrics Metrics.
         * @param start   Start time.
         */
        public UpdatePutAndGetTimeStatClosure(CacheMetricsImpl metrics, long start) {
            super(metrics, start);
        }

        /** {@inheritDoc} */
        @Override protected void updateTimeStat() {
            metrics.addPutAndGetTimeNanos(System.nanoTime() - start);
        }
    }
}<|MERGE_RESOLUTION|>--- conflicted
+++ resolved
@@ -274,11 +274,7 @@
 
         init();
 
-<<<<<<< HEAD
-        qry = new CacheQueriesImpl<>(ctx, null);
-=======
         qry = new CacheQueriesImpl<>(ctx, false);
->>>>>>> 2006b66f
         aff = new GridCacheAffinityImpl<>(ctx);
     }
 
