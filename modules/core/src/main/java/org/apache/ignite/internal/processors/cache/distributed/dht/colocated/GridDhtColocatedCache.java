/*
 * Licensed to the Apache Software Foundation (ASF) under one or more
 * contributor license agreements.  See the NOTICE file distributed with
 * this work for additional information regarding copyright ownership.
 * The ASF licenses this file to You under the Apache License, Version 2.0
 * (the "License"); you may not use this file except in compliance with
 * the License.  You may obtain a copy of the License at
 *
 *      http://www.apache.org/licenses/LICENSE-2.0
 *
 * Unless required by applicable law or agreed to in writing, software
 * distributed under the License is distributed on an "AS IS" BASIS,
 * WITHOUT WARRANTIES OR CONDITIONS OF ANY KIND, either express or implied.
 * See the License for the specific language governing permissions and
 * limitations under the License.
 */

package org.apache.ignite.internal.processors.cache.distributed.dht.colocated;

import java.io.Externalizable;
import java.util.ArrayList;
import java.util.Collection;
import java.util.Collections;
import java.util.LinkedList;
import java.util.Map;
import java.util.UUID;
import org.apache.ignite.IgniteCheckedException;
import org.apache.ignite.cluster.ClusterNode;
import org.apache.ignite.internal.IgniteInternalFuture;
import org.apache.ignite.internal.cluster.ClusterTopologyCheckedException;
import org.apache.ignite.internal.processors.affinity.AffinityTopologyVersion;
import org.apache.ignite.internal.processors.cache.CacheEntryPredicate;
import org.apache.ignite.internal.processors.cache.CacheObject;
import org.apache.ignite.internal.processors.cache.CacheOperationContext;
import org.apache.ignite.internal.processors.cache.GridCacheConcurrentMap;
import org.apache.ignite.internal.processors.cache.GridCacheContext;
import org.apache.ignite.internal.processors.cache.GridCacheEntryEx;
import org.apache.ignite.internal.processors.cache.GridCacheEntryRemovedException;
import org.apache.ignite.internal.processors.cache.GridCacheLockTimeoutException;
import org.apache.ignite.internal.processors.cache.GridCacheMapEntry;
import org.apache.ignite.internal.processors.cache.GridCacheMapEntryFactory;
import org.apache.ignite.internal.processors.cache.GridCacheMvccCandidate;
import org.apache.ignite.internal.processors.cache.GridCacheReturn;
import org.apache.ignite.internal.processors.cache.IgniteCacheExpiryPolicy;
import org.apache.ignite.internal.processors.cache.KeyCacheObject;
import org.apache.ignite.internal.processors.cache.distributed.GridDistributedCacheEntry;
import org.apache.ignite.internal.processors.cache.distributed.GridDistributedLockCancelledException;
import org.apache.ignite.internal.processors.cache.distributed.GridDistributedUnlockRequest;
import org.apache.ignite.internal.processors.cache.distributed.dht.GridDhtCacheEntry;
import org.apache.ignite.internal.processors.cache.distributed.dht.GridDhtEmbeddedFuture;
import org.apache.ignite.internal.processors.cache.distributed.dht.GridDhtFinishedFuture;
import org.apache.ignite.internal.processors.cache.distributed.dht.GridDhtInvalidPartitionException;
import org.apache.ignite.internal.processors.cache.distributed.dht.GridDhtLockFuture;
import org.apache.ignite.internal.processors.cache.distributed.dht.GridDhtTransactionalCacheAdapter;
import org.apache.ignite.internal.processors.cache.distributed.dht.GridPartitionedGetFuture;
import org.apache.ignite.internal.processors.cache.distributed.dht.GridPartitionedSingleGetFuture;
import org.apache.ignite.internal.processors.cache.distributed.near.GridNearGetResponse;
import org.apache.ignite.internal.processors.cache.distributed.near.GridNearLockResponse;
import org.apache.ignite.internal.processors.cache.distributed.near.GridNearSingleGetResponse;
import org.apache.ignite.internal.processors.cache.distributed.near.GridNearTransactionalCache;
import org.apache.ignite.internal.processors.cache.distributed.near.GridNearTxLocal;
import org.apache.ignite.internal.processors.cache.distributed.near.GridNearUnlockRequest;
import org.apache.ignite.internal.processors.cache.transactions.IgniteTxKey;
import org.apache.ignite.internal.processors.cache.transactions.IgniteTxLocalAdapter;
import org.apache.ignite.internal.processors.cache.transactions.IgniteTxLocalEx;
import org.apache.ignite.internal.processors.cache.version.GridCacheVersion;
import org.apache.ignite.internal.util.future.GridEmbeddedFuture;
import org.apache.ignite.internal.util.future.GridFinishedFuture;
import org.apache.ignite.internal.util.lang.IgnitePair;
import org.apache.ignite.internal.util.typedef.C2;
import org.apache.ignite.internal.util.typedef.CI2;
import org.apache.ignite.internal.util.typedef.CX1;
import org.apache.ignite.internal.util.typedef.F;
import org.apache.ignite.internal.util.typedef.T2;
import org.apache.ignite.internal.util.typedef.internal.CU;
import org.apache.ignite.internal.util.typedef.internal.S;
import org.apache.ignite.internal.util.typedef.internal.U;
import org.apache.ignite.plugin.security.SecurityPermission;
import org.apache.ignite.transactions.TransactionIsolation;
import org.jetbrains.annotations.Nullable;

/**
 * Colocated cache.
 */
public class GridDhtColocatedCache<K, V> extends GridDhtTransactionalCacheAdapter<K, V> {
    /** */
    private static final long serialVersionUID = 0L;

    /**
     * Empty constructor required for {@link Externalizable}
     */
    public GridDhtColocatedCache() {
        // No-op.
    }

    /**
     * @param ctx Cache context.
     */
    public GridDhtColocatedCache(GridCacheContext<K, V> ctx) {
        super(ctx);
    }

    /**
     * Creates colocated cache with specified map.
     *
     * @param ctx Cache context.
     * @param map Cache map.
     */
    public GridDhtColocatedCache(GridCacheContext<K, V> ctx, GridCacheConcurrentMap map) {
        super(ctx, map);
    }

    /** {@inheritDoc} */
    @Override public boolean isColocated() {
        return true;
    }

    /** {@inheritDoc} */
    @Override protected void init() {
        map.setEntryFactory(new GridCacheMapEntryFactory() {
            /** {@inheritDoc} */
            @Override public GridCacheMapEntry create(
                GridCacheContext ctx,
                AffinityTopologyVersion topVer,
                KeyCacheObject key,
                int hash,
                CacheObject val
            ) {
                return new GridDhtColocatedCacheEntry(ctx, topVer, key, hash, val);
            }
        });
    }

    /** {@inheritDoc} */
    @Override public void start() throws IgniteCheckedException {
        super.start();

        ctx.io().addHandler(ctx.cacheId(), GridNearGetResponse.class, new CI2<UUID, GridNearGetResponse>() {
            @Override public void apply(UUID nodeId, GridNearGetResponse res) {
                processNearGetResponse(nodeId, res);
            }
        });

        ctx.io().addHandler(ctx.cacheId(), GridNearSingleGetResponse.class, new CI2<UUID, GridNearSingleGetResponse>() {
            @Override public void apply(UUID nodeId, GridNearSingleGetResponse res) {
                processNearSingleGetResponse(nodeId, res);
            }
        });

        ctx.io().addHandler(ctx.cacheId(), GridNearLockResponse.class, new CI2<UUID, GridNearLockResponse>() {
            @Override public void apply(UUID nodeId, GridNearLockResponse res) {
                processLockResponse(nodeId, res);
            }
        });
    }

    /**
     * Gets or creates entry for given key and given topology version.
     *
     * @param key Key for entry.
     * @param topVer Topology version.
     * @param allowDetached Whether to allow detached entries. If {@code true} and node is not primary
     *      for given key, a new detached entry will be created. Otherwise, entry will be obtained from
     *      dht cache map.
     * @return Cache entry.
     * @throws GridDhtInvalidPartitionException If {@code allowDetached} is false and node is not primary
     *      for given key.
     */
    public GridDistributedCacheEntry entryExx(
        KeyCacheObject key,
        AffinityTopologyVersion topVer,
        boolean allowDetached
    ) {
        return allowDetached && !ctx.affinity().primary(ctx.localNode(), key, topVer) ?
            createEntry(key) : entryExx(key, topVer);
    }

    /** {@inheritDoc} */
    @Override public boolean isLocked(K key) {
        KeyCacheObject cacheKey = ctx.toCacheKeyObject(key);

        return ctx.mvcc().isLockedByThread(ctx.txKey(cacheKey), -1);
    }

    /** {@inheritDoc} */
    @Override public boolean isLockedByThread(K key) {
        KeyCacheObject cacheKey = ctx.toCacheKeyObject(key);

        return ctx.mvcc().isLockedByThread(ctx.txKey(cacheKey), Thread.currentThread().getId());
    }

    /** {@inheritDoc} */
    @Override protected IgniteInternalFuture<V> getAsync(final K key,
        boolean forcePrimary,
        boolean skipTx,
        @Nullable UUID subjId,
        String taskName,
        final boolean deserializeBinary,
        final boolean skipVals,
        boolean canRemap,
        final boolean needVer) {
        ctx.checkSecurity(SecurityPermission.CACHE_READ);

        if (keyCheck)
            validateCacheKey(key);

        IgniteTxLocalAdapter tx = ctx.tm().threadLocalTx(ctx);

        final CacheOperationContext opCtx = ctx.operationContextPerCall();

        if (tx != null && !tx.implicit() && !skipTx) {
            return asyncOp(tx, new AsyncOp<V>() {
                @Override public IgniteInternalFuture<V> op(IgniteTxLocalAdapter tx, AffinityTopologyVersion readyTopVer) {
                    IgniteInternalFuture<Map<Object, Object>>  fut = tx.getAllAsync(ctx,
                        readyTopVer,
                        Collections.singleton(ctx.toCacheKeyObject(key)),
                        deserializeBinary,
                        skipVals,
                        false,
                        opCtx != null && opCtx.skipStore(),
                        needVer);

                    return fut.chain(new CX1<IgniteInternalFuture<Map<Object, Object>>, V>() {
                        @SuppressWarnings("unchecked")
                        @Override public V applyx(IgniteInternalFuture<Map<Object, Object>> e)
                            throws IgniteCheckedException {
                            Map<Object, Object> map = e.get();

                            assert map.isEmpty() || map.size() == 1 : map.size();

                            if (skipVals) {
                                Boolean val = map.isEmpty() ? false : (Boolean)F.firstValue(map);

                                return (V)(val);
                            }

                            return (V)map.get(key);
                        }
                    });
                }
            }, opCtx);
        }

        AffinityTopologyVersion topVer = tx == null ?
                (canRemap ? ctx.affinity().affinityTopologyVersion() : ctx.shared().exchange().readyAffinityVersion()) :
                tx.topologyVersion();

        subjId = ctx.subjectIdPerCall(subjId, opCtx);

        GridPartitionedSingleGetFuture fut = new GridPartitionedSingleGetFuture(ctx,
            ctx.toCacheKeyObject(key),
            topVer,
            opCtx == null || !opCtx.skipStore(),
            forcePrimary,
            subjId,
            taskName,
            deserializeBinary,
            skipVals ? null : expiryPolicy(opCtx != null ? opCtx.expiry() : null),
            skipVals,
            canRemap,
            needVer,
            /*keepCacheObjects*/false);

        fut.init();

        return (IgniteInternalFuture<V>)fut;
    }

    /** {@inheritDoc} */
    @Override public IgniteInternalFuture<Map<K, V>> getAllAsync(
        @Nullable final Collection<? extends K> keys,
        boolean forcePrimary,
        boolean skipTx,
        @Nullable UUID subjId,
        String taskName,
        final boolean deserializeBinary,
        final boolean skipVals,
        boolean canRemap,
        final boolean needVer
    ) {
        ctx.checkSecurity(SecurityPermission.CACHE_READ);

        if (F.isEmpty(keys))
            return new GridFinishedFuture<>(Collections.<K, V>emptyMap());

        if (keyCheck)
            validateCacheKeys(keys);

        IgniteTxLocalAdapter tx = ctx.tm().threadLocalTx(ctx);

        final CacheOperationContext opCtx = ctx.operationContextPerCall();

        if (tx != null && !tx.implicit() && !skipTx) {
            return asyncOp(tx, new AsyncOp<Map<K, V>>(keys) {
                @Override public IgniteInternalFuture<Map<K, V>> op(IgniteTxLocalAdapter tx, AffinityTopologyVersion readyTopVer) {
                    return tx.getAllAsync(ctx,
                        readyTopVer,
                        ctx.cacheKeysView(keys),
                        deserializeBinary,
                        skipVals,
                        false,
                        opCtx != null && opCtx.skipStore(),
                        needVer);
                }
            }, opCtx);
        }

        AffinityTopologyVersion topVer = tx == null ?
            (canRemap ? ctx.affinity().affinityTopologyVersion() : ctx.shared().exchange().readyAffinityVersion()) :
            tx.topologyVersion();

        subjId = ctx.subjectIdPerCall(subjId, opCtx);

        return loadAsync(
            ctx.cacheKeysView(keys),
            opCtx == null || !opCtx.skipStore(),
            forcePrimary,
            topVer,
            subjId,
            taskName,
            deserializeBinary,
            skipVals ? null : expiryPolicy(opCtx != null ? opCtx.expiry() : null),
            skipVals,
            canRemap,
            needVer);
    }

    /** {@inheritDoc} */
    @Override protected GridCacheEntryEx entryExSafe(
        KeyCacheObject key,
        AffinityTopologyVersion topVer
    ) {
        try {
            return ctx.affinity().localNode(key, topVer) ? entryEx(key) : null;
        }
        catch (GridDhtInvalidPartitionException ignored) {
            return null;
        }
    }

    /**
     * @param keys Keys to load.
     * @param readThrough Read through flag.
     * @param forcePrimary Force get from primary node flag.
     * @param topVer Topology version.
     * @param subjId Subject ID.
     * @param taskName Task name.
     * @param deserializeBinary Deserialize binary flag.
     * @param expiryPlc Expiry policy.
     * @param skipVals Skip values flag.
     * @param canRemap Can remap flag.
     * @param needVer Need version.
     * @return Loaded values.
     */
    public IgniteInternalFuture<Map<K, V>> loadAsync(
        @Nullable Collection<KeyCacheObject> keys,
        boolean readThrough,
        boolean forcePrimary,
        AffinityTopologyVersion topVer,
        @Nullable UUID subjId,
        String taskName,
        boolean deserializeBinary,
        @Nullable IgniteCacheExpiryPolicy expiryPlc,
        boolean skipVals,
        boolean canRemap,
        boolean needVer) {
        return loadAsync(keys,
            readThrough,
            forcePrimary,
            topVer, subjId,
            taskName,
            deserializeBinary,
            expiryPlc,
            skipVals,
            canRemap,
            needVer,
            false);
    }

    /**
     * @param key Key to load.
     * @param readThrough Read through flag.
     * @param forcePrimary Force get from primary node flag.
     * @param topVer Topology version.
     * @param subjId Subject ID.
     * @param taskName Task name.
     * @param deserializeBinary Deserialize binary flag.
     * @param expiryPlc Expiry policy.
     * @param skipVals Skip values flag.
     * @param canRemap Flag indicating whether future can be remapped on a newer topology version.
     * @param needVer If {@code true} returns values as tuples containing value and version.
     * @param keepCacheObj Keep cache objects flag.
     * @return Load future.
     */
    public final IgniteInternalFuture<Object> loadAsync(
        KeyCacheObject key,
        boolean readThrough,
        boolean forcePrimary,
        AffinityTopologyVersion topVer,
        @Nullable UUID subjId,
        String taskName,
        boolean deserializeBinary,
        @Nullable IgniteCacheExpiryPolicy expiryPlc,
        boolean skipVals,
        boolean canRemap,
        boolean needVer,
        boolean keepCacheObj
    ) {
        GridPartitionedSingleGetFuture fut = new GridPartitionedSingleGetFuture(ctx,
            ctx.toCacheKeyObject(key),
            topVer,
            readThrough,
            forcePrimary,
            subjId,
            taskName,
            deserializeBinary,
            expiryPlc,
            skipVals,
            canRemap,
            needVer,
            keepCacheObj);

        fut.init();

        return fut;
    }

    /**
     * @param keys Keys to load.
     * @param readThrough Read through flag.
     * @param forcePrimary Force get from primary node flag.
     * @param topVer Topology version.
     * @param subjId Subject ID.
     * @param taskName Task name.
     * @param deserializeBinary Deserialize binary flag.
     * @param expiryPlc Expiry policy.
     * @param skipVals Skip values flag.
     * @param canRemap Flag indicating whether future can be remapped on a newer topology version.
     * @param needVer If {@code true} returns values as tuples containing value and version.
     * @param keepCacheObj Keep cache objects flag.
     * @return Load future.
     */
    public final IgniteInternalFuture<Map<K, V>> loadAsync(
        @Nullable Collection<KeyCacheObject> keys,
        boolean readThrough,
        boolean forcePrimary,
        AffinityTopologyVersion topVer,
        @Nullable UUID subjId,
        String taskName,
        boolean deserializeBinary,
        @Nullable IgniteCacheExpiryPolicy expiryPlc,
        boolean skipVals,
        boolean canRemap,
        boolean needVer,
        boolean keepCacheObj
    ) {
        if (keys == null || keys.isEmpty())
            return new GridFinishedFuture<>(Collections.<K, V>emptyMap());

        if (expiryPlc == null)
            expiryPlc = expiryPolicy(null);

        // Optimisation: try to resolve value locally and escape 'get future' creation.
        if (!forcePrimary) {
            Map<K, V> locVals = null;

            boolean success = true;

            // Optimistically expect that all keys are available locally (avoid creation of get future).
            for (KeyCacheObject key : keys) {
                GridCacheEntryEx entry = null;

                while (true) {
                    try {
                        entry = entryEx(key);

                        // If our DHT cache do has value, then we peek it.
                        if (entry != null) {
                            boolean isNew = entry.isNewLocked();

                            CacheObject v = null;
                            GridCacheVersion ver = null;

                            if (needVer) {
                                T2<CacheObject, GridCacheVersion> res = entry.innerGetVersioned(
                                    null,
<<<<<<< HEAD
=======
                                    null,
                                    /*swap*/true,
                                    /*unmarshal*/true,
>>>>>>> e1eb931b
                                    /**update-metrics*/false,
                                    /*event*/!skipVals,
                                    subjId,
                                    null,
                                    taskName,
                                    expiryPlc,
                                    !deserializeBinary);

                                if (res != null) {
                                    v = res.get1();
                                    ver = res.get2();
                                }
                            }
                            else {
<<<<<<< HEAD
                                v = entry.innerGet(null,
=======
                                v = entry.innerGet(
                                    null,
                                    null,
                                    /*swap*/true,
>>>>>>> e1eb931b
                                    /*read-through*/false,
                                    /**update-metrics*/false,
                                    /*event*/!skipVals,
                                    subjId,
                                    null,
                                    taskName,
                                    expiryPlc,
                                    !deserializeBinary);
                            }

                            // Entry was not in memory or in swap, so we remove it from cache.
                            if (v == null) {
                                GridCacheVersion obsoleteVer = context().versions().next();

                                if (isNew && entry.markObsoleteIfEmpty(obsoleteVer))
                                    removeIfObsolete(key);

                                success = false;
                            }
                            else {
                                if (locVals == null)
                                    locVals = U.newHashMap(keys.size());

                                ctx.addResult(locVals,
                                    key,
                                    v,
                                    skipVals,
                                    keepCacheObj,
                                    deserializeBinary,
                                    true,
                                    ver);
                            }
                        }
                        else
                            success = false;

                        break; // While.
                    }
                    catch (GridCacheEntryRemovedException ignored) {
                        // No-op, retry.
                    }
                    catch (GridDhtInvalidPartitionException ignored) {
                        success = false;

                        break; // While.
                    }
                    catch (IgniteCheckedException e) {
                        return new GridFinishedFuture<>(e);
                    }
                    finally {
                        if (entry != null)
                            context().evicts().touch(entry, topVer);
                    }
                }

                if (!success)
                    break;
                else if (!skipVals && ctx.config().isStatisticsEnabled())
                    ctx.cache().metrics0().onRead(true);
            }

            if (success) {
                sendTtlUpdateRequest(expiryPlc);

                return new GridFinishedFuture<>(locVals);
            }
        }

        if (expiryPlc != null)
            expiryPlc.reset();

        // Either reload or not all values are available locally.
        GridPartitionedGetFuture<K, V> fut = new GridPartitionedGetFuture<>(
            ctx,
            keys,
            topVer,
            readThrough,
            forcePrimary,
            subjId,
            taskName,
            deserializeBinary,
            expiryPlc,
            skipVals,
            canRemap,
            needVer,
            keepCacheObj);

        fut.init();

        return fut;
    }

    /**
     * This is an entry point to pessimistic locking within transaction.
     *
     * {@inheritDoc}
     */
    @Override public IgniteInternalFuture<Boolean> lockAllAsync(
        Collection<KeyCacheObject> keys,
        long timeout,
        @Nullable IgniteTxLocalEx tx,
        boolean isInvalidate,
        boolean isRead,
        boolean retval,
        @Nullable TransactionIsolation isolation,
        long accessTtl
    ) {
        assert tx == null || tx instanceof GridNearTxLocal : tx;

        GridNearTxLocal txx = (GridNearTxLocal)tx;

        CacheOperationContext opCtx = ctx.operationContextPerCall();

        GridDhtColocatedLockFuture fut = new GridDhtColocatedLockFuture(ctx,
            keys,
            txx,
            isRead,
            retval,
            timeout,
            accessTtl,
            CU.empty0(),
            opCtx != null && opCtx.skipStore(),
            opCtx != null && opCtx.isKeepBinary());

        // Future will be added to mvcc only if it was mapped to remote nodes.
        fut.map();

        return fut;
    }

    /** {@inheritDoc} */
    @Override public GridNearTransactionalCache<K, V> near() {
        assert false : "Near cache is not available in colocated mode.";

        return null;
    }

    /** {@inheritDoc} */
    @Override public void unlockAll(Collection<? extends K> keys) {
        if (keys.isEmpty())
            return;

        try {
            GridCacheVersion ver = null;

            int keyCnt = -1;

            Map<ClusterNode, GridNearUnlockRequest> map = null;

            Collection<KeyCacheObject> locKeys = new ArrayList<>();

            for (K key : keys) {
                KeyCacheObject cacheKey = ctx.toCacheKeyObject(key);
                IgniteTxKey txKey = ctx.txKey(cacheKey);

                GridDistributedCacheEntry entry = peekExx(cacheKey);

                GridCacheMvccCandidate lock =
                    ctx.mvcc().removeExplicitLock(Thread.currentThread().getId(), txKey, null);

                if (lock != null) {
                    final AffinityTopologyVersion topVer = lock.topologyVersion();

                    assert topVer.compareTo(AffinityTopologyVersion.ZERO) > 0;

                    // Send request to remove from remote nodes.
                    ClusterNode primary = ctx.affinity().primary(key, topVer);

                    if (primary == null) {
                        if (log.isDebugEnabled())
                            log.debug("Failed to unlock keys (all partition nodes left the grid).");

                        continue;
                    }

                    if (map == null) {
                        Collection<ClusterNode> affNodes = CU.allNodes(ctx, topVer);

                        keyCnt = (int)Math.ceil((double)keys.size() / affNodes.size());

                        map = U.newHashMap(affNodes.size());
                    }

                    if (ver == null)
                        ver = lock.version();

                    if (!lock.reentry()) {
                        if (!ver.equals(lock.version()))
                            throw new IgniteCheckedException("Failed to unlock (if keys were locked separately, " +
                                "then they need to be unlocked separately): " + keys);

                        if (!primary.isLocal()) {
                            GridNearUnlockRequest req = map.get(primary);

                            if (req == null) {
                                map.put(primary, req = new GridNearUnlockRequest(ctx.cacheId(), keyCnt,
                                    ctx.deploymentEnabled()));

                                req.version(ver);
                            }

                            KeyCacheObject key0 = entry != null ? entry.key() : cacheKey;

                            req.addKey(key0, ctx);
                        }
                        else
                            locKeys.add(cacheKey);

                        if (log.isDebugEnabled())
                            log.debug("Removed lock (will distribute): " + lock);
                    }
                    else if (log.isDebugEnabled())
                        log.debug("Current thread still owns lock (or there are no other nodes)" +
                            " [lock=" + lock + ", curThreadId=" + Thread.currentThread().getId() + ']');
                }
            }

            if (ver == null)
                return;

            if (!locKeys.isEmpty())
                removeLocks(ctx.localNodeId(), ver, locKeys, true);

            for (Map.Entry<ClusterNode, GridNearUnlockRequest> mapping : map.entrySet()) {
                ClusterNode n = mapping.getKey();

                GridDistributedUnlockRequest req = mapping.getValue();

                assert !n.isLocal();

                if (!F.isEmpty(req.keys())) {
                    try {
                        // We don't wait for reply to this message.
                        ctx.io().send(n, req, ctx.ioPolicy());
                    }
                    catch (ClusterTopologyCheckedException e) {
                        if (log.isDebugEnabled())
                            log.debug("Failed to send unlock request (node has left the grid) [keys=" + req.keys() +
                                ", n=" + n + ", e=" + e + ']');
                    }
                    catch (IgniteCheckedException e) {
                        U.error(log, "Failed to send unlock request [keys=" + req.keys() + ", n=" + n + ']', e);
                    }
                }
            }
        }
        catch (IgniteCheckedException ex) {
            U.error(log, "Failed to unlock the lock for keys: " + keys, ex);
        }
    }

    /**
     * Removes locks regardless of whether they are owned or not for given
     * version and keys.
     *
     * @param threadId Thread ID.
     * @param ver Lock version.
     * @param keys Keys.
     */
    public void removeLocks(long threadId, GridCacheVersion ver, Collection<KeyCacheObject> keys) {
        if (keys.isEmpty())
            return;

        try {
            int keyCnt = -1;

            Map<ClusterNode, GridNearUnlockRequest> map = null;

            Collection<KeyCacheObject> locKeys = new LinkedList<>();

            for (KeyCacheObject key : keys) {
                IgniteTxKey txKey = ctx.txKey(key);

                GridCacheMvccCandidate lock = ctx.mvcc().removeExplicitLock(threadId, txKey, ver);

                if (lock != null) {
                    AffinityTopologyVersion topVer = lock.topologyVersion();

                    if (map == null) {
                        Collection<ClusterNode> affNodes = CU.allNodes(ctx, topVer);

                        keyCnt = (int)Math.ceil((double)keys.size() / affNodes.size());

                        map = U.newHashMap(affNodes.size());
                    }

                    ClusterNode primary = ctx.affinity().primary(key, topVer);

                    if (primary == null) {
                        if (log.isDebugEnabled())
                            log.debug("Failed to remove locks (all partition nodes left the grid).");

                        continue;
                    }

                    if (!primary.isLocal()) {
                        // Send request to remove from remote nodes.
                        GridNearUnlockRequest req = map.get(primary);

                        if (req == null) {
                            map.put(primary, req = new GridNearUnlockRequest(ctx.cacheId(), keyCnt,
                                ctx.deploymentEnabled()));

                            req.version(ver);
                        }

                        GridCacheEntryEx entry = peekEx(key);

                        KeyCacheObject key0 = entry != null ? entry.key() : key;

                        req.addKey(key0, ctx);
                    }
                    else
                        locKeys.add(key);
                }
            }

            if (!locKeys.isEmpty())
                removeLocks(ctx.localNodeId(), ver, locKeys, true);

            if (map == null || map.isEmpty())
                return;

            IgnitePair<Collection<GridCacheVersion>> versPair = ctx.tm().versions(ver);

            Collection<GridCacheVersion> committed = versPair.get1();
            Collection<GridCacheVersion> rolledback = versPair.get2();

            for (Map.Entry<ClusterNode, GridNearUnlockRequest> mapping : map.entrySet()) {
                ClusterNode n = mapping.getKey();

                GridDistributedUnlockRequest req = mapping.getValue();

                if (!F.isEmpty(req.keys())) {
                    req.completedVersions(committed, rolledback);

                    try {
                        // We don't wait for reply to this message.
                        ctx.io().send(n, req, ctx.ioPolicy());
                    }
                    catch (ClusterTopologyCheckedException e) {
                        if (log.isDebugEnabled())
                            log.debug("Failed to send unlock request (node has left the grid) [keys=" + req.keys() +
                                ", n=" + n + ", e=" + e + ']');
                    }
                    catch (IgniteCheckedException e) {
                        U.error(log, "Failed to send unlock request [keys=" + req.keys() + ", n=" + n + ']', e);
                    }
                }
            }
        }
        catch (IgniteCheckedException ex) {
            U.error(log, "Failed to unlock the lock for keys: " + keys, ex);
        }
    }

    /**
     * @param cacheCtx Cache context.
     * @param tx Started colocated transaction (if any).
     * @param threadId Thread ID.
     * @param ver Lock version.
     * @param topVer Topology version.
     * @param keys Mapped keys.
     * @param txRead Tx read.
     * @param retval Return value flag.
     * @param timeout Lock timeout.
     * @param accessTtl TTL for read operation.
     * @param filter filter Optional filter.
     * @param skipStore Skip store flag.
     * @return Lock future.
     */
    IgniteInternalFuture<Exception> lockAllAsync(
        final GridCacheContext<?, ?> cacheCtx,
        @Nullable final GridNearTxLocal tx,
        final long threadId,
        final GridCacheVersion ver,
        final AffinityTopologyVersion topVer,
        final Collection<KeyCacheObject> keys,
        final boolean txRead,
        final boolean retval,
        final long timeout,
        final long accessTtl,
        @Nullable final CacheEntryPredicate[] filter,
        final boolean skipStore,
        final boolean keepBinary
    ) {
        assert keys != null;

        IgniteInternalFuture<Object> keyFut = ctx.dht().dhtPreloader().request(keys, topVer);

        // Prevent embedded future creation if possible.
        if (keyFut == null || keyFut.isDone()) {
            // Check for exception.
            if (keyFut != null && keyFut.error() != null)
                return new GridFinishedFuture<>(keyFut.error());

            return lockAllAsync0(cacheCtx,
                tx,
                threadId,
                ver,
                topVer,
                keys,
                txRead,
                retval,
                timeout,
                accessTtl,
                filter,
                skipStore,
                keepBinary);
        }
        else {
            return new GridEmbeddedFuture<>(keyFut,
                new C2<Object, Exception, IgniteInternalFuture<Exception>>() {
                    @Override public IgniteInternalFuture<Exception> apply(Object o, Exception exx) {
                        if (exx != null)
                            return new GridDhtFinishedFuture<>(exx);

                        return lockAllAsync0(cacheCtx,
                            tx,
                            threadId,
                            ver,
                            topVer,
                            keys,
                            txRead,
                            retval,
                            timeout,
                            accessTtl,
                            filter,
                            skipStore,
                            keepBinary);
                    }
                }
            );
        }
    }

    /**
     * @param cacheCtx Cache context.
     * @param tx Started colocated transaction (if any).
     * @param threadId Thread ID.
     * @param ver Lock version.
     * @param topVer Topology version.
     * @param keys Mapped keys.
     * @param txRead Tx read.
     * @param retval Return value flag.
     * @param timeout Lock timeout.
     * @param accessTtl TTL for read operation.
     * @param filter filter Optional filter.
     * @param skipStore Skip store flag.
     * @return Lock future.
     */
    private IgniteInternalFuture<Exception> lockAllAsync0(
        GridCacheContext<?, ?> cacheCtx,
        @Nullable final GridNearTxLocal tx,
        long threadId,
        final GridCacheVersion ver,
        AffinityTopologyVersion topVer,
        final Collection<KeyCacheObject> keys,
        final boolean txRead,
        boolean retval,
        final long timeout,
        final long accessTtl,
        @Nullable final CacheEntryPredicate[] filter,
        boolean skipStore,
        boolean keepBinary) {
        int cnt = keys.size();

        if (tx == null) {
            GridDhtLockFuture fut = new GridDhtLockFuture(ctx,
                ctx.localNodeId(),
                ver,
                topVer,
                cnt,
                txRead,
                retval,
                timeout,
                tx,
                threadId,
                accessTtl,
                filter,
                skipStore,
                keepBinary);

            // Add before mapping.
            if (!ctx.mvcc().addFuture(fut))
                throw new IllegalStateException("Duplicate future ID: " + fut);

            boolean timedout = false;

            for (KeyCacheObject key : keys) {
                if (timedout)
                    break;

                while (true) {
                    GridDhtCacheEntry entry = entryExx(key, topVer);

                    try {
                        fut.addEntry(key == null ? null : entry);

                        if (fut.isDone())
                            timedout = true;

                        break;
                    }
                    catch (GridCacheEntryRemovedException ignore) {
                        if (log.isDebugEnabled())
                            log.debug("Got removed entry when adding lock (will retry): " + entry);
                    }
                    catch (GridDistributedLockCancelledException e) {
                        if (log.isDebugEnabled())
                            log.debug("Failed to add entry [err=" + e + ", entry=" + entry + ']');

                        fut.onError(e);

                        return new GridDhtFinishedFuture<>(e);
                    }
                }
            }

            // This will send remote messages.
            fut.map();

            return new GridDhtEmbeddedFuture<>(
                new C2<Boolean, Exception, Exception>() {
                    @Override public Exception apply(Boolean b, Exception e) {
                        if (e != null)
                            e = U.unwrap(e);
                        else if (!b)
                            e = new GridCacheLockTimeoutException(ver);

                        return e;
                    }
                },
                fut);
        }
        else {
            // Handle implicit locks for pessimistic transactions.
            ctx.tm().txContext(tx);

            if (log.isDebugEnabled())
                log.debug("Performing colocated lock [tx=" + tx + ", keys=" + keys + ']');

            IgniteInternalFuture<GridCacheReturn> txFut = tx.lockAllAsync(cacheCtx,
                keys,
                tx.implicit(),
                txRead,
                accessTtl,
                skipStore,
                keepBinary);

            return new GridDhtEmbeddedFuture<>(
                new C2<GridCacheReturn, Exception, Exception>() {
                    @Override public Exception apply(GridCacheReturn ret,
                        Exception e) {
                        if (e != null)
                            e = U.unwrap(e);

                        assert !tx.empty();

                        return e;
                    }
                },
                txFut);
        }
    }

    /**
     * @param nodeId Node ID.
     * @param res Response.
     */
    private void processLockResponse(UUID nodeId, GridNearLockResponse res) {
        assert nodeId != null;
        assert res != null;

        GridDhtColocatedLockFuture fut = (GridDhtColocatedLockFuture)ctx.mvcc().
            <Boolean>mvccFuture(res.version(), res.futureId());

        if (fut != null)
            fut.onResult(nodeId, res);
    }

    /** {@inheritDoc} */
    @Override public String toString() {
        return S.toString(GridDhtColocatedCache.class, this, super.toString());
    }
}<|MERGE_RESOLUTION|>--- conflicted
+++ resolved
@@ -484,12 +484,6 @@
                             if (needVer) {
                                 T2<CacheObject, GridCacheVersion> res = entry.innerGetVersioned(
                                     null,
-<<<<<<< HEAD
-=======
-                                    null,
-                                    /*swap*/true,
-                                    /*unmarshal*/true,
->>>>>>> e1eb931b
                                     /**update-metrics*/false,
                                     /*event*/!skipVals,
                                     subjId,
@@ -504,14 +498,7 @@
                                 }
                             }
                             else {
-<<<<<<< HEAD
                                 v = entry.innerGet(null,
-=======
-                                v = entry.innerGet(
-                                    null,
-                                    null,
-                                    /*swap*/true,
->>>>>>> e1eb931b
                                     /*read-through*/false,
                                     /**update-metrics*/false,
                                     /*event*/!skipVals,
