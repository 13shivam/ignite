--- conflicted
+++ resolved
@@ -660,14 +660,6 @@
             cctx.database().checkpointReadLock();
 
             try {
-<<<<<<< HEAD
-                if (cctx.wal() != null && !writeEntries().isEmpty()) {
-                    cctx.wal().beginUpdate();
-                    ptr = cctx.wal().log(DataRecord.fromTransaction(this));
-                }
-
-=======
->>>>>>> 1cc90503
                 cctx.tm().txContext(this);
 
                 AffinityTopologyVersion topVer = topologyVersion();
