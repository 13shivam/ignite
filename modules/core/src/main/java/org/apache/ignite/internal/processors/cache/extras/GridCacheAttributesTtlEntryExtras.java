--- conflicted
+++ resolved
@@ -60,11 +60,7 @@
     }
 
     /** {@inheritDoc} */
-<<<<<<< HEAD
-    @Override public GridCacheEntryExtras attributesData(@Nullable GridLeanMap<String, Object> attrData) {
-=======
-    @Override public GridCacheEntryExtras<K> attributesData(@Nullable GridLeanMap<UUID, Object> attrData) {
->>>>>>> 697d1999
+    @Override public GridCacheEntryExtras attributesData(@Nullable GridLeanMap<UUID, Object> attrData) {
         if (attrData != null) {
             this.attrData = attrData;
 
