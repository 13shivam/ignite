/*
 * Licensed to the Apache Software Foundation (ASF) under one or more
 * contributor license agreements.  See the NOTICE file distributed with
 * this work for additional information regarding copyright ownership.
 * The ASF licenses this file to You under the Apache License, Version 2.0
 * (the "License"); you may not use this file except in compliance with
 * the License.  You may obtain a copy of the License at
 *
 *      http://www.apache.org/licenses/LICENSE-2.0
 *
 * Unless required by applicable law or agreed to in writing, software
 * distributed under the License is distributed on an "AS IS" BASIS,
 * WITHOUT WARRANTIES OR CONDITIONS OF ANY KIND, either express or implied.
 * See the License for the specific language governing permissions and
 * limitations under the License.
 */

package org.apache.ignite.internal.processors.cache.distributed.near;

import org.apache.ignite.*;
import org.apache.ignite.internal.*;
import org.apache.ignite.internal.processors.cache.*;
import org.apache.ignite.internal.processors.cache.distributed.dht.*;
import org.apache.ignite.internal.processors.cache.distributed.dht.atomic.*;
import org.apache.ignite.internal.processors.cache.dr.*;
import org.apache.ignite.internal.processors.cache.transactions.*;
import org.apache.ignite.internal.processors.cache.version.*;
import org.apache.ignite.internal.util.*;
import org.apache.ignite.internal.util.future.*;
import org.apache.ignite.internal.util.typedef.*;
import org.apache.ignite.internal.util.typedef.internal.*;
import org.apache.ignite.lang.*;
import org.apache.ignite.plugin.security.*;
import org.apache.ignite.transactions.*;
import org.jetbrains.annotations.*;

import javax.cache.*;
import javax.cache.processor.*;
import java.io.*;
import java.util.*;

import static org.apache.ignite.IgniteSystemProperties.*;
import static org.apache.ignite.internal.processors.cache.CacheFlag.*;
import static org.apache.ignite.internal.processors.cache.GridCacheOperation.*;
import static org.apache.ignite.internal.processors.dr.GridDrType.*;

/**
 * Near cache for atomic cache.
 */
public class GridNearAtomicCache<K, V> extends GridNearCacheAdapter<K, V> {
    /** */
    private static final long serialVersionUID = 0L;

    /** */
    private GridDhtCacheAdapter<K, V> dht;

    /** Remove queue. */
    private GridCircularBuffer<T2<K, GridCacheVersion>> rmvQueue;

    /**
     * Empty constructor required for {@link Externalizable}.
     */
    public GridNearAtomicCache() {
        // No-op.
    }

    /**
     * @param ctx Context.
     */
    public GridNearAtomicCache(GridCacheContext<K, V> ctx) {
        super(ctx);

        int size = Integer.getInteger(IGNITE_ATOMIC_CACHE_DELETE_HISTORY_SIZE, 1_000_000);

        rmvQueue = new GridCircularBuffer<>(U.ceilPow2(size / 10));
    }

    /** {@inheritDoc} */
    @Override public void start() throws IgniteCheckedException {
        ctx.io().addHandler(ctx.cacheId(), GridNearGetResponse.class, new CI2<UUID, GridNearGetResponse<K, V>>() {
            @Override public void apply(UUID nodeId, GridNearGetResponse<K, V> res) {
                processGetResponse(nodeId, res);
            }
        });
    }

    /**
     * @param dht DHT cache.
     */
    public void dht(GridDhtAtomicCache<K, V> dht) {
        this.dht = dht;
    }

    /** {@inheritDoc} */
    @Override public GridDhtCacheAdapter<K, V> dht() {
        return dht;
    }

    /**
     * @param req Update request.
     * @param res Update response.
     */
    public void processNearAtomicUpdateResponse(
        GridNearAtomicUpdateRequest<K, V> req,
        GridNearAtomicUpdateResponse<K, V> res
    ) {
        /*
         * Choose value to be stored in near cache: first check key is not in failed and not in skipped list,
         * then check if value was generated on primary node, if not then use value sent in request.
         */

        Collection<K> failed = res.failedKeys();
        List<Integer> nearValsIdxs = res.nearValuesIndexes();
        List<Integer> skipped = res.skippedIndexes();

        GridCacheVersion ver = req.updateVersion();

        if (ver == null)
            ver = res.nearVersion();

        assert ver != null;

        int nearValIdx = 0;

        String taskName = ctx.kernalContext().task().resolveTaskName(req.taskNameHash());

        for (int i = 0; i < req.keys().size(); i++) {
            if (F.contains(skipped, i))
                continue;

            K key = req.keys().get(i);

            if (F.contains(failed, key))
                continue;

            if (ctx.affinity().belongs(ctx.localNode(), key, req.topologyVersion())) { // Reader became backup.
                GridCacheEntryEx<K, V> entry = peekEx(key);

                if (entry != null && entry.markObsolete(ver))
                    removeEntry(entry);

                continue;
            }

            V val = null;
            byte[] valBytes = null;

            if (F.contains(nearValsIdxs, i)) {
                val = res.nearValue(nearValIdx);
                valBytes = res.nearValueBytes(nearValIdx);

                nearValIdx++;
            }
            else {
                assert req.operation() != TRANSFORM;

                if (req.operation() != DELETE) {
                    val = req.value(i);
                    valBytes = req.valueBytes(i);
                }
            }

            long ttl = res.nearTtl(i);
            long expireTime = res.nearExpireTime(i);

            if (ttl != -1L && expireTime == -1L)
                expireTime = GridCacheMapEntry.toExpireTime(ttl);

            try {
                processNearAtomicUpdateResponse(ver,
                    key,
                    val,
                    valBytes,
                    ttl,
                    expireTime,
                    req.nodeId(),
                    req.subjectId(),
                    taskName);
            }
            catch (IgniteCheckedException e) {
                res.addFailedKey(key, new IgniteCheckedException("Failed to update key in near cache: " + key, e));
            }
        }
    }

    /**
     * @param ver Version.
     * @param key Key.
     * @param val Value.
     * @param valBytes Value bytes.
     * @param ttl TTL.
     * @param expireTime Expire time.
     * @param nodeId Node ID.
     * @param subjId Subject ID.
     * @param taskName Task name.
     * @throws IgniteCheckedException If failed.
     */
    private void processNearAtomicUpdateResponse(
        GridCacheVersion ver,
        K key,
        @Nullable V val,
        @Nullable byte[] valBytes,
        long ttl,
        long expireTime,
        UUID nodeId,
        UUID subjId,
        String taskName
    ) throws IgniteCheckedException {
        try {
            while (true) {
                GridCacheEntryEx<K, V> entry = null;

                long topVer = ctx.affinity().affinityTopologyVersion();

                try {
                    entry = entryEx(key, topVer);

                    GridCacheOperation op = (val != null || valBytes != null) ? UPDATE : DELETE;

                    GridCacheUpdateAtomicResult<K, V> updRes = entry.innerUpdate(
                        ver,
                        nodeId,
                        nodeId,
                        op,
                        val,
                        valBytes,
                        null,
                        /*write-through*/false,
                        /*retval*/false,
                        /**expiry policy*/null,
                        /*event*/true,
                        /*metrics*/true,
                        /*primary*/false,
                        /*check version*/true,
                        CU.<K, V>empty(),
                        DR_NONE,
                        ttl,
                        expireTime,
                        null,
                        false,
                        false,
                        subjId,
                        taskName);

                    if (updRes.removeVersion() != null)
                        ctx.onDeferredDelete(entry, updRes.removeVersion());

                    break; // While.
                }
                catch (GridCacheEntryRemovedException ignored) {
                    if (log.isDebugEnabled())
                        log.debug("Got removed entry while updating near cache value (will retry): " + key);

                    entry = null;
                }
                finally {
                    if (entry != null)
                        ctx.evicts().touch(entry, topVer);
                }
            }
        }
        catch (GridDhtInvalidPartitionException ignored) {
            // Ignore.
        }
    }

    /**
     * @param nodeId Sender node ID.
     * @param req Dht atomic update request.
     * @param res Dht atomic update response.
     */
    public void processDhtAtomicUpdateRequest(
        UUID nodeId,
        GridDhtAtomicUpdateRequest<K, V> req,
        GridDhtAtomicUpdateResponse<K, V> res
    ) {
        GridCacheVersion ver = req.writeVersion();

        assert ver != null;

        Collection<K> backupKeys = req.keys();

        boolean intercept = req.forceTransformBackups() && ctx.config().getInterceptor() != null;

        String taskName = ctx.kernalContext().task().resolveTaskName(req.taskNameHash());

        for (int i = 0; i < req.nearSize(); i++) {
            K key = req.nearKey(i);

            try {
                while (true) {
                    try {
                        GridCacheEntryEx<K, V> entry = peekEx(key);

                        if (entry == null) {
                            res.addNearEvicted(key, req.nearKeyBytes(i));

                            break;
                        }

                        if (F.contains(backupKeys, key)) { // Reader became backup.
                            if (entry.markObsolete(ver))
                                removeEntry(entry);

                            break;
                        }

                        V val = req.nearValue(i);
                        byte[] valBytes = req.nearValueBytes(i);
                        EntryProcessor<K, V, ?> entryProcessor = req.nearEntryProcessor(i);

                        GridCacheOperation op = entryProcessor != null ? TRANSFORM :
                            (val != null || valBytes != null) ?
                                UPDATE :
                                DELETE;

                        long ttl = req.nearTtl(i);
                        long expireTime = req.nearExpireTime(i);

                        if (ttl != -1L && expireTime == -1L)
                            expireTime = GridCacheMapEntry.toExpireTime(ttl);

                        GridCacheUpdateAtomicResult<K, V> updRes = entry.innerUpdate(
                            ver,
                            nodeId,
                            nodeId,
                            op,
                            op == TRANSFORM ? entryProcessor : val,
                            valBytes,
                            op == TRANSFORM ? req.invokeArguments() : null,
                            /*write-through*/false,
                            /*retval*/false,
                            null,
                            /*event*/true,
                            /*metrics*/true,
                            /*primary*/false,
                            /*check version*/!req.forceTransformBackups(),
                            CU.<K, V>empty(),
                            DR_NONE,
                            ttl,
                            expireTime,
                            null,
                            false,
                            intercept,
                            req.subjectId(),
                            taskName);

                        if (updRes.removeVersion() != null)
                            ctx.onDeferredDelete(entry, updRes.removeVersion());

                        break;
                    }
                    catch (GridCacheEntryRemovedException ignored) {
                        if (log.isDebugEnabled())
                            log.debug("Got removed entry while updating near value (will retry): " + key);
                    }
                }
            }
            catch (IgniteCheckedException e) {
                res.addFailedKey(key, new IgniteCheckedException("Failed to update near cache key: " + key, e));
            }
        }
    }

    /** {@inheritDoc} */
    @Override protected IgniteInternalFuture<Map<K, V>> getAllAsync(
        @Nullable Collection<? extends K> keys,
        boolean forcePrimary,
        boolean skipTx,
        @Nullable GridCacheEntryEx<K, V> entry,
        @Nullable UUID subjId,
        String taskName,
        boolean deserializePortable,
<<<<<<< HEAD
        boolean skipVals
=======
        @Nullable IgnitePredicate<Cache.Entry<K, V>>... filter
>>>>>>> 422ffb14
    ) {
        ctx.denyOnFlag(LOCAL);
        ctx.checkSecurity(GridSecurityPermission.CACHE_READ);

        if (F.isEmpty(keys))
            return new GridFinishedFuture<>(ctx.kernalContext(), Collections.<K, V>emptyMap());

        GridCacheProjectionImpl<K, V> prj = ctx.projectionPerCall();

        subjId = ctx.subjectIdPerCall(subjId, prj);

        return loadAsync(null,
            keys,
            false,
            forcePrimary,
            subjId,
            taskName,
            deserializePortable,
            skipVals ? null : prj != null ? prj.expiry() : null,
            skipVals);
    }

    /** {@inheritDoc} */
    @Override public V put(
        K key,
        V val,
        @Nullable GridCacheEntryEx<K, V> cached,
        long ttl,
        @Nullable IgnitePredicate<Cache.Entry<K, V>>[] filter
    ) throws IgniteCheckedException {
        return dht.put(key, val, cached, ttl, filter);
    }

    /** {@inheritDoc} */
    @Override public boolean putx(K key,
        V val,
        @Nullable GridCacheEntryEx<K, V> cached,
        long ttl,
        @Nullable IgnitePredicate<Cache.Entry<K, V>>... filter) throws IgniteCheckedException {
        return dht.putx(key, val, cached, ttl, filter);
    }

    /** {@inheritDoc} */
    @Override public boolean putx(K key,
        V val,
        IgnitePredicate<Cache.Entry<K, V>>[] filter) throws IgniteCheckedException {
        return dht.putx(key, val, filter);
    }

    /** {@inheritDoc} */
    @SuppressWarnings("unchecked")
    @Override public IgniteInternalFuture<V> putAsync(K key,
        V val,
        @Nullable GridCacheEntryEx<K, V> entry,
        long ttl,
        @Nullable IgnitePredicate<Cache.Entry<K, V>>... filter) {
        return dht.putAsync(key, val, entry, ttl, filter);
    }

    /** {@inheritDoc} */
    @SuppressWarnings("unchecked")
    @Override public IgniteInternalFuture<Boolean> putxAsync(K key,
        V val,
        @Nullable GridCacheEntryEx<K, V> entry,
        long ttl,
        @Nullable IgnitePredicate<Cache.Entry<K, V>>... filter) {
        return dht.putxAsync(key, val, entry, ttl, filter);
    }

    /** {@inheritDoc} */
    @Override public V putIfAbsent(K key, V val) throws IgniteCheckedException {
        return dht.putIfAbsent(key, val);
    }

    /** {@inheritDoc} */
    @Override public IgniteInternalFuture<V> putIfAbsentAsync(K key, V val) {
        return dht.putIfAbsentAsync(key, val);
    }

    /** {@inheritDoc} */
    @Override public boolean putxIfAbsent(K key, V val) throws IgniteCheckedException {
        return dht.putxIfAbsent(key, val);
    }

    /** {@inheritDoc} */
    @Override public IgniteInternalFuture<Boolean> putxIfAbsentAsync(K key, V val) {
        return dht.putxIfAbsentAsync(key, val);
    }

    /** {@inheritDoc} */
    @Override public V replace(K key, V val) throws IgniteCheckedException {
        return dht.replace(key, val);
    }

    /** {@inheritDoc} */
    @Override public IgniteInternalFuture<V> replaceAsync(K key, V val) {
        return dht.replaceAsync(key, val);
    }

    /** {@inheritDoc} */
    @Override public boolean replacex(K key, V val) throws IgniteCheckedException {
        return dht.replacex(key, val);
    }

    /** {@inheritDoc} */
    @Override public IgniteInternalFuture<Boolean> replacexAsync(K key, V val) {
        return dht.replacexAsync(key, val);
    }

    /** {@inheritDoc} */
    @Override public boolean replace(K key, V oldVal, V newVal) throws IgniteCheckedException {
        return dht.replace(key, oldVal, newVal);
    }

    /** {@inheritDoc} */
    @Override public IgniteInternalFuture<Boolean> replaceAsync(K key, V oldVal, V newVal) {
        return dht.replaceAsync(key, oldVal, newVal);
    }

    /** {@inheritDoc} */
    @Override public GridCacheReturn<V> removex(K key, V val) throws IgniteCheckedException {
        return dht.removex(key, val);
    }

    /** {@inheritDoc} */
    @Override public GridCacheReturn<V> replacex(K key, V oldVal, V newVal) throws IgniteCheckedException {
        return dht.replacex(key, oldVal, newVal);
    }

    /** {@inheritDoc} */
    @SuppressWarnings("unchecked")
    @Override public IgniteInternalFuture<GridCacheReturn<V>> removexAsync(K key, V val) {
        return dht.removexAsync(key, val);
    }

    /** {@inheritDoc} */
    @SuppressWarnings("unchecked")
    @Override public IgniteInternalFuture<GridCacheReturn<V>> replacexAsync(K key, V oldVal, V newVal) {
        return dht.replacexAsync(key, oldVal, newVal);
    }

    /** {@inheritDoc} */
    @Override public void putAll(Map<? extends K, ? extends V> m, IgnitePredicate<Cache.Entry<K, V>>[] filter)
        throws IgniteCheckedException {
        dht.putAll(m, filter);
    }

    /** {@inheritDoc} */
    @Override public IgniteInternalFuture<?> putAllAsync(Map<? extends K, ? extends V> m,
        @Nullable IgnitePredicate<Cache.Entry<K, V>>[] filter) {
        return dht.putAllAsync(m, filter);
    }

    /** {@inheritDoc} */
    @Override public void putAllDr(Map<? extends K, GridCacheDrInfo<V>> drMap) throws IgniteCheckedException {
        dht.putAllDr(drMap);
    }

    /** {@inheritDoc} */
    @Override public IgniteInternalFuture<?> putAllDrAsync(Map<? extends K, GridCacheDrInfo<V>> drMap) throws IgniteCheckedException {
        return dht.putAllDrAsync(drMap);
    }

    /** {@inheritDoc} */
    @Override public <T> EntryProcessorResult<T> invoke(K key,
        EntryProcessor<K, V, T> entryProcessor,
        Object... args) throws IgniteCheckedException {
        return dht.invoke(key, entryProcessor, args);
    }

    /** {@inheritDoc} */
    @Override public <T> Map<K, EntryProcessorResult<T>> invokeAll(Set<? extends K> keys,
        EntryProcessor<K, V, T> entryProcessor,
        Object... args) throws IgniteCheckedException {
        return dht.invokeAll(keys, entryProcessor, args);
    }

    /** {@inheritDoc} */
    @Override public <T> IgniteInternalFuture<Map<K, EntryProcessorResult<T>>> invokeAllAsync(
        Map<? extends K, ? extends EntryProcessor<K, V, T>> map,
        Object... args) {
        return dht.invokeAllAsync(map, args);
    }

    /** {@inheritDoc} */
    @Override public <T> IgniteInternalFuture<EntryProcessorResult<T>> invokeAsync(K key,
        EntryProcessor<K, V, T> entryProcessor,
        Object... args) throws EntryProcessorException {
        return dht.invokeAsync(key, entryProcessor, args);
    }

    /** {@inheritDoc} */
    @Override public <T> Map<K, EntryProcessorResult<T>> invokeAll(
        Map<? extends K, ? extends EntryProcessor<K, V, T>> map,
        Object... args) throws IgniteCheckedException {
        return dht.invokeAllAsync(map, args).get();
    }

    /** {@inheritDoc} */
    @Override public <T> IgniteInternalFuture<Map<K, EntryProcessorResult<T>>> invokeAllAsync(Set<? extends K> keys,
        EntryProcessor<K, V, T> entryProcessor,
        Object... args) {
        return dht.invokeAllAsync(keys, entryProcessor, args);
    }

    /** {@inheritDoc} */
    @Override public V remove(K key,
        @Nullable GridCacheEntryEx<K, V> entry,
        @Nullable IgnitePredicate<Cache.Entry<K, V>>... filter) throws IgniteCheckedException {
        return dht.remove(key, entry, filter);
    }

    /** {@inheritDoc} */
    @SuppressWarnings("unchecked")
    @Override public IgniteInternalFuture<V> removeAsync(K key,
        @Nullable GridCacheEntryEx<K, V> entry,
        @Nullable IgnitePredicate<Cache.Entry<K, V>>... filter) {
        return dht.removeAsync(key, entry, filter);
    }

    /** {@inheritDoc} */
    @Override public void removeAll(Collection<? extends K> keys, IgnitePredicate<Cache.Entry<K, V>>... filter)
        throws IgniteCheckedException {
        dht.removeAll(keys, filter);
    }

    /** {@inheritDoc} */
    @Override public IgniteInternalFuture<?> removeAllAsync(Collection<? extends K> keys,
        IgnitePredicate<Cache.Entry<K, V>>[] filter) {
        return dht.removeAllAsync(keys, filter);
    }

    /** {@inheritDoc} */
    @Override public boolean removex(K key,
        @Nullable GridCacheEntryEx<K, V> entry,
        @Nullable IgnitePredicate<Cache.Entry<K, V>>... filter) throws IgniteCheckedException {
        return dht.removex(key, entry, filter);
    }

    /** {@inheritDoc} */
    @SuppressWarnings("unchecked")
    @Override public IgniteInternalFuture<Boolean> removexAsync(K key,
        @Nullable GridCacheEntryEx<K, V> entry,
        @Nullable IgnitePredicate<Cache.Entry<K, V>>... filter) {
        return dht.removexAsync(key, entry, filter);
    }

    /** {@inheritDoc} */
    @Override public boolean remove(K key, V val) throws IgniteCheckedException {
        return dht.remove(key, val);
    }

    /** {@inheritDoc} */
    @Override public IgniteInternalFuture<Boolean> removeAsync(K key, V val) {
        return dht.removeAsync(key, val);
    }

    /** {@inheritDoc} */
    @Override public void removeAll() throws IgniteCheckedException {
        dht.removeAll();
    }

    /** {@inheritDoc} */
    @Override public IgniteInternalFuture<?> removeAllAsync() {
        return dht.removeAllAsync();
    }

    /** {@inheritDoc} */
    @Override public IgniteInternalFuture<?> removeAllAsync(IgnitePredicate<Cache.Entry<K, V>>[] filter) {
        return dht.removeAllAsync(keySet(filter));
    }

    /** {@inheritDoc} */
    @Override public void removeAllDr(Map<? extends K, GridCacheVersion> drMap) throws IgniteCheckedException {
        dht.removeAllDr(drMap);
    }

    /** {@inheritDoc} */
    @Override public IgniteInternalFuture<?> removeAllDrAsync(Map<? extends K, GridCacheVersion> drMap) throws IgniteCheckedException {
        return dht.removeAllDrAsync(drMap);
    }

    /** {@inheritDoc} */
    @Override protected IgniteInternalFuture<Boolean> lockAllAsync(Collection<? extends K> keys,
        long timeout,
        @Nullable IgniteTxLocalEx<K, V> tx,
        boolean isInvalidate,
        boolean isRead,
        boolean retval,
        @Nullable IgniteTxIsolation isolation,
        long accessTtl,
        IgnitePredicate<Cache.Entry<K, V>>[] filter) {
        return dht.lockAllAsync(keys, timeout, filter);
    }

    /** {@inheritDoc} */
    @Override public void unlockAll(@Nullable Collection<? extends K> keys,
        @Nullable IgnitePredicate<Cache.Entry<K, V>>... filter) throws IgniteCheckedException {
        dht.unlockAll(keys, filter);
    }

    /** {@inheritDoc} */
    @Override public void onDeferredDelete(GridCacheEntryEx<K, V> entry, GridCacheVersion ver) {
        assert entry.isNear();

        try {
            T2<K, GridCacheVersion> evicted = rmvQueue.add(new T2<>(entry.key(), ver));

            if (evicted != null)
                removeVersionedEntry(evicted.get1(), evicted.get2());
        }
        catch (InterruptedException ignore) {
            if (log.isDebugEnabled())
                log.debug("Failed to enqueue deleted entry [key=" + entry.key() + ", ver=" + ver + ']');

            Thread.currentThread().interrupt();
        }
    }
}<|MERGE_RESOLUTION|>--- conflicted
+++ resolved
@@ -371,11 +371,7 @@
         @Nullable UUID subjId,
         String taskName,
         boolean deserializePortable,
-<<<<<<< HEAD
         boolean skipVals
-=======
-        @Nullable IgnitePredicate<Cache.Entry<K, V>>... filter
->>>>>>> 422ffb14
     ) {
         ctx.denyOnFlag(LOCAL);
         ctx.checkSecurity(GridSecurityPermission.CACHE_READ);
