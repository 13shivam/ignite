/*
 * Licensed to the Apache Software Foundation (ASF) under one or more
 * contributor license agreements.  See the NOTICE file distributed with
 * this work for additional information regarding copyright ownership.
 * The ASF licenses this file to You under the Apache License, Version 2.0
 * (the "License"); you may not use this file except in compliance with
 * the License.  You may obtain a copy of the License at
 *
 *      http://www.apache.org/licenses/LICENSE-2.0
 *
 * Unless required by applicable law or agreed to in writing, software
 * distributed under the License is distributed on an "AS IS" BASIS,
 * WITHOUT WARRANTIES OR CONDITIONS OF ANY KIND, either express or implied.
 * See the License for the specific language governing permissions and
 * limitations under the License.
 */

package org.apache.ignite.internal.processors.closure;

import java.io.Externalizable;
import java.io.IOException;
import java.io.ObjectInput;
import java.io.ObjectOutput;
import java.util.ArrayList;
import java.util.Collection;
import java.util.Collections;
import java.util.List;
import java.util.Map;
import java.util.concurrent.Callable;
import java.util.concurrent.Executor;
import java.util.concurrent.RejectedExecutionException;
import java.util.concurrent.TimeUnit;
import org.apache.ignite.IgniteCheckedException;
import org.apache.ignite.IgniteException;
import org.apache.ignite.binary.BinaryObjectException;
import org.apache.ignite.binary.BinaryRawReader;
import org.apache.ignite.binary.BinaryRawWriter;
import org.apache.ignite.binary.BinaryReader;
import org.apache.ignite.binary.BinaryWriter;
import org.apache.ignite.binary.Binarylizable;
import org.apache.ignite.cluster.ClusterNode;
import org.apache.ignite.compute.ComputeJob;
import org.apache.ignite.compute.ComputeJobMasterLeaveAware;
import org.apache.ignite.compute.ComputeJobResult;
import org.apache.ignite.compute.ComputeJobResultPolicy;
import org.apache.ignite.compute.ComputeLoadBalancer;
import org.apache.ignite.compute.ComputeTaskSession;
import org.apache.ignite.internal.ComputeTaskInternalFuture;
import org.apache.ignite.internal.GridClosureCallMode;
import org.apache.ignite.internal.GridInternalWrapper;
import org.apache.ignite.internal.GridKernalContext;
import org.apache.ignite.internal.IgniteInternalFuture;
import org.apache.ignite.internal.managers.communication.GridIoPolicy;
import org.apache.ignite.internal.processors.GridProcessorAdapter;
import org.apache.ignite.internal.processors.affinity.AffinityTopologyVersion;
import org.apache.ignite.internal.processors.pool.PoolProcessor;
import org.apache.ignite.internal.processors.resource.GridNoImplicitInjection;
import org.apache.ignite.internal.util.GridSpinReadWriteLock;
import org.apache.ignite.internal.util.IgniteUtils;
import org.apache.ignite.internal.util.future.GridFinishedFuture;
import org.apache.ignite.internal.util.lang.GridPeerDeployAware;
import org.apache.ignite.internal.util.lang.GridPlainCallable;
import org.apache.ignite.internal.util.lang.GridPlainRunnable;
import org.apache.ignite.internal.util.lang.GridTuple3;
import org.apache.ignite.internal.util.tostring.GridToStringInclude;
import org.apache.ignite.internal.util.typedef.F;
import org.apache.ignite.internal.util.typedef.internal.A;
import org.apache.ignite.internal.util.typedef.internal.S;
import org.apache.ignite.internal.util.typedef.internal.U;
import org.apache.ignite.internal.util.worker.GridWorker;
import org.apache.ignite.internal.util.worker.GridWorkerFuture;
import org.apache.ignite.lang.IgniteBiTuple;
import org.apache.ignite.lang.IgniteClosure;
import org.apache.ignite.lang.IgniteProductVersion;
import org.apache.ignite.lang.IgniteReducer;
import org.apache.ignite.marshaller.Marshaller;
import org.apache.ignite.resources.LoadBalancerResource;
import org.jetbrains.annotations.NotNull;
import org.jetbrains.annotations.Nullable;

import static org.apache.ignite.compute.ComputeJobResultPolicy.FAILOVER;
import static org.apache.ignite.compute.ComputeJobResultPolicy.REDUCE;
import static org.apache.ignite.internal.managers.communication.GridIoPolicy.IGFS_POOL;
import static org.apache.ignite.internal.managers.communication.GridIoPolicy.PUBLIC_POOL;
import static org.apache.ignite.internal.managers.communication.GridIoPolicy.SYSTEM_POOL;
import static org.apache.ignite.internal.processors.task.GridTaskThreadContextKey.TC_NO_FAILOVER;
import static org.apache.ignite.internal.processors.task.GridTaskThreadContextKey.TC_SUBGRID;

/**
 *
 */
public class GridClosureProcessor extends GridProcessorAdapter {
    /** Ignite version in which binarylizable versions of closures were introduced. */
    public static final IgniteProductVersion BINARYLIZABLE_CLOSURES_SINCE = IgniteProductVersion.fromString("1.6.0");

<<<<<<< HEAD
=======
    /** Pool processor. */
    private final PoolProcessor pools;

>>>>>>> f9a0676f
    /** Lock to control execution after stop. */
    private final GridSpinReadWriteLock busyLock = new GridSpinReadWriteLock();

    /** Stopping flag. */
    private boolean stopping;

    /**
     * @param ctx Kernal context.
     */
    public GridClosureProcessor(GridKernalContext ctx) {
        super(ctx);
<<<<<<< HEAD
=======

        pools = ctx.pools();

        assert pools != null;
>>>>>>> f9a0676f
    }

    /** {@inheritDoc} */
    @Override public void start() throws IgniteCheckedException {
        if (log.isDebugEnabled())
            log.debug("Started closure processor.");
    }

    /** {@inheritDoc} */
    @SuppressWarnings("BusyWait")
    @Override public void onKernalStop(boolean cancel) {
        boolean interrupted = false;

        // Busy wait is intentional.
        while (true) {
            try {
                if (busyLock.tryWriteLock(200, TimeUnit.MILLISECONDS))
                    break;
                else
                    Thread.sleep(200);
            }
            catch (InterruptedException ignore) {
                // Preserve interrupt status & ignore.
                // Note that interrupted flag is cleared.
                interrupted = true;
            }
        }

        try {
            if (interrupted)
                Thread.currentThread().interrupt();

            stopping = true;
        }
        finally {
            busyLock.writeUnlock();
        }

        if (log.isDebugEnabled())
            log.debug("Stopped closure processor.");
    }

    /**
     * @param mode Distribution mode.
     * @param jobs Closures to execute.
     * @param nodes Grid nodes.
     * @return Task execution future.
     */
    public ComputeTaskInternalFuture<?> runAsync(GridClosureCallMode mode, @Nullable Collection<? extends Runnable> jobs,
        @Nullable Collection<ClusterNode> nodes) {
        return runAsync(mode, jobs, nodes, false);
    }

    /**
     * @param mode Distribution mode.
     * @param jobs Closures to execute.
     * @param nodes Grid nodes.
     * @param sys If {@code true}, then system pool will be used.
     * @return Task execution future.
     */
    public ComputeTaskInternalFuture<?> runAsync(GridClosureCallMode mode,
        Collection<? extends Runnable> jobs,
        @Nullable Collection<ClusterNode> nodes,
        boolean sys)
    {
        assert mode != null;
        assert !F.isEmpty(jobs) : jobs;

        busyLock.readLock();

        try {
            if (stopping) {
                return ComputeTaskInternalFuture.finishedFuture(ctx, T1.class,
                    new IgniteCheckedException("Closure processor cannot be used on stopped grid: " + ctx.gridName()));
            }

            if (F.isEmpty(nodes))
                return ComputeTaskInternalFuture.finishedFuture(ctx, T1.class, U.emptyTopologyException());

            ctx.task().setThreadContext(TC_SUBGRID, nodes);

            return ctx.task().execute(new T1(mode, jobs), null, sys);
        }
        finally {
            busyLock.readUnlock();
        }
    }

    /**
     * @param mode Distribution mode.
     * @param job Closure to execute.
     * @param nodes Grid nodes.
     * @return Task execution future.
     */
    public ComputeTaskInternalFuture<?> runAsync(GridClosureCallMode mode, Runnable job,
        @Nullable Collection<ClusterNode> nodes) {
        return runAsync(mode, job, nodes, false);
    }

    /**
     * @param mode Distribution mode.
     * @param job Closure to execute.
     * @param nodes Grid nodes.
     * @param sys If {@code true}, then system pool will be used.
     * @return Task execution future.
     */
    public ComputeTaskInternalFuture<?> runAsync(GridClosureCallMode mode,
        Runnable job,
        @Nullable Collection<ClusterNode> nodes,
        boolean sys)
    {
        assert mode != null;
        assert job != null;

        busyLock.readLock();

        try {
            if (F.isEmpty(nodes))
                return ComputeTaskInternalFuture.finishedFuture(ctx, T2.class, U.emptyTopologyException());

            ctx.task().setThreadContext(TC_SUBGRID, nodes);

            return ctx.task().execute(new T2(mode, job), null, sys);
        }
        finally {
            busyLock.readUnlock();
        }
    }

    /**
     * Maps {@link Runnable} jobs to specified nodes based on distribution mode.
     *
     * @param mode Distribution mode.
     * @param jobs Closures to map.
     * @param nodes Grid nodes.
     * @param lb Load balancer.
     * @throws IgniteException Thrown in case of any errors.
     * @return Mapping.
     */
    private Map<ComputeJob, ClusterNode> absMap(GridClosureCallMode mode, Collection<? extends Runnable> jobs,
        Collection<ClusterNode> nodes, ComputeLoadBalancer lb) throws IgniteException {
        assert mode != null;
        assert jobs != null;
        assert nodes != null;
        assert lb != null;

        try {
            if (!F.isEmpty(jobs) && !F.isEmpty(nodes)) {
                JobMapper mapper = new JobMapper(jobs.size());

                switch (mode) {
                    case BROADCAST: {
                        for (ClusterNode n : nodes)
                            for (Runnable r : jobs)
                                mapper.map(downgradeJobIfNeeded(job(r), n), n);

                        break;
                    }

                    case BALANCE: {
                        for (Runnable r : jobs) {
                            ComputeJob job = job(r);

                            ClusterNode n = lb.getBalancedNode(job, null);

                            mapper.map(downgradeJobIfNeeded(job, n), n);
                        }

                        break;
                    }
                }

                return mapper.map();
            }
            else
                return Collections.emptyMap();
        }
        catch (IgniteCheckedException e) {
            throw U.convertException(e);
        }
    }

    /**
     * Maps {@link Callable} jobs to specified nodes based on distribution mode.
     *
     * @param mode Distribution mode.
     * @param jobs Closures to map.
     * @param nodes Grid nodes.
     * @param lb Load balancer.
     * @throws IgniteException Thrown in case of any errors.
     * @return Mapping.
     */
    private <R> Map<ComputeJob, ClusterNode> outMap(GridClosureCallMode mode,
        Collection<? extends Callable<R>> jobs, Collection<ClusterNode> nodes, ComputeLoadBalancer lb)
        throws IgniteException {
        assert mode != null;
        assert jobs != null;
        assert nodes != null;
        assert lb != null;

        try {
            if (!F.isEmpty(jobs) && !F.isEmpty(nodes)) {
                JobMapper mapper = new JobMapper(jobs.size());

                switch (mode) {
                    case BROADCAST: {
                        for (ClusterNode n : nodes)
                            for (Callable<R> c : jobs)
                                mapper.map(downgradeJobIfNeeded(job(c), n), n);

                        break;
                    }

                    case BALANCE: {
                        for (Callable<R> c : jobs) {
                            ComputeJob job = job(c);

                            ClusterNode n = lb.getBalancedNode(job, null);

                            mapper.map(downgradeJobIfNeeded(job, n), n);
                        }

                        break;
                    }
                }

                return mapper.map();
            }
            else
                return Collections.emptyMap();
        }
        catch (IgniteCheckedException e) {
            throw U.convertException(e);
        }
    }

    /**
     * @param mode Distribution mode.
     * @param jobs Closures to execute.
     * @param rdc Reducer.
     * @param nodes Grid nodes.
     * @param <R1> Type.
     * @param <R2> Type.
     * @return Reduced result.
     */
    public <R1, R2> ComputeTaskInternalFuture<R2> forkjoinAsync(GridClosureCallMode mode,
        Collection<? extends Callable<R1>> jobs,
        IgniteReducer<R1, R2> rdc,
        @Nullable Collection<ClusterNode> nodes)
    {
        assert mode != null;
        assert rdc != null;
        assert !F.isEmpty(jobs);

        busyLock.readLock();

        try {
            if (F.isEmpty(nodes))
                return ComputeTaskInternalFuture.finishedFuture(ctx, T3.class, U.emptyTopologyException());

            ctx.task().setThreadContext(TC_SUBGRID, nodes);

            return ctx.task().execute(new T3<>(mode, jobs, rdc), null);
        }
        finally {
            busyLock.readUnlock();
        }
    }

    /**
     * @param mode Distribution mode.
     * @param jobs Closures to execute.
     * @param nodes Grid nodes.
     * @param <R> Type.
     * @return Grid future for collection of closure results.
     */
    public <R> ComputeTaskInternalFuture<Collection<R>> callAsync(
        GridClosureCallMode mode,
        @Nullable Collection<? extends Callable<R>> jobs,
        @Nullable Collection<ClusterNode> nodes) {
        return callAsync(mode, jobs, nodes, false);
    }

    /**
     * @param mode Distribution mode.
     * @param jobs Closures to execute.
     * @param nodes Grid nodes.
     * @param sys If {@code true}, then system pool will be used.
     * @param <R> Type.
     * @return Grid future for collection of closure results.
     */
    public <R> ComputeTaskInternalFuture<Collection<R>> callAsync(GridClosureCallMode mode,
        Collection<? extends Callable<R>> jobs,
        @Nullable Collection<ClusterNode> nodes,
        boolean sys)
    {
        assert mode != null;
        assert !F.isEmpty(jobs);

        busyLock.readLock();

        try {
            if (F.isEmpty(nodes))
                return ComputeTaskInternalFuture.finishedFuture(ctx, T6.class, U.emptyTopologyException());

            ctx.task().setThreadContext(TC_SUBGRID, nodes);

            return ctx.task().execute(new T6<>(mode, jobs), null, sys);
        }
        finally {
            busyLock.readUnlock();
        }
    }

    /**
     *
     * @param mode Distribution mode.
     * @param job Closure to execute.
     * @param nodes Grid nodes.
     * @param <R> Type.
     * @return Grid future for collection of closure results.
     */
    public <R> ComputeTaskInternalFuture<R> callAsync(GridClosureCallMode mode,
        @Nullable Callable<R> job, @Nullable Collection<ClusterNode> nodes) {
        return callAsync(mode, job, nodes, false);
    }

    /**
     * @param cacheNames Cache names.
     * @param partId Partition.
     * @param affKey Affinity key.
     * @param job Closure to execute.
     * @param nodes Grid nodes.
     * @return Grid future for collection of closure results.
     * @throws IgniteCheckedException If failed.
     */
    public <R> ComputeTaskInternalFuture<R> affinityCall(@NotNull Collection<String> cacheNames,
        int partId,
        @Nullable Object affKey,
        Callable<R> job,
        @Nullable Collection<ClusterNode> nodes) throws IgniteCheckedException {
        assert partId >= 0 : partId;

        busyLock.readLock();

        try {
            if (F.isEmpty(nodes))
                return ComputeTaskInternalFuture.finishedFuture(ctx, T5.class, U.emptyTopologyException());

            final String cacheName = F.first(cacheNames);

            final AffinityTopologyVersion mapTopVer = ctx.discovery().topologyVersionEx();
            final ClusterNode node = ctx.affinity().mapPartitionToNode(cacheName, partId, mapTopVer);

            if (node == null)
                return ComputeTaskInternalFuture.finishedFuture(ctx, T5.class, U.emptyTopologyException());

            ctx.task().setThreadContext(TC_SUBGRID, nodes);

            return ctx.task().execute(new T5(node, job, cacheNames, partId, affKey, mapTopVer), null, false);
        }
        finally {
            busyLock.readUnlock();
        }
    }

    /**
     * @param cacheNames Cache names.
     * @param partId Partition.
     * @param affKey Affinity key.
     * @param job Job.
     * @param nodes Grid nodes.
     * @return Job future.
     * @throws IgniteCheckedException If failed.
     */
    public ComputeTaskInternalFuture<?> affinityRun(@NotNull Collection<String> cacheNames,
        int partId,
        @Nullable Object affKey,
        Runnable job,
        @Nullable Collection<ClusterNode> nodes) throws IgniteCheckedException {
        assert partId >= 0 : partId;

        busyLock.readLock();

        try {
            if (F.isEmpty(nodes))
                return ComputeTaskInternalFuture.finishedFuture(ctx, T4.class, U.emptyTopologyException());

            final String cacheName = F.first(cacheNames);

            final AffinityTopologyVersion mapTopVer = ctx.discovery().topologyVersionEx();
            final ClusterNode node = ctx.affinity().mapPartitionToNode(cacheName, partId, mapTopVer);

            if (node == null)
                return ComputeTaskInternalFuture.finishedFuture(ctx, T4.class, U.emptyTopologyException());

            ctx.task().setThreadContext(TC_SUBGRID, nodes);

            return ctx.task().execute(new T4(node, job, cacheNames, partId, affKey, mapTopVer), null, false);
        }
        finally {
            busyLock.readUnlock();
        }
    }

    /**
     * @param mode Distribution mode.
     * @param job Closure to execute.
     * @param nodes Grid nodes.
     * @param sys If {@code true}, then system pool will be used.
     * @param <R> Type.
     * @return Grid future for collection of closure results.
     */
    public <R> IgniteInternalFuture<R> callAsyncNoFailover(GridClosureCallMode mode, @Nullable Callable<R> job,
        @Nullable Collection<ClusterNode> nodes, boolean sys) {
        assert mode != null;

        busyLock.readLock();

        try {
            if (job == null)
                return new GridFinishedFuture<>();

            if (F.isEmpty(nodes))
                return new GridFinishedFuture<>(U.emptyTopologyException());

            ctx.task().setThreadContext(TC_NO_FAILOVER, true);
            ctx.task().setThreadContext(TC_SUBGRID, nodes);

            return ctx.task().execute(new T7<>(mode, job), null, sys);
        }
        finally {
            busyLock.readUnlock();
        }
    }

    /**
     * @param mode Distribution mode.
     * @param jobs Closures to execute.
     * @param nodes Grid nodes.
     * @param sys If {@code true}, then system pool will be used.
     * @param <R> Type.
     * @return Grid future for collection of closure results.
     */
    public <R> IgniteInternalFuture<Collection<R>> callAsyncNoFailover(GridClosureCallMode mode,
        @Nullable Collection<? extends Callable<R>> jobs, @Nullable Collection<ClusterNode> nodes,
        boolean sys) {
        assert mode != null;

        busyLock.readLock();

        try {
            if (F.isEmpty(jobs))
                return new GridFinishedFuture<>();

            if (F.isEmpty(nodes))
                return new GridFinishedFuture<>(U.emptyTopologyException());

            ctx.task().setThreadContext(TC_NO_FAILOVER, true);
            ctx.task().setThreadContext(TC_SUBGRID, nodes);

            return ctx.task().execute(new T6<>(mode, jobs), null, sys);
        }
        finally {
            busyLock.readUnlock();
        }
    }

    /**
     * @param mode Distribution mode.
     * @param job Closure to execute.
     * @param nodes Grid nodes.
     * @param sys If {@code true}, then system pool will be used.
     * @param <R> Type.
     * @return Grid future for collection of closure results.
     */
    public <R> ComputeTaskInternalFuture<R> callAsync(GridClosureCallMode mode,
        Callable<R> job,
        @Nullable Collection<ClusterNode> nodes,
        boolean sys)
    {
        assert mode != null;
        assert job != null;

        busyLock.readLock();

        try {
            if (F.isEmpty(nodes))
                return ComputeTaskInternalFuture.finishedFuture(ctx, T7.class, U.emptyTopologyException());

            ctx.task().setThreadContext(TC_SUBGRID, nodes);

            return ctx.task().execute(new T7<>(mode, job), null, sys);
        }
        finally {
            busyLock.readUnlock();
        }
    }

    /**
     * @param job Job closure.
     * @param arg Optional job argument.
     * @param nodes Grid nodes.
     * @return Grid future for execution result.
     */
    public <T, R> ComputeTaskInternalFuture<R> callAsync(IgniteClosure<T, R> job, @Nullable T arg,
        @Nullable Collection<ClusterNode> nodes) {
        busyLock.readLock();

        try {
            if (F.isEmpty(nodes))
                return ComputeTaskInternalFuture.finishedFuture(ctx, T8.class, U.emptyTopologyException());

            ctx.task().setThreadContext(TC_SUBGRID, nodes);

            return ctx.task().execute(new T8(job, arg), null, false);
        }
        finally {
            busyLock.readUnlock();
        }
    }

    /**
     * @param job Job closure.
     * @param arg Optional job argument.
     * @param nodes Grid nodes.
     * @return Grid future for execution result.
     */
    public <T, R> IgniteInternalFuture<Collection<R>> broadcast(IgniteClosure<T, R> job, @Nullable T arg,
        @Nullable Collection<ClusterNode> nodes) {
        busyLock.readLock();

        try {
            if (F.isEmpty(nodes))
                return new GridFinishedFuture<>(U.emptyTopologyException());

            ctx.task().setThreadContext(TC_SUBGRID, nodes);

            return ctx.task().execute(new T11<>(job), arg, false);
        }
        finally {
            busyLock.readUnlock();
        }
    }

    /**
     * @param job Job closure.
     * @param arg Optional job argument.
     * @param nodes Grid nodes.
     * @return Grid future for execution result.
     */
    public <T, R> IgniteInternalFuture<Collection<R>> broadcastNoFailover(IgniteClosure<T, R> job, @Nullable T arg,
        @Nullable Collection<ClusterNode> nodes) {
        busyLock.readLock();

        try {
            if (F.isEmpty(nodes))
                return new GridFinishedFuture<>(U.emptyTopologyException());

            ctx.task().setThreadContext(TC_SUBGRID, nodes);
            ctx.task().setThreadContext(TC_NO_FAILOVER, true);

            return ctx.task().execute(new T11<>(job), arg, false);
        }
        finally {
            busyLock.readUnlock();
        }
    }

    /**
     * @param job Job closure.
     * @param args Job arguments.
     * @param nodes Grid nodes.
     * @return Grid future for execution result.
     */
    public <T, R> ComputeTaskInternalFuture<Collection<R>> callAsync(IgniteClosure<T, R> job,
        @Nullable Collection<? extends T> args,
        @Nullable Collection<ClusterNode> nodes)
    {
        busyLock.readLock();

        try {
            if (F.isEmpty(nodes))
                return ComputeTaskInternalFuture.finishedFuture(ctx, T9.class, U.emptyTopologyException());

            ctx.task().setThreadContext(TC_SUBGRID, nodes);

            return ctx.task().execute(new T9<>(job, args), null, false);
        }
        finally {
            busyLock.readUnlock();
        }
    }

    /**
     * @param job Job closure.
     * @param args Job arguments.
     * @param rdc Reducer.
     * @param nodes Grid nodes.
     * @return Grid future for execution result.
     */
    public <T, R1, R2> ComputeTaskInternalFuture<R2> callAsync(IgniteClosure<T, R1> job,
        Collection<? extends T> args, IgniteReducer<R1, R2> rdc, @Nullable Collection<ClusterNode> nodes) {
        busyLock.readLock();

        try {
            if (F.isEmpty(nodes))
                return ComputeTaskInternalFuture.finishedFuture(ctx, T10.class, U.emptyTopologyException());

            ctx.task().setThreadContext(TC_SUBGRID, nodes);

            return ctx.task().execute(new T10<>(job, args, rdc), null, false);
        }
        finally {
            busyLock.readUnlock();
        }
    }

    /**
<<<<<<< HEAD
     * Gets pool by execution policy.
     *
     * @param plc Whether to get system or public pool.
     * @return Requested worker pool.
     */
    private Executor pool(byte plc) throws IgniteCheckedException {
        return ctx.io().pool(plc);
    }

    /**
     * Gets pool name by execution policy.
     *
     * @param plc Policy to choose executor pool.
     * @return Pool name.
     */
    private String poolName(byte plc) {
        switch (plc) {
            case PUBLIC_POOL:
                return "public";

            case SYSTEM_POOL:
                return "system";

            case IGFS_POOL:
                return "igfs";

            default:
                return "unknown";
        }
    }

    /**
=======
>>>>>>> f9a0676f
     * @param c Closure to execute.
     * @param sys If {@code true}, then system pool will be used, otherwise public pool will be used.
     * @return Future.
     * @throws IgniteCheckedException Thrown in case of any errors.
     */
    private IgniteInternalFuture<?> runLocal(@Nullable final Runnable c, boolean sys) throws IgniteCheckedException {
<<<<<<< HEAD
        return runLocal(c, sys ? SYSTEM_POOL : PUBLIC_POOL);
=======
        return runLocal(c, sys ? GridIoPolicy.SYSTEM_POOL : GridIoPolicy.PUBLIC_POOL);
>>>>>>> f9a0676f
    }

    /**
     * @param c Closure to execute.
     * @param plc Whether to run on system or public pool.
     * @return Future.
     * @throws IgniteCheckedException Thrown in case of any errors.
     */
<<<<<<< HEAD
    public IgniteInternalFuture<?> runLocal(@Nullable final Runnable c, byte plc) throws IgniteCheckedException {
=======
    private IgniteInternalFuture<?> runLocal(@Nullable final Runnable c, byte plc)
        throws IgniteCheckedException {
>>>>>>> f9a0676f
        if (c == null)
            return new GridFinishedFuture();

        busyLock.readLock();

        try {
            // Inject only if needed.
            if (!(c instanceof GridPlainRunnable))
                ctx.resource().inject(ctx.deploy().getDeployment(c.getClass().getName()), c.getClass(), c);

            final ClassLoader ldr = Thread.currentThread().getContextClassLoader();

            final GridWorkerFuture fut = new GridWorkerFuture();

            GridWorker w = new GridWorker(ctx.gridName(), "closure-proc-worker", log) {
                @Override protected void body() {
                    try {
                        if (ldr != null)
                            U.wrapThreadLoader(ldr, c);
                        else
                            c.run();

                        fut.onDone();
                    }
                    catch (Throwable e) {
                        if (e instanceof Error)
                            U.error(log, "Closure execution failed with error.", e);

                        fut.onDone(U.cast(e));

                        if (e instanceof Error)
                            throw e;
                    }
                }
            };

            fut.setWorker(w);

            try {
                pools.poolForPolicy(plc).execute(w);
            }
            catch (RejectedExecutionException e) {
                U.error(log, "Failed to execute worker due to execution rejection " +
                    "(increase upper bound on executor service) [policy=" + plc + ']', e);

                w.run();
            }

            return fut;
        }
        finally {
            busyLock.readUnlock();
        }
    }

    /**
     * Executes closure on system pool. Companion to {@link #runLocal(Runnable, boolean)} but
     * in case of rejected execution re-runs the closure in the current thread (blocking).
     *
     * @param c Closure to execute.
     * @return Future.
     */
    public IgniteInternalFuture<?> runLocalSafe(Runnable c) {
        return runLocalSafe(c, true);
    }

    /**
     * Companion to {@link #runLocal(Runnable, boolean)} but in case of rejected execution re-runs
     * the closure in the current thread (blocking).
     *
     * @param c Closure to execute.
     * @param sys If {@code true}, then system pool will be used, otherwise public pool will be used.
     * @return Future.
     */
    public IgniteInternalFuture<?> runLocalSafe(Runnable c, boolean sys) {
<<<<<<< HEAD
        return runLocalSafe(c, sys ? SYSTEM_POOL : PUBLIC_POOL);
=======
        return runLocalSafe(c, sys ? GridIoPolicy.SYSTEM_POOL : GridIoPolicy.PUBLIC_POOL);
>>>>>>> f9a0676f
    }

    /**
     * Companion to {@link #runLocal(Runnable, boolean)} but in case of rejected execution re-runs
     * the closure in the current thread (blocking).
     *
     * @param c Closure to execute.
     * @param plc Policy to choose executor pool.
     * @return Future.
     */
    public IgniteInternalFuture<?> runLocalSafe(Runnable c, byte plc) {
        try {
            return runLocal(c, plc);
        }
        catch (Throwable e) {
            if (e instanceof Error) {
                U.error(log, "Closure execution failed with error.", e);

                throw (Error)e;
            }

            // If execution was rejected - rerun locally.
            if (e.getCause() instanceof RejectedExecutionException) {
                U.warn(log, "Closure execution has been rejected (will execute in the same thread) [plc=" + plc +
                    ", closure=" + c + ']');

                try {
                    c.run();

                    return new GridFinishedFuture();
                }
                catch (Throwable t) {
                    if (t instanceof Error) {
                        U.error(log, "Closure execution failed with error.", t);

                        throw t;
                    }

                    return new GridFinishedFuture(U.cast(t));
                }
            }
            // If failed for other reasons - return error future.
            else
                return new GridFinishedFuture(U.cast(e));
        }
    }

    /**
     * @param c Closure to execute.
     * @param sys If {@code true}, then system pool will be used, otherwise public pool will be used.
     * @return Future.
     * @throws IgniteCheckedException Thrown in case of any errors.
     */
    private <R> IgniteInternalFuture<R> callLocal(@Nullable final Callable<R> c, boolean sys) throws IgniteCheckedException {
<<<<<<< HEAD
        return callLocal(c, sys ? SYSTEM_POOL : PUBLIC_POOL);
=======
        return callLocal(c, sys ? GridIoPolicy.SYSTEM_POOL : GridIoPolicy.PUBLIC_POOL);
>>>>>>> f9a0676f
    }

    /**
     * @param c Closure to execute.
     * @param plc Whether to run on system or public pool.
     * @param <R> Type of closure return value.
     * @return Future.
     * @throws IgniteCheckedException Thrown in case of any errors.
     */
<<<<<<< HEAD
    private <R> IgniteInternalFuture<R> callLocal(@Nullable final Callable<R> c, byte plc) throws IgniteCheckedException {
=======
    private <R> IgniteInternalFuture<R> callLocal(@Nullable final Callable<R> c, byte plc)
        throws IgniteCheckedException {
>>>>>>> f9a0676f
        if (c == null)
            return new GridFinishedFuture<>();

        busyLock.readLock();

        try {
            // Inject only if needed.
            if (!(c instanceof GridPlainCallable))
                ctx.resource().inject(ctx.deploy().getDeployment(c.getClass().getName()), c.getClass(), c);

            final ClassLoader ldr = Thread.currentThread().getContextClassLoader();

            final GridWorkerFuture<R> fut = new GridWorkerFuture<>();

            GridWorker w = new GridWorker(ctx.gridName(), "closure-proc-worker", log) {
                @Override protected void body() {
                    try {
                        if (ldr != null)
                            fut.onDone(U.wrapThreadLoader(ldr, c));
                        else
                            fut.onDone(c.call());
                    }
                    catch (Throwable e) {
                        if (e instanceof Error)
                            U.error(log, "Closure execution failed with error.", e);

                        fut.onDone(U.cast(e));

                        if (e instanceof Error)
                            throw (Error)e;
                    }
                }
            };

            fut.setWorker(w);

            try {
                pools.poolForPolicy(plc).execute(w);
            }
            catch (RejectedExecutionException e) {
                U.error(log, "Failed to execute worker due to execution rejection " +
                    "(increase upper bound on executor service) [policy=" + plc + ']', e);

                w.run();
            }

            return fut;
        }
        finally {
            busyLock.readUnlock();
        }
    }

    /**
     * Executes closure on system pool. Companion to {@link #callLocal(Callable, boolean)}
     * but in case of rejected execution re-runs the closure in the current thread (blocking).
     *
     * @param c Closure to execute.
     * @return Future.
     */
    public <R> IgniteInternalFuture<R> callLocalSafe(Callable<R> c) {
        return callLocalSafe(c, true);
    }

    /**
     * Executes closure on system pool. Companion to {@link #callLocal(Callable, boolean)}
     * but in case of rejected execution re-runs the closure in the current thread (blocking).
     *
     * @param c Closure to execute.
     * @param sys If {@code true}, then system pool will be used, otherwise public pool will be used.
     * @return Future.
     */
    public <R> IgniteInternalFuture<R> callLocalSafe(Callable<R> c, boolean sys) {
<<<<<<< HEAD
        return callLocalSafe(c, sys ? SYSTEM_POOL : PUBLIC_POOL);
=======
        return callLocalSafe(c, sys ? GridIoPolicy.SYSTEM_POOL : GridIoPolicy.PUBLIC_POOL);
>>>>>>> f9a0676f
    }

    /**
     * Companion to {@link #callLocal(Callable, boolean)} but in case of rejected execution re-runs
     * the closure in the current thread (blocking).
     *
     * @param c Closure to execute.
     * @param plc Policy to choose executor pool.
     * @return Future.
     */
<<<<<<< HEAD
    public <R> IgniteInternalFuture<R> callLocalSafe(Callable<R> c, byte plc) {
=======
    private <R> IgniteInternalFuture<R> callLocalSafe(Callable<R> c, byte plc) {
>>>>>>> f9a0676f
        try {
            return callLocal(c, plc);
        }
        catch (IgniteCheckedException e) {
            // If execution was rejected - rerun locally.
            if (e.getCause() instanceof RejectedExecutionException) {
                U.warn(log, "Closure execution has been rejected (will execute in the same thread) [plc=" + plc +
                    ", closure=" + c + ']');

                try {
                    return new GridFinishedFuture<>(c.call());
                }
                // If failed again locally - return error future.
                catch (Exception e2) {
                    return new GridFinishedFuture<>(U.cast(e2));
                }
            }
            // If failed for other reasons - return error future.
            else
                return new GridFinishedFuture<>(U.cast(e));
        }
    }

    /**
     * Converts given closure with arguments to grid job.
     * @param job Job.
     * @param arg Optional argument.
     * @return Job.
     */
    private static <T, R> ComputeJob job(final IgniteClosure<T, R> job, @Nullable final T arg) {
        A.notNull(job, "job");

        return job instanceof ComputeJobMasterLeaveAware ? new C1MLAV2<>(job, arg) : new C1V2<>(job, arg);
    }

    /**
     * Converts given closure to a grid job.
     *
     * @param c Closure to convert to grid job.
     * @return Grid job made out of closure.
     */
    private static <R> ComputeJob job(final Callable<R> c) {
        A.notNull(c, "job");

        return c instanceof ComputeJobMasterLeaveAware ? new C2MLAV2<>(c) : new C2V2<>(c);
    }

    /**
     * Converts given closure to a grid job.
     *
     * @param r Closure to convert to grid job.
     * @return Grid job made out of closure.
     */
    private static ComputeJob job(final Runnable r) {
        A.notNull(r, "job");

        return r instanceof ComputeJobMasterLeaveAware ? new C4MLAV2(r) : new C4V2(r);
    }

    /**
     * Downgrades provided job to older version if target does not support it.
     *
     * @param job Job.
     * @param node Node.
     * @return Provided or downgraded job.
     */
    private static ComputeJob downgradeJobIfNeeded(ComputeJob job, ClusterNode node) {
        A.notNull(job, "job");

        assert node != null;

        IgniteProductVersion nodeVer = node.version();

        if (nodeVer.compareTo(BINARYLIZABLE_CLOSURES_SINCE) >= 0)
            return job;

        if (job instanceof C1V2) {
            if (job instanceof C1MLAV2)
                return new C1MLA<>(((C1MLAV2)job).job, ((C1MLAV2)job).arg);
            else
                return new C1<>(((C1V2)job).job, ((C1V2)job).arg);
        }
        else if (job instanceof C2V2) {
            if (job instanceof C2MLAV2)
                return new C2MLA<>(((C2MLAV2)job).c);
            else
                return new C2<>(((C2V2)job).c);
        }
        else if (job instanceof C4V2) {
            if (job instanceof C4MLAV2)
                return new C4MLA(((C4MLAV2)job).r);
            else
                return new C4(((C4V2)job).r);
        }

        return job;
    }

    /**
     * Get collection of actual results.
     *
     * @param res Initial results.
     * @return Converted results.
     */
    private static <R> Collection<R> jobResults(List<ComputeJobResult> res) {
        if (res == null)
            return Collections.emptyList();
        else {
            List<R> res0 = new ArrayList<>(res.size());

            for (int i = 0; i < res.size(); i++)
                res0.add(res.get(i).<R>getData());

            return res0;
        }
    }

    /**
     *
     */
    private class JobMapper {
        /** */
        private final Map<ComputeJob, ClusterNode> map;

        /** */
        private boolean hadLocNode;

        /** */
        private byte[] closureBytes;

        /** */
        private IgniteClosure<?, ?> closure;

        /**
         * @param expJobCnt Expected Jobs count.
         */
        private JobMapper(int expJobCnt) {
            map = IgniteUtils.newHashMap(expJobCnt);
        }

        /**
         * @param job Job.
         * @param node Node.
         * @throws IgniteCheckedException In case of error.
         */
        public void map(@NotNull ComputeJob job, @NotNull ClusterNode node) throws IgniteCheckedException {
            if (ctx.localNodeId().equals(node.id())) {
                if (hadLocNode) {
                    Marshaller marsh = ctx.config().getMarshaller();

                    if (job instanceof C1) {
                        C1 c = (C1)job;

                        if (closureBytes == null) {
                            closure = c.job;

                            closureBytes = marsh.marshal(c.job);
                        }

                        if (c.job == closure)
                            c.job = marsh.unmarshal(closureBytes, U.resolveClassLoader(ctx.config()));
                        else
                            c.job = marsh.unmarshal(marsh.marshal(c.job), U.resolveClassLoader(ctx.config()));
                    }
                    else
                        job = marsh.unmarshal(marsh.marshal(job), U.resolveClassLoader(ctx.config()));
                }
                else
                    hadLocNode = true;
            }

            map.put(job, node);
        }

        /**
         * @return Map.
         */
        public Map<ComputeJob, ClusterNode> map() {
            return map;
        }
    }

    /**
     * No-reduce task adapter.
     */
    private abstract static class TaskNoReduceAdapter<T> extends GridPeerDeployAwareTaskAdapter<T, Void> {
        /** */
        private static final long serialVersionUID = 0L;

        /**
         * @param pda Peer deploy aware instance.
         */
        protected TaskNoReduceAdapter(@Nullable GridPeerDeployAware pda) {
            super(pda);
        }

        /** {@inheritDoc} */
        @Nullable @Override public Void reduce(List<ComputeJobResult> results) {
            return null;
        }
    }

    /**
     * Task that is free of dragged in enclosing context for the method
     * {@link GridClosureProcessor#runAsync(GridClosureCallMode, Collection, Collection)}.
     */
    private class T1 extends TaskNoReduceAdapter<Void> implements GridNoImplicitInjection {
        /** */
        private static final long serialVersionUID = 0L;

        /** */
        @LoadBalancerResource
        private ComputeLoadBalancer lb;

        /** */
        private IgniteBiTuple<GridClosureCallMode, Collection<? extends Runnable>> t;

        /**
         * @param mode Call mode.
         * @param jobs Collection of jobs.
         */
        private T1(GridClosureCallMode mode, Collection<? extends Runnable> jobs) {
            super(U.peerDeployAware0(jobs));

            t = F.<
                GridClosureCallMode,
                Collection<? extends Runnable>
                >t(mode, jobs);
        }

        /** {@inheritDoc} */
        @Override public Map<? extends ComputeJob, ClusterNode> map(List<ClusterNode> subgrid, @Nullable Void arg) {
            return absMap(t.get1(), t.get2(), subgrid, lb);
        }
    }

    /**
     * Task that is free of dragged in enclosing context for the method
     * {@link GridClosureProcessor#runAsync(GridClosureCallMode, Runnable, Collection)}.
     */
    private class T2 extends TaskNoReduceAdapter<Void> implements GridNoImplicitInjection {
        /** */
        private static final long serialVersionUID = 0L;

        /** */
        @LoadBalancerResource
        private ComputeLoadBalancer lb;

        /** */
        private IgniteBiTuple<GridClosureCallMode, Runnable> t;

        /**
         * @param mode Call mode.
         * @param job Job.
         */
        private T2(GridClosureCallMode mode, Runnable job) {
            super(U.peerDeployAware(job));

            t = F.t(mode, job);
        }

        /** {@inheritDoc} */
        @Override public Map<? extends ComputeJob, ClusterNode> map(List<ClusterNode> subgrid, @Nullable Void arg) {
            return absMap(t.get1(), F.asList(t.get2()), subgrid, lb);
        }
    }

    /**
     * Task that is free of dragged in enclosing context for the method
     * {@link GridClosureProcessor#forkjoinAsync(GridClosureCallMode, Collection, org.apache.ignite.lang.IgniteReducer, Collection)}
     */
    private class T3<R1, R2> extends GridPeerDeployAwareTaskAdapter<Void, R2> implements GridNoImplicitInjection {
        /** */
        private static final long serialVersionUID = 0L;

        /** */
        @LoadBalancerResource
        private ComputeLoadBalancer lb;

        /** */
        private GridTuple3<GridClosureCallMode,
            Collection<? extends Callable<R1>>,
            IgniteReducer<R1, R2>
            > t;

        /**
         *
         * @param mode Call mode.
         * @param jobs Collection of jobs.
         * @param rdc Reducer.
         */
        private T3(GridClosureCallMode mode, Collection<? extends Callable<R1>> jobs, IgniteReducer<R1, R2> rdc) {
            super(U.peerDeployAware0(jobs));

            t = F.<
                GridClosureCallMode,
                Collection<? extends Callable<R1>>,
                IgniteReducer<R1, R2>
                >t(mode, jobs, rdc);
        }

        /** {@inheritDoc} */
        @Override public Map<? extends ComputeJob, ClusterNode> map(List<ClusterNode> subgrid, @Nullable Void arg) {
            return outMap(t.get1(), t.get2(), subgrid, lb);
        }

        /** {@inheritDoc} */
        @Override public ComputeJobResultPolicy result(ComputeJobResult res, List<ComputeJobResult> rcvd) {
            ComputeJobResultPolicy resPlc = super.result(res, rcvd);

            if (res.getException() == null && resPlc != FAILOVER && !t.get3().collect((R1)res.getData()))
                resPlc = REDUCE; // If reducer returned false - reduce right away.

            return resPlc;
        }

        /** {@inheritDoc} */
        @Override public R2 reduce(List<ComputeJobResult> res) {
            return t.get3().reduce();
        }
    }

    /**
     */
    private static class T4 extends TaskNoReduceAdapter<Void> implements GridNoImplicitInjection, AffinityTask {
        /** */
        private static final long serialVersionUID = 0L;

        /** */
        private ClusterNode node;

        /** */
        private Runnable job;

        /** */
        private Object affKey;

        /** */
        private int partId;

        /** */
        private AffinityTopologyVersion topVer;

        /** */
        private Collection<String> affCacheNames;


        /**
         * @param node Cluster node.
         * @param job Job affinity partition.
         * @param affCacheNames Affinity caches.
         * @param partId Partition.
         * @param affKey Affinity key.
         * @param topVer Affinity topology version.
         */
        private T4(ClusterNode node, Runnable job, Collection<String> affCacheNames, int partId, Object affKey,
            AffinityTopologyVersion topVer) {
            super(U.peerDeployAware0(job));

            assert partId >= 0;

            this.node = node;
            this.job = job;
            this.affCacheNames = affCacheNames;
            this.partId = partId;
            this.affKey = affKey;
            this.topVer = topVer;
        }

        /** {@inheritDoc} */
        @Override public Map<? extends ComputeJob, ClusterNode> map(List<ClusterNode> subgrid, @Nullable Void arg) {
            return Collections.singletonMap(downgradeJobIfNeeded(job(this.job), node), node);
        }

        /** {@inheritDoc} */
        @Override public int partition() {
            return partId;
        }

        /** {@inheritDoc} */
        @Nullable @Override public Collection<String> affinityCacheNames() {
            return affCacheNames;
        }

        /** {@inheritDoc} */
        @Nullable @Override public AffinityTopologyVersion topologyVersion() {
            return topVer;
        }

        /** {@inheritDoc} */
        @Nullable @Override public Object affinityKey() {
            return affKey;
        }
    }

    /**
     */
    private static class T5<R> extends GridPeerDeployAwareTaskAdapter<Void, R> implements
        GridNoImplicitInjection, AffinityTask {
        /** */
        private static final long serialVersionUID = 0L;

        /** */
        private ClusterNode node;

        /** */
        private Callable<R> job;

        /** */
        private Object affKey;

        /** */
        private int partId;

        /** */
        private AffinityTopologyVersion topVer;

        /** */
        private Collection<String> affCacheNames;



        /**
         * @param node Cluster node.
         * @param job Job affinity partition.
         * @param affCacheNames Affinity caches.
         * @param partId Partition.
         * @param affKey Affinity key.
         * @param topVer Affinity topology version.
         */
        private T5(ClusterNode node,
            Callable<R> job,
            Collection<String> affCacheNames,
            int partId,
            Object affKey,
            AffinityTopologyVersion topVer) {
            super(U.peerDeployAware0(job));

            this.node = node;
            this.job = job;
            this.affCacheNames = affCacheNames;
            this.partId = partId;
            this.affKey = affKey;
            this.topVer = topVer;
        }

        /** {@inheritDoc} */
        @Override public Map<? extends ComputeJob, ClusterNode> map(List<ClusterNode> subgrid, @Nullable Void arg) {
            return Collections.singletonMap(downgradeJobIfNeeded(job(this.job), node), node);
        }

        /** {@inheritDoc} */
        @Override public R reduce(List<ComputeJobResult> res) {
            for (ComputeJobResult r : res) {
                if (r.getException() == null)
                    return r.getData();
            }

            throw new IgniteException("Failed to find successful job result: " + res);
        }

        /** {@inheritDoc} */
        @Nullable @Override public Object affinityKey() {
            return affKey;
        }

        /** {@inheritDoc} */
        @Override public int partition() {
            return partId;
        }

        /** {@inheritDoc} */
        @Nullable @Override public Collection<String> affinityCacheNames() {
            return affCacheNames;
        }

        /** {@inheritDoc} */
        @Nullable @Override public AffinityTopologyVersion topologyVersion() {
            return topVer;
        }
    }

    /**
     * Task that is free of dragged in enclosing context for the method
     * {@link GridClosureProcessor#callAsync(GridClosureCallMode, Collection, Collection)}
     */
    private class T6<R> extends GridPeerDeployAwareTaskAdapter<Void, Collection<R>> implements GridNoImplicitInjection {
        /** */
        private static final long serialVersionUID = 0L;

        /** */
        private final GridClosureCallMode mode;

        /** */
        private final Collection<? extends Callable<R>> jobs;

        /** */
        @LoadBalancerResource
        private ComputeLoadBalancer lb;

        /**
         *
         * @param mode Call mode.
         * @param jobs Collection of jobs.
         */
        private T6(
            GridClosureCallMode mode,
            Collection<? extends Callable<R>> jobs) {
            super(U.peerDeployAware0(jobs));

            this.mode = mode;
            this.jobs = jobs;
        }

        /** {@inheritDoc} */
        @Override public Map<? extends ComputeJob, ClusterNode> map(List<ClusterNode> subgrid, @Nullable Void arg) {
            return outMap(mode, jobs, subgrid, lb);
        }

        /** {@inheritDoc} */
        @Override public Collection<R> reduce(List<ComputeJobResult> res) {
            return jobResults(res);
        }
    }

    /**
     * Task that is free of dragged in enclosing context for the method
     * {@link GridClosureProcessor#callAsync(GridClosureCallMode, Callable, Collection)}
     */
    private class T7<R> extends GridPeerDeployAwareTaskAdapter<Void, R> implements GridNoImplicitInjection {
        /** */
        private static final long serialVersionUID = 0L;

        /** */
        private IgniteBiTuple<GridClosureCallMode, Callable<R>> t;

        /** */
        @LoadBalancerResource
        private ComputeLoadBalancer lb;

        /**
         * @param mode Call mode.
         * @param job Job.
         */
        private T7(GridClosureCallMode mode, Callable<R> job) {
            super(U.peerDeployAware(job));

            t = F.t(mode, job);
        }

        /** {@inheritDoc} */
        @Override public Map<? extends ComputeJob, ClusterNode> map(List<ClusterNode> subgrid, @Nullable Void arg) {
            return outMap(t.get1(), F.asList(t.get2()), subgrid, lb);
        }

        /** {@inheritDoc} */
        @Override public R reduce(List<ComputeJobResult> res) {
            for (ComputeJobResult r : res)
                if (r.getException() == null)
                    return r.getData();

            throw new IgniteException("Failed to find successful job result: " + res);
        }
    }

    /**
     */
    private static class T8<T, R> extends GridPeerDeployAwareTaskAdapter<Void, R> implements GridNoImplicitInjection {
        /** */
        private static final long serialVersionUID = 0L;

        /** */
        private IgniteClosure<T, R> job;

        /** */
        private T arg;

        /** */
        @LoadBalancerResource
        private ComputeLoadBalancer lb;

        /**
         * @param job Job.
         * @param arg Optional job argument.
         */
        private T8(IgniteClosure<T, R> job, @Nullable T arg) {
            super(U.peerDeployAware(job));

            this.job = job;
            this.arg = arg;
        }

        /** {@inheritDoc} */
        @Override public Map<? extends ComputeJob, ClusterNode> map(List<ClusterNode> subgrid, @Nullable Void arg) {
            ComputeJob job = job(this.job, this.arg);

            ClusterNode node = lb.getBalancedNode(job, null);

            return Collections.singletonMap(downgradeJobIfNeeded(job, node), node);
        }

        /** {@inheritDoc} */
        @Override public R reduce(List<ComputeJobResult> res) throws IgniteException {
            for (ComputeJobResult r : res)
                if (r.getException() == null)
                    return r.getData();

            throw new IgniteException("Failed to find successful job result: " + res);
        }
    }

    /**
     */
    private class T9<T, R> extends GridPeerDeployAwareTaskAdapter<Void, Collection<R>>
        implements GridNoImplicitInjection {
        /** */
        private static final long serialVersionUID = 0L;

        /** */
        private IgniteClosure<T, R> job;

        /** */
        private Collection<? extends T> args;

        /** */
        @LoadBalancerResource
        private ComputeLoadBalancer lb;

        /**
         * @param job Job.
         * @param args Job arguments.
         */
        private T9(IgniteClosure<T, R> job, Collection<? extends T> args) {
            super(U.peerDeployAware(job));

            this.job = job;
            this.args = args;
        }

        /** {@inheritDoc} */
        @Override public Map<? extends ComputeJob, ClusterNode> map(List<ClusterNode> subgrid, @Nullable Void arg) {
            try {
                JobMapper mapper = new JobMapper(args.size());

                for (T jobArg : args) {
                    ComputeJob job = job(this.job, jobArg);

                    ClusterNode node = lb.getBalancedNode(job, null);

                    mapper.map(downgradeJobIfNeeded(job, node), node);
                }

                return mapper.map();
            }
            catch (IgniteCheckedException e) {
                throw new IgniteException(e);
            }
        }

        /** {@inheritDoc} */
        @Override public Collection<R> reduce(List<ComputeJobResult> res) throws IgniteException {
            return jobResults(res);
        }
    }

    /**
     */
    private class T10<T, R1, R2> extends GridPeerDeployAwareTaskAdapter<Void, R2> implements GridNoImplicitInjection {
        /** */
        private static final long serialVersionUID = 0L;

        /** */
        private IgniteClosure<T, R1> job;

        /** */
        private Collection<? extends T> args;

        /** */
        private IgniteReducer<R1, R2> rdc;

        /** */
        @LoadBalancerResource
        private ComputeLoadBalancer lb;

        /**
         * @param job Job.
         * @param args Job arguments.
         * @param rdc Reducer.
         */
        private T10(IgniteClosure<T, R1> job, Collection<? extends T> args, IgniteReducer<R1, R2> rdc) {
            super(U.peerDeployAware(job));

            this.job = job;
            this.args = args;
            this.rdc = rdc;
        }

        /** {@inheritDoc} */
        @Override public Map<? extends ComputeJob, ClusterNode> map(List<ClusterNode> subgrid, @Nullable Void arg) {
            try {
                JobMapper mapper = new JobMapper(args.size());

                for (T jobArg : args) {
                    ComputeJob job = job(this.job, jobArg);

                    ClusterNode node = lb.getBalancedNode(job, null);

                    mapper.map(downgradeJobIfNeeded(job, node), node);
                }

                return mapper.map();
            }
            catch (IgniteCheckedException e) {
                throw new IgniteException(e);
            }
        }

        /** {@inheritDoc} */
        @Override public ComputeJobResultPolicy result(ComputeJobResult res, List<ComputeJobResult> rcvd) {
            ComputeJobResultPolicy resPlc = super.result(res, rcvd);

            if (res.getException() == null && resPlc != FAILOVER && !rdc.collect((R1)res.getData()))
                resPlc = REDUCE; // If reducer returned false - reduce right away.

            return resPlc;
        }

        /** {@inheritDoc} */
        @Override public R2 reduce(List<ComputeJobResult> res) {
            return rdc.reduce();
        }
    }

    /**
     */
    private class T11<T, R> extends GridPeerDeployAwareTaskAdapter<T, Collection<R>>
        implements GridNoImplicitInjection {
        /** */
        private static final long serialVersionUID = 0L;

        /** */
        private final IgniteClosure<T, R> job;

        /**
         * @param job Job.
         */
        private T11(IgniteClosure<T, R> job) {
            super(U.peerDeployAware(job));

            this.job = job;
        }

        /** {@inheritDoc} */
        @Override public Map<? extends ComputeJob, ClusterNode> map(List<ClusterNode> subgrid, @Nullable T arg) {
            if (F.isEmpty(subgrid))
                return Collections.emptyMap();

            try {
                JobMapper mapper = new JobMapper(subgrid.size());

                for (ClusterNode n : subgrid)
                    mapper.map(downgradeJobIfNeeded(job(job, arg), n), n);

                return mapper.map();
            }
            catch (IgniteCheckedException e) {
                throw new IgniteException(e);
            }
        }

        /** {@inheritDoc} */
        @Override public Collection<R> reduce(List<ComputeJobResult> res) {
            return jobResults(res);
        }
    }

    /**
     *
     */
    private static class C1<T, R> implements ComputeJob, Externalizable, GridNoImplicitInjection,
        GridInternalWrapper<IgniteClosure> {
        /** */
        private static final long serialVersionUID = 0L;

        /** */
        @GridToStringInclude
        protected IgniteClosure<T, R> job;

        /** */
        @GridToStringInclude
        private T arg;

        /**
         *
         */
        public C1() {
            // No-op.
        }

        /**
         * @param job Job.
         * @param arg Argument.
         */
        C1(IgniteClosure<T, R> job, T arg) {
            this.job = job;
            this.arg = arg;
        }

        /** {@inheritDoc} */
        @Nullable @Override public Object execute() {
            return job.apply(arg);
        }

        /** {@inheritDoc} */
        @Override public void cancel() {
            // No-op.
        }

        /** {@inheritDoc} */
        @Override public void writeExternal(ObjectOutput out) throws IOException {
            out.writeObject(job);
            out.writeObject(arg);
        }

        /** {@inheritDoc} */
        @Override public void readExternal(ObjectInput in) throws IOException, ClassNotFoundException {
            job = (IgniteClosure<T, R>)in.readObject();
            arg = (T)in.readObject();
        }

        /** {@inheritDoc} */
        @Override public IgniteClosure userObject() {
            return job;
        }

        /** {@inheritDoc} */
        @Override public String toString() {
            return S.toString(C1.class, this);
        }
    }

    /**
     *
     */
    public static class C1V2<T, R> implements ComputeJob, Binarylizable, GridNoImplicitInjection,
        GridInternalWrapper<IgniteClosure> {
        /** */
        private static final long serialVersionUID = 0L;

        /** */
        @GridToStringInclude
        protected IgniteClosure<T, R> job;

        /** */
        @GridToStringInclude
        protected T arg;

        /**
         *
         */
        public C1V2() {
            // No-op.
        }

        /**
         * @param job Job.
         * @param arg Argument.
         */
        C1V2(IgniteClosure<T, R> job, T arg) {
            this.job = job;
            this.arg = arg;
        }

        /** {@inheritDoc} */
        @Nullable @Override public Object execute() {
            return job.apply(arg);
        }

        /** {@inheritDoc} */
        @Override public void cancel() {
            // No-op.
        }

        @Override public void writeBinary(BinaryWriter writer) throws BinaryObjectException {
            BinaryRawWriter rawWriter = writer.rawWriter();

            rawWriter.writeObject(job);
            rawWriter.writeObject(arg);
        }

        @Override public void readBinary(BinaryReader reader) throws BinaryObjectException {
            BinaryRawReader rawReader = reader.rawReader();

            job = rawReader.readObject();
            arg = rawReader.readObject();
        }

        /** {@inheritDoc} */
        @Override public IgniteClosure userObject() {
            return job;
        }

        /** {@inheritDoc} */
        @Override public String toString() {
            return S.toString(C1V2.class, this);
        }
    }

    /**
     *
     */
    private static class C1MLA<T, R> extends C1<T, R> implements ComputeJobMasterLeaveAware {
        /** */
        private static final long serialVersionUID = 0L;

        /**
         *
         */
        public C1MLA() {
            // No-op.
        }

        /**
         * @param job Job.
         * @param arg Argument.
         */
        private C1MLA(IgniteClosure<T, R> job, T arg) {
            super(job, arg);
        }

        /** {@inheritDoc} */
        @Override public void onMasterNodeLeft(ComputeTaskSession ses) {
            ((ComputeJobMasterLeaveAware)job).onMasterNodeLeft(ses);
        }

        /** {@inheritDoc} */
        @Override public String toString() {
            return S.toString(C1MLA.class, this, super.toString());
        }
    }

    /**
     *
     */
    public static class C1MLAV2<T, R> extends C1V2<T, R> implements ComputeJobMasterLeaveAware {
        /** */
        private static final long serialVersionUID = 0L;

        /**
         *
         */
        public C1MLAV2() {
            // No-op.
        }

        /**
         * @param job Job.
         * @param arg Argument.
         */
        private C1MLAV2(IgniteClosure<T, R> job, T arg) {
            super(job, arg);
        }

        /** {@inheritDoc} */
        @Override public void onMasterNodeLeft(ComputeTaskSession ses) {
            ((ComputeJobMasterLeaveAware)job).onMasterNodeLeft(ses);
        }

        /** {@inheritDoc} */
        @Override public String toString() {
            return S.toString(C1MLAV2.class, this, super.toString());
        }
    }

    /**
     *
     */
    private static class C2<R> implements ComputeJob, Externalizable, GridNoImplicitInjection, GridInternalWrapper<Callable> {
        /** */
        private static final long serialVersionUID = 0L;

        /** */
        @GridToStringInclude
        protected Callable<R> c;

        /**
         *
         */
        public C2() {
            // No-op.
        }

        /**
         * @param c Callable.
         */
        private C2(Callable<R> c) {
            this.c = c;
        }

        /** {@inheritDoc} */
        @Override public Object execute() {
            try {
                return c.call();
            }
            catch (Exception e) {
                throw new IgniteException(e);
            }
        }

        /** {@inheritDoc} */
        @Override public void cancel() {
            // No-op.
        }

        /** {@inheritDoc} */
        @Override public void writeExternal(ObjectOutput out) throws IOException {
            out.writeObject(c);
        }

        /** {@inheritDoc} */
        @Override public void readExternal(ObjectInput in) throws IOException, ClassNotFoundException {
            c = (Callable<R>)in.readObject();
        }

        /** {@inheritDoc} */
        @Override public Callable userObject() {
            return c;
        }

        /** {@inheritDoc} */
        @Override public String toString() {
            return S.toString(C2.class, this);
        }
    }

    /**
     *
     */
    public static class C2V2<R> implements ComputeJob, Binarylizable, GridNoImplicitInjection,
        GridInternalWrapper<Callable> {
        /** */
        private static final long serialVersionUID = 0L;

        /** */
        @GridToStringInclude
        protected Callable<R> c;

        /**
         *
         */
        public C2V2() {
            // No-op.
        }

        /**
         * @param c Callable.
         */
        private C2V2(Callable<R> c) {
            this.c = c;
        }

        /** {@inheritDoc} */
        @Override public Object execute() {
            try {
                return c.call();
            }
            catch (Exception e) {
                throw new IgniteException(e);
            }
        }

        /** {@inheritDoc} */
        @Override public void cancel() {
            // No-op.
        }

        @Override public void writeBinary(BinaryWriter writer) throws BinaryObjectException {
            writer.rawWriter().writeObject(c);
        }

        @Override public void readBinary(BinaryReader reader) throws BinaryObjectException {
            c = reader.rawReader().readObject();
        }

        /** {@inheritDoc} */
        @Override public Callable userObject() {
            return c;
        }

        /** {@inheritDoc} */
        @Override public String toString() {
            return S.toString(C2V2.class, this);
        }
    }

    /**
     *
     */
    private static class C2MLA<R> extends C2<R> implements ComputeJobMasterLeaveAware {
        /** */
        private static final long serialVersionUID = 0L;

        /**
         *
         */
        public C2MLA() {
            // No-op.
        }

        /**
         * @param c Callable.
         */
        private C2MLA(Callable<R> c) {
            super(c);
        }

        /** {@inheritDoc} */
        @Override public void onMasterNodeLeft(ComputeTaskSession ses) {
            ((ComputeJobMasterLeaveAware)c).onMasterNodeLeft(ses);
        }

        /** {@inheritDoc} */
        @Override public String toString() {
            return S.toString(C2MLA.class, this, super.toString());
        }
    }

    /**
     *
     */
    public static class C2MLAV2<R> extends C2V2<R> implements ComputeJobMasterLeaveAware {
        /** */
        private static final long serialVersionUID = 0L;

        /**
         *
         */
        public C2MLAV2() {
            // No-op.
        }

        /**
         * @param c Callable.
         */
        private C2MLAV2(Callable<R> c) {
            super(c);
        }

        /** {@inheritDoc} */
        @Override public void onMasterNodeLeft(ComputeTaskSession ses) {
            ((ComputeJobMasterLeaveAware)c).onMasterNodeLeft(ses);
        }

        /** {@inheritDoc} */
        @Override public String toString() {
            return S.toString(C2MLAV2.class, this, super.toString());
        }
    }

    /**
     */
    private static class C4 implements ComputeJob, Externalizable, GridNoImplicitInjection, GridInternalWrapper<Runnable> {
        /** */
        private static final long serialVersionUID = 0L;

        /** */
        @GridToStringInclude
        protected Runnable r;

        /**
         *
         */
        public C4() {
            // No-op.
        }

        /**
         * @param r Runnable.
         */
        private C4(Runnable r) {
            this.r = r;
        }

        /** {@inheritDoc} */
        @Nullable @Override public Object execute() {
            r.run();

            return null;
        }

        /** {@inheritDoc} */
        @Override public void cancel() {
            // No-op.
        }

        /** {@inheritDoc} */
        @Override public void writeExternal(ObjectOutput out) throws IOException {
            out.writeObject(r);
        }

        /** {@inheritDoc} */
        @Override public void readExternal(ObjectInput in) throws IOException, ClassNotFoundException {
            r = (Runnable)in.readObject();
        }

        /** {@inheritDoc} */
        @Override public Runnable userObject() {
            return r;
        }

        /** {@inheritDoc} */
        @Override public String toString() {
            return S.toString(C4.class, this);
        }
    }

    /**
     */
    public static class C4V2 implements ComputeJob, Binarylizable, GridNoImplicitInjection, GridInternalWrapper<Runnable> {
        /** */
        private static final long serialVersionUID = 0L;

        /** */
        @GridToStringInclude
        protected Runnable r;

        /**
         *
         */
        public C4V2() {
            // No-op.
        }

        /**
         * @param r Runnable.
         */
        private C4V2(Runnable r) {
            this.r = r;
        }

        /** {@inheritDoc} */
        @Nullable @Override public Object execute() {
            r.run();

            return null;
        }

        /** {@inheritDoc} */
        @Override public void cancel() {
            // No-op.
        }

        @Override public void writeBinary(BinaryWriter writer) throws BinaryObjectException {
            writer.rawWriter().writeObject(r);
        }

        @Override public void readBinary(BinaryReader reader) throws BinaryObjectException {
            r = reader.rawReader().readObject();
        }

        /** {@inheritDoc} */
        @Override public Runnable userObject() {
            return r;
        }

        /** {@inheritDoc} */
        @Override public String toString() {
            return S.toString(C4V2.class, this);
        }
    }

    /**
     *
     */
    private static class C4MLA extends C4 implements ComputeJobMasterLeaveAware {
        /** */
        private static final long serialVersionUID = 0L;

        /**
         *
         */
        public C4MLA() {
            // No-op.
        }

        /**
         * @param r Runnable.
         */
        private C4MLA(Runnable r) {
            super(r);
        }

        /** {@inheritDoc} */
        @Override public void onMasterNodeLeft(ComputeTaskSession ses) {
            ((ComputeJobMasterLeaveAware)r).onMasterNodeLeft(ses);
        }

        /** {@inheritDoc} */
        @Override public String toString() {
            return S.toString(C4MLA.class, this, super.toString());
        }
    }

    /**
     *
     */
    public static class C4MLAV2 extends C4V2 implements ComputeJobMasterLeaveAware {
        /** */
        private static final long serialVersionUID = 0L;

        /**
         *
         */
        public C4MLAV2() {
            // No-op.
        }

        /**
         * @param r Runnable.
         */
        private C4MLAV2(Runnable r) {
            super(r);
        }

        /** {@inheritDoc} */
        @Override public void onMasterNodeLeft(ComputeTaskSession ses) {
            ((ComputeJobMasterLeaveAware)r).onMasterNodeLeft(ses);
        }

        /** {@inheritDoc} */
        @Override public String toString() {
            return S.toString(C4MLAV2.class, this, super.toString());
        }
    }
}<|MERGE_RESOLUTION|>--- conflicted
+++ resolved
@@ -93,12 +93,9 @@
     /** Ignite version in which binarylizable versions of closures were introduced. */
     public static final IgniteProductVersion BINARYLIZABLE_CLOSURES_SINCE = IgniteProductVersion.fromString("1.6.0");
 
-<<<<<<< HEAD
-=======
     /** Pool processor. */
     private final PoolProcessor pools;
 
->>>>>>> f9a0676f
     /** Lock to control execution after stop. */
     private final GridSpinReadWriteLock busyLock = new GridSpinReadWriteLock();
 
@@ -110,13 +107,10 @@
      */
     public GridClosureProcessor(GridKernalContext ctx) {
         super(ctx);
-<<<<<<< HEAD
-=======
 
         pools = ctx.pools();
 
         assert pools != null;
->>>>>>> f9a0676f
     }
 
     /** {@inheritDoc} */
@@ -736,52 +730,13 @@
     }
 
     /**
-<<<<<<< HEAD
-     * Gets pool by execution policy.
-     *
-     * @param plc Whether to get system or public pool.
-     * @return Requested worker pool.
-     */
-    private Executor pool(byte plc) throws IgniteCheckedException {
-        return ctx.io().pool(plc);
-    }
-
-    /**
-     * Gets pool name by execution policy.
-     *
-     * @param plc Policy to choose executor pool.
-     * @return Pool name.
-     */
-    private String poolName(byte plc) {
-        switch (plc) {
-            case PUBLIC_POOL:
-                return "public";
-
-            case SYSTEM_POOL:
-                return "system";
-
-            case IGFS_POOL:
-                return "igfs";
-
-            default:
-                return "unknown";
-        }
-    }
-
-    /**
-=======
->>>>>>> f9a0676f
      * @param c Closure to execute.
      * @param sys If {@code true}, then system pool will be used, otherwise public pool will be used.
      * @return Future.
      * @throws IgniteCheckedException Thrown in case of any errors.
      */
     private IgniteInternalFuture<?> runLocal(@Nullable final Runnable c, boolean sys) throws IgniteCheckedException {
-<<<<<<< HEAD
-        return runLocal(c, sys ? SYSTEM_POOL : PUBLIC_POOL);
-=======
         return runLocal(c, sys ? GridIoPolicy.SYSTEM_POOL : GridIoPolicy.PUBLIC_POOL);
->>>>>>> f9a0676f
     }
 
     /**
@@ -790,12 +745,8 @@
      * @return Future.
      * @throws IgniteCheckedException Thrown in case of any errors.
      */
-<<<<<<< HEAD
-    public IgniteInternalFuture<?> runLocal(@Nullable final Runnable c, byte plc) throws IgniteCheckedException {
-=======
-    private IgniteInternalFuture<?> runLocal(@Nullable final Runnable c, byte plc)
+    public IgniteInternalFuture<?> runLocal(@Nullable final Runnable c, byte plc)
         throws IgniteCheckedException {
->>>>>>> f9a0676f
         if (c == null)
             return new GridFinishedFuture();
 
@@ -871,11 +822,7 @@
      * @return Future.
      */
     public IgniteInternalFuture<?> runLocalSafe(Runnable c, boolean sys) {
-<<<<<<< HEAD
-        return runLocalSafe(c, sys ? SYSTEM_POOL : PUBLIC_POOL);
-=======
         return runLocalSafe(c, sys ? GridIoPolicy.SYSTEM_POOL : GridIoPolicy.PUBLIC_POOL);
->>>>>>> f9a0676f
     }
 
     /**
@@ -930,11 +877,7 @@
      * @throws IgniteCheckedException Thrown in case of any errors.
      */
     private <R> IgniteInternalFuture<R> callLocal(@Nullable final Callable<R> c, boolean sys) throws IgniteCheckedException {
-<<<<<<< HEAD
-        return callLocal(c, sys ? SYSTEM_POOL : PUBLIC_POOL);
-=======
         return callLocal(c, sys ? GridIoPolicy.SYSTEM_POOL : GridIoPolicy.PUBLIC_POOL);
->>>>>>> f9a0676f
     }
 
     /**
@@ -944,12 +887,8 @@
      * @return Future.
      * @throws IgniteCheckedException Thrown in case of any errors.
      */
-<<<<<<< HEAD
-    private <R> IgniteInternalFuture<R> callLocal(@Nullable final Callable<R> c, byte plc) throws IgniteCheckedException {
-=======
     private <R> IgniteInternalFuture<R> callLocal(@Nullable final Callable<R> c, byte plc)
         throws IgniteCheckedException {
->>>>>>> f9a0676f
         if (c == null)
             return new GridFinishedFuture<>();
 
@@ -1023,11 +962,7 @@
      * @return Future.
      */
     public <R> IgniteInternalFuture<R> callLocalSafe(Callable<R> c, boolean sys) {
-<<<<<<< HEAD
-        return callLocalSafe(c, sys ? SYSTEM_POOL : PUBLIC_POOL);
-=======
         return callLocalSafe(c, sys ? GridIoPolicy.SYSTEM_POOL : GridIoPolicy.PUBLIC_POOL);
->>>>>>> f9a0676f
     }
 
     /**
@@ -1038,11 +973,7 @@
      * @param plc Policy to choose executor pool.
      * @return Future.
      */
-<<<<<<< HEAD
     public <R> IgniteInternalFuture<R> callLocalSafe(Callable<R> c, byte plc) {
-=======
-    private <R> IgniteInternalFuture<R> callLocalSafe(Callable<R> c, byte plc) {
->>>>>>> f9a0676f
         try {
             return callLocal(c, plc);
         }
