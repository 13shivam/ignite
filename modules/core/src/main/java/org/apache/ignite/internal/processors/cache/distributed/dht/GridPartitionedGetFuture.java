/*
 * Licensed to the Apache Software Foundation (ASF) under one or more
 * contributor license agreements.  See the NOTICE file distributed with
 * this work for additional information regarding copyright ownership.
 * The ASF licenses this file to You under the Apache License, Version 2.0
 * (the "License"); you may not use this file except in compliance with
 * the License.  You may obtain a copy of the License at
 *
 *      http://www.apache.org/licenses/LICENSE-2.0
 *
 * Unless required by applicable law or agreed to in writing, software
 * distributed under the License is distributed on an "AS IS" BASIS,
 * WITHOUT WARRANTIES OR CONDITIONS OF ANY KIND, either express or implied.
 * See the License for the specific language governing permissions and
 * limitations under the License.
 */

package org.apache.ignite.internal.processors.cache.distributed.dht;

import org.apache.ignite.*;
import org.apache.ignite.cluster.*;
import org.apache.ignite.internal.*;
import org.apache.ignite.internal.cluster.*;
import org.apache.ignite.internal.processors.cache.*;
import org.apache.ignite.internal.processors.cache.distributed.near.*;
import org.apache.ignite.internal.processors.cache.version.*;
import org.apache.ignite.internal.util.*;
import org.apache.ignite.internal.util.future.*;
import org.apache.ignite.internal.util.tostring.*;
import org.apache.ignite.internal.util.typedef.*;
import org.apache.ignite.internal.util.typedef.internal.*;
import org.apache.ignite.lang.*;
import org.jetbrains.annotations.*;

import javax.cache.*;
import java.io.*;
import java.util.*;
import java.util.concurrent.atomic.*;

import static org.apache.ignite.IgniteSystemProperties.*;

/**
 * Colocated get future.
 */
public class GridPartitionedGetFuture<K, V> extends GridCompoundIdentityFuture<Map<K, V>>
    implements GridCacheFuture<Map<K, V>> {
    /** */
    private static final long serialVersionUID = 0L;

    /** Default max remap count value. */
    public static final int DFLT_MAX_REMAP_CNT = 3;

    /** Logger reference. */
    private static final AtomicReference<IgniteLogger> logRef = new AtomicReference<>();

    /** Maximum number of attempts to remap key to the same primary node. */
    private static final int MAX_REMAP_CNT = IgniteSystemProperties.getInteger(IGNITE_NEAR_GET_MAX_REMAPS,
        DFLT_MAX_REMAP_CNT);

    /** Context. */
    private GridCacheContext<K, V> cctx;

    /** Keys. */
    private Collection<? extends K> keys;

    /** Topology version. */
    private long topVer;

    /** Reload flag. */
    private boolean reload;

    /** Read-through flag. */
    private boolean readThrough;

    /** Force primary flag. */
    private boolean forcePrimary;

    /** Future ID. */
    private IgniteUuid futId;

    /** Version. */
    private GridCacheVersion ver;

<<<<<<< HEAD
=======
    /** Filters. */
    private IgnitePredicate<Cache.Entry<K, V>>[] filters;

>>>>>>> 422ffb14
    /** Logger. */
    private IgniteLogger log;

    /** Trackable flag. */
    private volatile boolean trackable;

    /** Remap count. */
    private AtomicInteger remapCnt = new AtomicInteger();

    /** Subject ID. */
    private UUID subjId;

    /** Task name. */
    private String taskName;

    /** Whether to deserialize portable objects. */
    private boolean deserializePortable;

    /** Expiry policy. */
    private IgniteCacheExpiryPolicy expiryPlc;

    /** Skip values flag. */
    private boolean skipVals;

    /**
     * Empty constructor required for {@link Externalizable}.
     */
    public GridPartitionedGetFuture() {
        // No-op.
    }

    /**
     * @param cctx Context.
     * @param keys Keys.
     * @param topVer Topology version.
     * @param readThrough Read through flag.
     * @param reload Reload flag.
     * @param forcePrimary If {@code true} then will force network trip to primary node even
     *          if called on backup node.
     * @param subjId Subject ID.
     * @param taskName Task name.
     * @param deserializePortable Deserialize portable flag.
     * @param expiryPlc Expiry policy.
     * @param skipVals Skip values flag.
     */
    public GridPartitionedGetFuture(
        GridCacheContext<K, V> cctx,
        Collection<? extends K> keys,
        long topVer,
        boolean readThrough,
        boolean reload,
        boolean forcePrimary,
<<<<<<< HEAD
=======
        @Nullable IgnitePredicate<Cache.Entry<K, V>>[] filters,
>>>>>>> 422ffb14
        @Nullable UUID subjId,
        String taskName,
        boolean deserializePortable,
        @Nullable IgniteCacheExpiryPolicy expiryPlc,
        boolean skipVals
    ) {
        super(cctx.kernalContext(), CU.<K, V>mapsReducer(keys.size()));

        assert !F.isEmpty(keys);

        this.cctx = cctx;
        this.keys = keys;
        this.topVer = topVer;
        this.readThrough = readThrough;
        this.reload = reload;
        this.forcePrimary = forcePrimary;
        this.subjId = subjId;
        this.deserializePortable = deserializePortable;
        this.taskName = taskName;
        this.expiryPlc = expiryPlc;
        this.skipVals = skipVals;

        futId = IgniteUuid.randomUuid();

        ver = cctx.versions().next();

        log = U.logger(ctx, logRef, GridPartitionedGetFuture.class);
    }

    /**
     * Initializes future.
     */
    public void init() {
        long topVer = this.topVer > 0 ? this.topVer : cctx.affinity().affinityTopologyVersion();

        map(keys, Collections.<ClusterNode, LinkedHashMap<K, Boolean>>emptyMap(), topVer);

        markInitialized();
    }

    /** {@inheritDoc} */
    @Override public boolean trackable() {
        return trackable;
    }

    /** {@inheritDoc} */
    @Override public void markNotTrackable() {
        // Should not flip trackable flag from true to false since get future can be remapped.
    }

    /**
     * @return Keys.
     */
    Collection<? extends K> keys() {
        return keys;
    }

    /** {@inheritDoc} */
    @Override public IgniteUuid futureId() {
        return futId;
    }

    /** {@inheritDoc} */
    @Override public GridCacheVersion version() {
        return ver;
    }

    /** {@inheritDoc} */
    @SuppressWarnings("unchecked")
    @Override public Collection<? extends ClusterNode> nodes() {
        return
            F.viewReadOnly(futures(), new IgniteClosure<IgniteInternalFuture<Map<K, V>>, ClusterNode>() {
                @Nullable @Override public ClusterNode apply(IgniteInternalFuture<Map<K, V>> f) {
                    if (isMini(f))
                        return ((MiniFuture)f).node();

                    return cctx.discovery().localNode();
                }
            });
    }

    /** {@inheritDoc} */
    @Override public boolean onNodeLeft(UUID nodeId) {
        for (IgniteInternalFuture<Map<K, V>> fut : futures())
            if (isMini(fut)) {
                MiniFuture f = (MiniFuture)fut;

                if (f.node().id().equals(nodeId)) {
                    f.onResult(new ClusterTopologyCheckedException("Remote node left grid (will retry): " + nodeId));

                    return true;
                }
            }

        return false;
    }

    /**
     * @param nodeId Sender.
     * @param res Result.
     */
    public void onResult(UUID nodeId, GridNearGetResponse<K, V> res) {
        for (IgniteInternalFuture<Map<K, V>> fut : futures())
            if (isMini(fut)) {
                MiniFuture f = (MiniFuture)fut;

                if (f.futureId().equals(res.miniId())) {
                    assert f.node().id().equals(nodeId);

                    f.onResult(res);
                }
            }
    }

    /** {@inheritDoc} */
    @Override public boolean onDone(Map<K, V> res, Throwable err) {
        if (super.onDone(res, err)) {
            // Don't forget to clean up.
            if (trackable)
                cctx.mvcc().removeFuture(this);

            cache().sendTtlUpdateRequest(expiryPlc);

            return true;
        }

        return false;
    }

    /**
     * @param f Future.
     * @return {@code True} if mini-future.
     */
    private boolean isMini(IgniteInternalFuture<Map<K, V>> f) {
        return f.getClass().equals(MiniFuture.class);
    }

    /**
     * @param keys Keys.
     * @param mapped Mappings to check for duplicates.
     * @param topVer Topology version on which keys should be mapped.
     */
    private void map(Collection<? extends K> keys, Map<ClusterNode, LinkedHashMap<K, Boolean>> mapped, long topVer) {
        if (CU.affinityNodes(cctx, topVer).isEmpty()) {
            onDone(new ClusterTopologyCheckedException("Failed to map keys for cache (all partition nodes left the grid)."));

            return;
        }

        Map<ClusterNode, LinkedHashMap<K, Boolean>> mappings = U.newHashMap(CU.affinityNodes(cctx, topVer).size());

        final int keysSize = keys.size();

        Map<K, V> locVals = U.newHashMap(keysSize);

        boolean hasRmtNodes = false;

        // Assign keys to primary nodes.
        for (K key : keys) {
            if (key == null) {
                NullPointerException err = new NullPointerException("Null key");

                onDone(err);

                throw err;
            }

            hasRmtNodes |= map(key, mappings, locVals, topVer, mapped);
        }

        if (isDone())
            return;

        if (!locVals.isEmpty())
            add(new GridFinishedFuture<>(cctx.kernalContext(), locVals));

        if (hasRmtNodes) {
            trackable = true;

            cctx.mvcc().addFuture(this);
        }

        // Create mini futures.
        for (Map.Entry<ClusterNode, LinkedHashMap<K, Boolean>> entry : mappings.entrySet()) {
            final ClusterNode n = entry.getKey();

            final LinkedHashMap<K, Boolean> mappedKeys = entry.getValue();

            assert !mappedKeys.isEmpty();

            // If this is the primary or backup node for the keys.
            if (n.isLocal()) {
                final GridDhtFuture<Collection<GridCacheEntryInfo<K, V>>> fut =
                    cache().getDhtAsync(n.id(),
                        -1,
                        mappedKeys,
                        readThrough,
                        reload,
                        topVer,
                        subjId,
                        taskName == null ? 0 : taskName.hashCode(),
                        deserializePortable,
                        expiryPlc,
                        skipVals);

                final Collection<Integer> invalidParts = fut.invalidPartitions();

                if (!F.isEmpty(invalidParts)) {
                    Collection<K> remapKeys = new ArrayList<>(keysSize);

                    for (K key : keys) {
                        if (key != null && invalidParts.contains(cctx.affinity().partition(key)))
                            remapKeys.add(key);
                    }

                    long updTopVer = ctx.discovery().topologyVersion();

                    assert updTopVer > topVer : "Got invalid partitions for local node but topology version did " +
                        "not change [topVer=" + topVer + ", updTopVer=" + updTopVer +
                        ", invalidParts=" + invalidParts + ']';

                    // Remap recursively.
                    map(remapKeys, mappings, updTopVer);
                }

                // Add new future.
                add(fut.chain(new C1<IgniteInternalFuture<Collection<GridCacheEntryInfo<K, V>>>, Map<K, V>>() {
                    @Override public Map<K, V> apply(IgniteInternalFuture<Collection<GridCacheEntryInfo<K, V>>> fut) {
                        try {
                            return createResultMap(fut.get());
                        }
                        catch (Exception e) {
                            U.error(log, "Failed to get values from dht cache [fut=" + fut + "]", e);

                            onDone(e);

                            return Collections.emptyMap();
                        }
                    }
                }));
            }
            else {
                MiniFuture fut = new MiniFuture(n, mappedKeys, topVer);

                GridCacheMessage<K, V> req = new GridNearGetRequest<>(
                    cctx.cacheId(),
                    futId,
                    fut.futureId(),
                    ver,
                    mappedKeys,
                    readThrough,
                    reload,
                    topVer,
                    subjId,
                    taskName == null ? 0 : taskName.hashCode(),
                    expiryPlc != null ? expiryPlc.forAccess() : -1L,
                    skipVals);

                add(fut); // Append new future.

                try {
                    cctx.io().send(n, req, cctx.ioPolicy());
                }
                catch (IgniteCheckedException e) {
                    // Fail the whole thing.
                    if (e instanceof ClusterTopologyCheckedException)
                        fut.onResult((ClusterTopologyCheckedException)e);
                    else
                        fut.onResult(e);
                }
            }
        }
    }

    /**
     * @param mappings Mappings.
     * @param key Key to map.
     * @param locVals Local values.
     * @param topVer Topology version.
     * @param mapped Previously mapped.
     * @return {@code True} if has remote nodes.
     */
    @SuppressWarnings("ConstantConditions")
    private boolean map(K key, Map<ClusterNode, LinkedHashMap<K, Boolean>> mappings, Map<K, V> locVals,
        long topVer, Map<ClusterNode, LinkedHashMap<K, Boolean>> mapped) {
        GridDhtCacheAdapter<K, V> colocated = cache();

        boolean remote = false;

        // Allow to get cached value from the local node.
        boolean allowLocRead = !forcePrimary || cctx.affinity().primary(cctx.localNode(), key, topVer);

        while (true) {
            GridCacheEntryEx<K, V> entry = null;

            try {
                if (!reload && allowLocRead) {
                    try {
                        entry = colocated.context().isSwapOrOffheapEnabled() ? colocated.entryEx(key) :
                            colocated.peekEx(key);

                        // If our DHT cache do has value, then we peek it.
                        if (entry != null) {
                            boolean isNew = entry.isNewLocked();

                            V v = entry.innerGet(null,
                                /*swap*/true,
                                /*read-through*/false,
                                /*fail-fast*/true,
                                /*unmarshal*/true,
                                /**update-metrics*/false,
                                /*event*/true,
                                /*temporary*/false,
                                subjId,
                                null,
                                taskName,
                                expiryPlc);

                            colocated.context().evicts().touch(entry, topVer);

                            // Entry was not in memory or in swap, so we remove it from cache.
                            if (v == null) {
                                if (isNew && entry.markObsoleteIfEmpty(ver))
                                    colocated.removeIfObsolete(key);
                            }
                            else {
                                if (cctx.portableEnabled())
                                    v = (V)cctx.unwrapPortableIfNeeded(v, !deserializePortable);

                                locVals.put(key, v);

                                return false;
                            }
                        }
                    }
                    catch (GridDhtInvalidPartitionException ignored) {
                        // No-op.
                    }
                }

                ClusterNode node = cctx.affinity().primary(key, topVer);

                remote = !node.isLocal();

                LinkedHashMap<K, Boolean> keys = mapped.get(node);

                if (keys != null && keys.containsKey(key)) {
                    if (remapCnt.incrementAndGet() > MAX_REMAP_CNT) {
                        onDone(new ClusterTopologyCheckedException("Failed to remap key to a new node after " + MAX_REMAP_CNT
                            + " attempts (key got remapped to the same node) [key=" + key + ", node=" +
                            U.toShortString(node) + ", mappings=" + mapped + ']'));

                        return false;
                    }
                }

                LinkedHashMap<K, Boolean> old = mappings.get(node);

                if (old == null)
                    mappings.put(node, old = new LinkedHashMap<>(3, 1f));

                old.put(key, false);

                break;
            }
            catch (IgniteCheckedException e) {
                onDone(e);

                break;
            }
            catch (GridCacheEntryRemovedException ignored) {
                // No-op, will retry.
            }
            catch (GridCacheFilterFailedException e) {
                if (log.isDebugEnabled())
                    log.debug("Filter validation failed for entry: " + e);

                colocated.context().evicts().touch(entry, topVer);

                break;
            }
        }

        return remote;
    }

    /**
     * @return Near cache.
     */
    private GridDhtCacheAdapter<K, V> cache() {
        return cctx.dht();
    }

    /**
     * @param infos Entry infos.
     * @return Result map.
     */
    private Map<K, V> createResultMap(Collection<GridCacheEntryInfo<K, V>> infos) {
        int keysSize = infos.size();

        try {
            if (keysSize != 0) {
                Map<K, V> map = new GridLeanMap<>(keysSize);

                for (GridCacheEntryInfo<K, V> info : infos) {
                    info.unmarshalValue(cctx, cctx.deploy().globalLoader());

                    K key = info.key();
                    V val = info.value();

                    if (cctx.portableEnabled()) {
                        key = (K)cctx.unwrapPortableIfNeeded(key, !deserializePortable);
                        val = (V)cctx.unwrapPortableIfNeeded(val, !deserializePortable);
                    }

                    map.put(key, val);
                }

                return map;
            }
        }
        catch (IgniteCheckedException e) {
            // Fail.
            onDone(e);
        }

        return Collections.emptyMap();
    }

    /** {@inheritDoc} */
    @Override public String toString() {
        return S.toString(GridPartitionedGetFuture.class, this, super.toString());
    }

    /**
     * Mini-future for get operations. Mini-futures are only waiting on a single
     * node as opposed to multiple nodes.
     */
    private class MiniFuture extends GridFutureAdapter<Map<K, V>> {
        /** */
        private static final long serialVersionUID = 0L;

        /** */
        private final IgniteUuid futId = IgniteUuid.randomUuid();

        /** Node ID. */
        private ClusterNode node;

        /** Keys. */
        @GridToStringInclude
        private LinkedHashMap<K, Boolean> keys;

        /** Topology version on which this future was mapped. */
        private long topVer;

        /**
         * Empty constructor required for {@link Externalizable}.
         */
        public MiniFuture() {
            // No-op.
        }

        /**
         * @param node Node.
         * @param keys Keys.
         * @param topVer Topology version.
         */
        MiniFuture(ClusterNode node, LinkedHashMap<K, Boolean> keys, long topVer) {
            super(cctx.kernalContext());

            this.node = node;
            this.keys = keys;
            this.topVer = topVer;
        }

        /**
         * @return Future ID.
         */
        IgniteUuid futureId() {
            return futId;
        }

        /**
         * @return Node ID.
         */
        public ClusterNode node() {
            return node;
        }

        /**
         * @return Keys.
         */
        public Collection<K> keys() {
            return keys.keySet();
        }

        /**
         * @param e Error.
         */
        void onResult(Throwable e) {
            if (log.isDebugEnabled())
                log.debug("Failed to get future result [fut=" + this + ", err=" + e + ']');

            // Fail.
            onDone(e);
        }

        /**
         * @param e Failure exception.
         */
        @SuppressWarnings("UnusedParameters")
        void onResult(ClusterTopologyCheckedException e) {
            if (log.isDebugEnabled())
                log.debug("Remote node left grid while sending or waiting for reply (will retry): " + this);

            long updTopVer = ctx.discovery().topologyVersion();

            assert updTopVer > topVer : "Got topology exception but topology version did " +
                "not change [topVer=" + topVer + ", updTopVer=" + updTopVer +
                ", nodeId=" + node.id() + ']';

            // Remap.
            map(keys.keySet(), F.t(node, keys), updTopVer);

            onDone(Collections.<K, V>emptyMap());
        }

        /**
         * @param res Result callback.
         */
        @SuppressWarnings("ThrowableResultOfMethodCallIgnored")
        void onResult(final GridNearGetResponse<K, V> res) {
            final Collection<Integer> invalidParts = res.invalidPartitions();

            // If error happened on remote node, fail the whole future.
            if (res.error() != null) {
                onDone(res.error());

                return;
            }

            // Remap invalid partitions.
            if (!F.isEmpty(invalidParts)) {
                long rmtTopVer = res.topologyVersion();

                assert rmtTopVer != 0;

                if (rmtTopVer <= topVer) {
                    // Fail the whole get future.
                    onDone(new IgniteCheckedException("Failed to process invalid partitions response (remote node reported " +
                        "invalid partitions but remote topology version does not differ from local) " +
                        "[topVer=" + topVer + ", rmtTopVer=" + rmtTopVer + ", invalidParts=" + invalidParts +
                        ", nodeId=" + node.id() + ']'));

                    return;
                }

                if (log.isDebugEnabled())
                    log.debug("Remapping mini get future [invalidParts=" + invalidParts + ", fut=" + this + ']');

                // Need to wait for next topology version to remap.
                IgniteInternalFuture<Long> topFut = ctx.discovery().topologyFuture(rmtTopVer);

                topFut.listenAsync(new CIX1<IgniteInternalFuture<Long>>() {
                    @SuppressWarnings("unchecked")
                    @Override public void applyx(IgniteInternalFuture<Long> fut) throws IgniteCheckedException {
                        long topVer = fut.get();

                        // This will append new futures to compound list.
                        map(F.view(keys.keySet(),  new P1<K>() {
                            @Override public boolean apply(K key) {
                                return invalidParts.contains(cctx.affinity().partition(key));
                            }
                        }), F.t(node, keys), topVer);

                        onDone(createResultMap(res.entries()));
                    }
                });
            }
            else
                onDone(createResultMap(res.entries()));
        }

        /** {@inheritDoc} */
        @Override public String toString() {
            return S.toString(MiniFuture.class, this);
        }
    }
}<|MERGE_RESOLUTION|>--- conflicted
+++ resolved
@@ -81,12 +81,6 @@
     /** Version. */
     private GridCacheVersion ver;
 
-<<<<<<< HEAD
-=======
-    /** Filters. */
-    private IgnitePredicate<Cache.Entry<K, V>>[] filters;
-
->>>>>>> 422ffb14
     /** Logger. */
     private IgniteLogger log;
 
@@ -139,10 +133,6 @@
         boolean readThrough,
         boolean reload,
         boolean forcePrimary,
-<<<<<<< HEAD
-=======
-        @Nullable IgnitePredicate<Cache.Entry<K, V>>[] filters,
->>>>>>> 422ffb14
         @Nullable UUID subjId,
         String taskName,
         boolean deserializePortable,
