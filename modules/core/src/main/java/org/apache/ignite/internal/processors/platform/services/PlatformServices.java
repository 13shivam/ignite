--- conflicted
+++ resolved
@@ -224,13 +224,8 @@
     }
 
     /** {@inheritDoc} */
-<<<<<<< HEAD
-    @Override protected Object processInObjectStreamOutObjectStream(int type, Object arg, BinaryRawReaderEx reader,
-        BinaryRawWriterEx writer) throws IgniteCheckedException {
-=======
     @Override public PlatformTarget processInObjectStreamOutObjectStream(int type, PlatformTarget arg,
         BinaryRawReaderEx reader, BinaryRawWriterEx writer) throws IgniteCheckedException {
->>>>>>> f7d89fdb
         switch (type) {
             case OP_INVOKE: {
                 assert arg != null;
@@ -305,11 +300,7 @@
     }
 
     /** {@inheritDoc} */
-<<<<<<< HEAD
-    @Override protected Object processOutObject(int type) throws IgniteCheckedException {
-=======
     @Override public PlatformTarget processOutObject(int type) throws IgniteCheckedException {
->>>>>>> f7d89fdb
         switch (type) {
             case OP_WITH_ASYNC:
                 if (services.isAsync())
@@ -325,11 +316,7 @@
     }
 
     /** {@inheritDoc} */
-<<<<<<< HEAD
-    @Override protected long processInLongOutLong(int type, long val) throws IgniteCheckedException {
-=======
     @Override public long processInLongOutLong(int type, long val) throws IgniteCheckedException {
->>>>>>> f7d89fdb
         switch (type) {
             case OP_CANCEL_ALL:
                 services.cancelAll();
@@ -341,11 +328,7 @@
     }
 
     /** {@inheritDoc} */
-<<<<<<< HEAD
-    @Override protected Object processInStreamOutObject(int type, BinaryRawReaderEx reader) throws IgniteCheckedException {
-=======
     @Override public PlatformTarget processInStreamOutObject(int type, BinaryRawReaderEx reader) throws IgniteCheckedException {
->>>>>>> f7d89fdb
         switch (type) {
             case OP_SERVICE_PROXY: {
                 String name = reader.readString();
@@ -361,22 +344,14 @@
                     : new GridServiceProxy<>(services.clusterGroup(), name, Service.class, sticky,
                         platformCtx.kernalContext());
 
-<<<<<<< HEAD
-                return new ServiceProxyHolder(proxy, d.serviceClass());
-=======
                 return new ServiceProxyHolder(proxy, d.serviceClass(), platformContext());
->>>>>>> f7d89fdb
             }
         }
         return super.processInStreamOutObject(type, reader);
     }
 
     /** {@inheritDoc} */
-<<<<<<< HEAD
-    @Override protected IgniteInternalFuture currentFuture() throws IgniteCheckedException {
-=======
     @Override public IgniteInternalFuture currentFuture() throws IgniteCheckedException {
->>>>>>> f7d89fdb
         return ((IgniteFutureImpl)servicesAsync.future()).internalFuture();
     }
 
