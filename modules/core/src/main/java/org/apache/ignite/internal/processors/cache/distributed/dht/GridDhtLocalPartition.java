--- conflicted
+++ resolved
@@ -118,7 +118,6 @@
     /** Update counter. */
     private final AtomicLong cntr = new AtomicLong();
 
-<<<<<<< HEAD
     /** */
     private final CacheDataStore store;
 
@@ -130,11 +129,10 @@
 
     /** Last applied update. */
     private AtomicLong lastApplied = new AtomicLong(0);
-=======
+
     /** Set if failed to move partition to RENTING state due to reservations, to be checked when
      * reservation is released. */
     private volatile boolean shouldBeRenting;
->>>>>>> b0450edc
 
     /**
      * @param cctx Context.
