/*
 * Licensed to the Apache Software Foundation (ASF) under one or more
 * contributor license agreements.  See the NOTICE file distributed with
 * this work for additional information regarding copyright ownership.
 * The ASF licenses this file to You under the Apache License, Version 2.0
 * (the "License"); you may not use this file except in compliance with
 * the License.  You may obtain a copy of the License at
 *
 *      http://www.apache.org/licenses/LICENSE-2.0
 *
 * Unless required by applicable law or agreed to in writing, software
 * distributed under the License is distributed on an "AS IS" BASIS,
 * WITHOUT WARRANTIES OR CONDITIONS OF ANY KIND, either express or implied.
 * See the License for the specific language governing permissions and
 * limitations under the License.
 */

package org.apache.ignite.internal.processors.cache;

import org.apache.ignite.IgniteCheckedException;
import org.apache.ignite.IgniteException;
import org.apache.ignite.configuration.CacheConfiguration;
import org.apache.ignite.internal.processors.cache.distributed.near.GridNearCacheAdapter;
import org.apache.ignite.internal.processors.cache.distributed.near.GridNearCacheEntry;
import org.apache.ignite.internal.processors.cache.version.GridCacheVersion;
import org.apache.ignite.internal.util.GridConcurrentSkipListSet;
import org.apache.ignite.internal.util.lang.IgniteInClosure2X;
import org.apache.ignite.internal.util.typedef.X;
import org.apache.ignite.internal.util.typedef.internal.CU;
import org.apache.ignite.internal.util.typedef.internal.S;
import org.apache.ignite.internal.util.typedef.internal.U;
import org.jetbrains.annotations.Nullable;
import org.jsr166.LongAdder8;

/**
 * Eagerly removes expired entries from cache when
 * {@link CacheConfiguration#isEagerTtl()} flag is set.
 */
public class GridCacheTtlManager extends GridCacheManagerAdapter {
    /** Entries pending removal. */
    private  GridConcurrentSkipListSetEx pendingEntries;

    /** */
    private final IgniteInClosure2X<GridCacheEntryEx, GridCacheVersion> expireC =
        new IgniteInClosure2X<GridCacheEntryEx, GridCacheVersion>() {
            @Override public void applyx(GridCacheEntryEx entry, GridCacheVersion obsoleteVer) {
                boolean touch = !entry.isNear();

                while (true) {
                    try {
                        if (log.isTraceEnabled())
                            log.trace("Trying to remove expired entry from cache: " + entry);

                        if (entry.onTtlExpired(obsoleteVer))
                            touch = false;

                        break;
                    }
                    catch (GridCacheEntryRemovedException ignore) {
                        entry = entry.context().cache().entryEx(entry.key());

                        touch = true;
                    }
                }

                if (touch)
                    entry.context().evicts().touch(entry, null);
            }
        };

    /** {@inheritDoc} */
    @Override protected void start0() throws IgniteCheckedException {
        boolean cleanupDisabled = cctx.kernalContext().isDaemon() ||
            !cctx.config().isEagerTtl() ||
            CU.isAtomicsCache(cctx.name()) ||
            CU.isUtilityCache(cctx.name()) ||
            (cctx.kernalContext().clientNode() && cctx.config().getNearConfiguration() == null);

        if (cleanupDisabled)
            return;

        cctx.shared().ttl().register(this);

        pendingEntries = (!cctx.isLocal() && cctx.config().getNearConfiguration() != null) ? new GridConcurrentSkipListSetEx() : null;
    }

    /** {@inheritDoc} */
    @Override protected void onKernalStop0(boolean cancel) {
        if (pendingEntries != null)
            pendingEntries.clear();

        cctx.shared().ttl().unregister(this);
    }

    /**
     * Adds tracked entry to ttl processor.
     *
     * @param entry Entry to add.
     */
    void addTrackedEntry(GridNearCacheEntry entry) {
        assert Thread.holdsLock(entry);

        EntryWrapper e = new EntryWrapper(entry);

        pendingEntries.add(e);
    }

    /**
     * @param entry Entry to remove.
     */
    void removeTrackedEntry(GridNearCacheEntry entry) {
        assert Thread.holdsLock(entry);

        pendingEntries.remove(new EntryWrapper(entry));
    }

    /**
     * @return The size of pending entries.
     * @throws IgniteCheckedException If failed.
     */
    public long pendingSize() throws IgniteCheckedException {
        return (pendingEntries != null ? pendingEntries.sizex() : 0) + cctx.offheap().expiredSize();
    }

    /** {@inheritDoc} */
    @Override public void printMemoryStats() {
<<<<<<< HEAD
        try {
            X.println(">>>");
            X.println(">>> TTL processor memory stats [grid=" + cctx.gridName() + ", cache=" + cctx.name() + ']');
            X.println(">>>   pendingEntriesSize: " + pendingSize());
        }
        catch (IgniteCheckedException e) {
            U.error(log, "Failed to print statistics: " + e, e);
        }
=======
        X.println(">>>");
        X.println(">>> TTL processor memory stats [igniteInstanceName=" + cctx.igniteInstanceName() +
            ", cache=" + cctx.name() + ']');
        X.println(">>>   pendingEntriesSize: " + pendingEntries.size());
>>>>>>> 48e78a99
    }

    /**
     * Expires entries by TTL.
     */
    public void expire() {
        expire(-1);
    }

    /**
     * Processes specified amount of expired entries.
     *
     * @param amount Limit of processed entries by single call, {@code -1} for no limit.
     * @return {@code True} if unprocessed expired entries remains.
     */
    public boolean expire(int amount) {
        long now = U.currentTimeMillis();

        try {
            if (pendingEntries != null) {
                //todo may be not only for near? may be for local too.
                GridNearCacheAdapter nearCache = cctx.near();

                GridCacheVersion obsoleteVer = null;

                int limit = (-1 != amount) ? amount : pendingEntries.sizex();

                for (int cnt = limit; cnt > 0; cnt--) {
                    EntryWrapper e = pendingEntries.firstx();

                    if (e == null || e.expireTime > now)
                        break; // All expired entries are processed.

                    if (pendingEntries.remove(e)) {
                        if (obsoleteVer == null)
                            obsoleteVer = cctx.versions().next();

                        GridNearCacheEntry nearEntry = nearCache.peekExx(e.key);

                        if (nearEntry != null)
                            expireC.apply(nearEntry, obsoleteVer);
                    }
                }
            }

            boolean more = cctx.offheap().expire(expireC, amount);

            if (more)
                return true;

            if (amount != -1 && pendingEntries != null) {
                EntryWrapper e = pendingEntries.firstx();

                return e != null && e.expireTime <= now;
            }
        }
        catch (IgniteCheckedException e) {
            U.error(log, "Failed to process entry expiration: " + e, e);
        }

        return false;
    }


    /**
     * @param cctx1 First cache context.
     * @param key1 Left key to compare.
     * @param cctx2 Second cache context.
     * @param key2 Right key to compare.
     * @return Comparison result.
     */
    private static int compareKeys(GridCacheContext cctx1, CacheObject key1, GridCacheContext cctx2, CacheObject key2) {
        int key1Hash = key1.hashCode();
        int key2Hash = key2.hashCode();

        int res = Integer.compare(key1Hash, key2Hash);

        if (res == 0) {
            key1 = (CacheObject)cctx1.unwrapTemporary(key1);
            key2 = (CacheObject)cctx2.unwrapTemporary(key2);

            try {
                byte[] key1ValBytes = key1.valueBytes(cctx1.cacheObjectContext());
                byte[] key2ValBytes = key2.valueBytes(cctx2.cacheObjectContext());

                // Must not do fair array comparison.
                res = Integer.compare(key1ValBytes.length, key2ValBytes.length);

                if (res == 0) {
                    for (int i = 0; i < key1ValBytes.length; i++) {
                        res = Byte.compare(key1ValBytes[i], key2ValBytes[i]);

                        if (res != 0)
                            break;
                    }
                }

                if (res == 0)
                    res = Boolean.compare(cctx1.isNear(), cctx2.isNear());
            }
            catch (IgniteCheckedException e) {
                throw new IgniteException(e);
            }
        }

        return res;
    }

    /**
     * Entry wrapper.
     */
    private static class EntryWrapper implements Comparable<EntryWrapper> {
        /** Entry expire time. */
        private final long expireTime;

        /** Cache Object Context */
        private final GridCacheContext ctx;

        /** Cache Object Key */
        private final KeyCacheObject key;

        /**
         * @param entry Cache entry to create wrapper for.
         */
        private EntryWrapper(GridCacheMapEntry entry) {
            expireTime = entry.expireTimeUnlocked();

            assert expireTime != 0;

            this.ctx = entry.context();
            this.key = entry.key();
        }

        /** {@inheritDoc} */
        @Override public int compareTo(EntryWrapper o) {
            int res = Long.compare(expireTime, o.expireTime);

            if (res == 0)
                res = compareKeys(ctx, key, o.ctx, o.key);

            return res;
        }

        /** {@inheritDoc} */
        @Override public boolean equals(Object o) {
            if (this == o)
                return true;

            if (!(o instanceof EntryWrapper))
                return false;

            EntryWrapper that = (EntryWrapper)o;

            return expireTime == that.expireTime && compareKeys(ctx, key, that.ctx, that.key) == 0;
        }

        /** {@inheritDoc} */
        @Override public int hashCode() {
            int res = (int)(expireTime ^ (expireTime >>> 32));

            res = 31 * res + key.hashCode();

            return res;
        }

        /** {@inheritDoc} */
        @Override public String toString() {
            return S.toString(EntryWrapper.class, this);
        }
    }

    /**
     * Provides additional method {@code #sizex()}. NOTE: Only the following methods supports this addition:
     * <ul>
     *     <li>{@code #add()}</li>
     *     <li>{@code #remove()}</li>
     *     <li>{@code #pollFirst()}</li>
     * <ul/>
     */
    private static class GridConcurrentSkipListSetEx extends GridConcurrentSkipListSet<EntryWrapper> {
        /** */
        private static final long serialVersionUID = 0L;

        /** Size. */
        private final LongAdder8 size = new LongAdder8();

        /**
         * @return Size based on performed operations.
         */
        public int sizex() {
            return size.intValue();
        }

        /** {@inheritDoc} */
        @Override public boolean add(EntryWrapper e) {
            boolean res = super.add(e);

            if (res)
                size.increment();

            return res;
        }

        /** {@inheritDoc} */
        @Override public boolean remove(Object o) {
            boolean res = super.remove(o);

            if (res)
                size.decrement();

            return res;
        }

        /** {@inheritDoc} */
        @Nullable @Override public EntryWrapper pollFirst() {
            EntryWrapper e = super.pollFirst();

            if (e != null)
                size.decrement();

            return e;
        }
    }
}<|MERGE_RESOLUTION|>--- conflicted
+++ resolved
@@ -124,21 +124,15 @@
 
     /** {@inheritDoc} */
     @Override public void printMemoryStats() {
-<<<<<<< HEAD
         try {
             X.println(">>>");
-            X.println(">>> TTL processor memory stats [grid=" + cctx.gridName() + ", cache=" + cctx.name() + ']');
+            X.println(">>> TTL processor memory stats [igniteInstanceName=" + cctx.igniteInstanceName() +
+            ", cache=" + cctx.name() + ']');
             X.println(">>>   pendingEntriesSize: " + pendingSize());
         }
         catch (IgniteCheckedException e) {
             U.error(log, "Failed to print statistics: " + e, e);
         }
-=======
-        X.println(">>>");
-        X.println(">>> TTL processor memory stats [igniteInstanceName=" + cctx.igniteInstanceName() +
-            ", cache=" + cctx.name() + ']');
-        X.println(">>>   pendingEntriesSize: " + pendingEntries.size());
->>>>>>> 48e78a99
     }
 
     /**
