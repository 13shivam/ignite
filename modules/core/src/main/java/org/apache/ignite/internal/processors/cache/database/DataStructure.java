--- conflicted
+++ resolved
@@ -105,13 +105,8 @@
      * @return Page ID of newly allocated page.
      * @throws IgniteCheckedException If failed.
      */
-<<<<<<< HEAD
     protected long allocatePageNoReuse() throws IgniteCheckedException {
-        return pageMem.allocatePage(cacheId, 0, PageIdAllocator.FLAG_IDX);
-=======
-    protected final long allocatePageNoReuse() throws IgniteCheckedException {
         return pageMem.allocatePage(cacheId, 0, FLAG_IDX);
->>>>>>> 49b72a60
     }
 
     /**
