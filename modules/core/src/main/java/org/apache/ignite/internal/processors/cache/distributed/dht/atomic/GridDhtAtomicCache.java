/*
 * Licensed to the Apache Software Foundation (ASF) under one or more
 * contributor license agreements.  See the NOTICE file distributed with
 * this work for additional information regarding copyright ownership.
 * The ASF licenses this file to You under the Apache License, Version 2.0
 * (the "License"); you may not use this file except in compliance with
 * the License.  You may obtain a copy of the License at
 *
 *      http://www.apache.org/licenses/LICENSE-2.0
 *
 * Unless required by applicable law or agreed to in writing, software
 * distributed under the License is distributed on an "AS IS" BASIS,
 * WITHOUT WARRANTIES OR CONDITIONS OF ANY KIND, either express or implied.
 * See the License for the specific language governing permissions and
 * limitations under the License.
 */

package org.apache.ignite.internal.processors.cache.distributed.dht.atomic;

import java.io.Externalizable;
import java.util.ArrayList;
import java.util.Arrays;
import java.util.Collection;
import java.util.Collections;
import java.util.HashMap;
import java.util.HashSet;
import java.util.LinkedHashMap;
import java.util.List;
import java.util.Map;
import java.util.Set;
import java.util.UUID;
import javax.cache.expiry.ExpiryPolicy;
import javax.cache.processor.EntryProcessor;
import javax.cache.processor.EntryProcessorResult;
import org.apache.ignite.IgniteCheckedException;
import org.apache.ignite.IgniteException;
import org.apache.ignite.IgniteLogger;
import org.apache.ignite.cluster.ClusterNode;
import org.apache.ignite.internal.IgniteInternalFuture;
import org.apache.ignite.internal.NodeStoppingException;
import org.apache.ignite.internal.cluster.ClusterTopologyCheckedException;
import org.apache.ignite.internal.pagemem.wal.StorageException;
import org.apache.ignite.internal.processors.affinity.AffinityTopologyVersion;
import org.apache.ignite.internal.processors.cache.CacheEntryPredicate;
import org.apache.ignite.internal.processors.cache.CacheInvokeEntry;
import org.apache.ignite.internal.processors.cache.CacheInvokeResult;
import org.apache.ignite.internal.processors.cache.CacheLazyEntry;
import org.apache.ignite.internal.processors.cache.CacheMetricsImpl;
import org.apache.ignite.internal.processors.cache.CacheObject;
import org.apache.ignite.internal.processors.cache.CacheOperationContext;
import org.apache.ignite.internal.processors.cache.CacheStorePartialUpdateException;
import org.apache.ignite.internal.processors.cache.GridCacheConcurrentMap;
import org.apache.ignite.internal.processors.cache.GridCacheContext;
import org.apache.ignite.internal.processors.cache.GridCacheEntryEx;
import org.apache.ignite.internal.processors.cache.GridCacheEntryRemovedException;
import org.apache.ignite.internal.processors.cache.GridCacheMapEntry;
import org.apache.ignite.internal.processors.cache.GridCacheMapEntryFactory;
import org.apache.ignite.internal.processors.cache.GridCacheOperation;
import org.apache.ignite.internal.processors.cache.GridCacheReturn;
import org.apache.ignite.internal.processors.cache.GridCacheUpdateAtomicResult;
import org.apache.ignite.internal.processors.cache.GridDeferredAckMessageSender;
import org.apache.ignite.internal.processors.cache.IgniteCacheExpiryPolicy;
import org.apache.ignite.internal.processors.cache.KeyCacheObject;
import org.apache.ignite.internal.processors.cache.distributed.dht.GridDhtCacheAdapter;
import org.apache.ignite.internal.processors.cache.distributed.dht.GridDhtCacheEntry;
import org.apache.ignite.internal.processors.cache.distributed.dht.GridDhtFuture;
import org.apache.ignite.internal.processors.cache.distributed.dht.GridDhtInvalidPartitionException;
import org.apache.ignite.internal.processors.cache.distributed.dht.GridDhtPartitionTopology;
import org.apache.ignite.internal.processors.cache.distributed.dht.GridPartitionedGetFuture;
import org.apache.ignite.internal.processors.cache.distributed.dht.GridPartitionedSingleGetFuture;
import org.apache.ignite.internal.processors.cache.distributed.dht.preloader.GridDhtPreloader;
import org.apache.ignite.internal.processors.cache.distributed.near.GridNearAtomicCache;
import org.apache.ignite.internal.processors.cache.distributed.near.GridNearCacheAdapter;
import org.apache.ignite.internal.processors.cache.distributed.near.GridNearGetRequest;
import org.apache.ignite.internal.processors.cache.distributed.near.GridNearGetResponse;
import org.apache.ignite.internal.processors.cache.distributed.near.GridNearSingleGetRequest;
import org.apache.ignite.internal.processors.cache.distributed.near.GridNearSingleGetResponse;
import org.apache.ignite.internal.processors.cache.dr.GridCacheDrExpirationInfo;
import org.apache.ignite.internal.processors.cache.dr.GridCacheDrInfo;
import org.apache.ignite.internal.processors.cache.transactions.IgniteTxLocalEx;
import org.apache.ignite.internal.processors.cache.version.GridCacheVersion;
import org.apache.ignite.internal.processors.cache.version.GridCacheVersionConflictContext;
import org.apache.ignite.internal.processors.cache.version.GridCacheVersionEx;
import org.apache.ignite.internal.util.GridUnsafe;
import org.apache.ignite.internal.util.future.GridEmbeddedFuture;
import org.apache.ignite.internal.util.future.GridFinishedFuture;
import org.apache.ignite.internal.util.tostring.GridToStringExclude;
import org.apache.ignite.internal.util.typedef.C1;
import org.apache.ignite.internal.util.typedef.CI1;
import org.apache.ignite.internal.util.typedef.CI2;
import org.apache.ignite.internal.util.typedef.CO;
import org.apache.ignite.internal.util.typedef.CX1;
import org.apache.ignite.internal.util.typedef.F;
import org.apache.ignite.internal.util.typedef.P1;
import org.apache.ignite.internal.util.typedef.T2;
import org.apache.ignite.internal.util.typedef.internal.A;
import org.apache.ignite.internal.util.typedef.internal.CU;
import org.apache.ignite.internal.util.typedef.internal.S;
import org.apache.ignite.internal.util.typedef.internal.U;
import org.apache.ignite.lang.IgniteBiTuple;
import org.apache.ignite.lang.IgniteClosure;
import org.apache.ignite.lang.IgniteOutClosure;
import org.apache.ignite.plugin.security.SecurityPermission;
import org.apache.ignite.transactions.TransactionIsolation;
import org.jetbrains.annotations.Nullable;
import org.jsr166.ConcurrentLinkedDeque8;

import static org.apache.ignite.IgniteSystemProperties.IGNITE_ATOMIC_DEFERRED_ACK_BUFFER_SIZE;
import static org.apache.ignite.IgniteSystemProperties.IGNITE_ATOMIC_DEFERRED_ACK_TIMEOUT;
import static org.apache.ignite.cache.CacheAtomicWriteOrderMode.CLOCK;
import static org.apache.ignite.cache.CacheWriteSynchronizationMode.FULL_ASYNC;
import static org.apache.ignite.cache.CacheWriteSynchronizationMode.FULL_SYNC;
import static org.apache.ignite.internal.processors.cache.GridCacheOperation.DELETE;
import static org.apache.ignite.internal.processors.cache.GridCacheOperation.TRANSFORM;
import static org.apache.ignite.internal.processors.cache.GridCacheOperation.UPDATE;
import static org.apache.ignite.internal.processors.cache.GridCacheUtils.isNearEnabled;
import static org.apache.ignite.internal.processors.dr.GridDrType.DR_BACKUP;
import static org.apache.ignite.internal.processors.dr.GridDrType.DR_NONE;
import static org.apache.ignite.internal.processors.dr.GridDrType.DR_PRIMARY;

/**
 * Non-transactional partitioned cache.
 */
@SuppressWarnings("unchecked")
@GridToStringExclude
public class GridDhtAtomicCache<K, V> extends GridDhtCacheAdapter<K, V> {
    /** */
    private static final long serialVersionUID = 0L;

    /** Deferred update response buffer size. */
    private static final int DEFERRED_UPDATE_RESPONSE_BUFFER_SIZE =
        Integer.getInteger(IGNITE_ATOMIC_DEFERRED_ACK_BUFFER_SIZE, 256);

    /** Deferred update response timeout. */
    private static final int DEFERRED_UPDATE_RESPONSE_TIMEOUT =
        Integer.getInteger(IGNITE_ATOMIC_DEFERRED_ACK_TIMEOUT, 500);

    /** Update reply closure. */
    @GridToStringExclude
    private CI2<GridNearAtomicAbstractUpdateRequest, GridNearAtomicUpdateResponse> updateReplyClos;

    /** Pending */
<<<<<<< HEAD
    private GridDeferredAckMessageSender deferredUpdateMessageSender;
=======
    private GridDeferredAckMessageSender deferredUpdateMsgSnd;
>>>>>>> f7d89fdb

    /** */
    private GridNearAtomicCache<K, V> near;

    /** Logger. */
    private IgniteLogger msgLog;

    /**
     * Empty constructor required by {@link Externalizable}.
     */
    public GridDhtAtomicCache() {
        // No-op.
    }

    /**
     * @param ctx Cache context.
     */
    public GridDhtAtomicCache(GridCacheContext<K, V> ctx) {
        super(ctx);

        msgLog = ctx.shared().atomicMessageLogger();
    }

    /**
     * @param ctx Cache context.
     * @param map Cache concurrent map.
     */
    public GridDhtAtomicCache(GridCacheContext<K, V> ctx, GridCacheConcurrentMap map) {
        super(ctx, map);

        msgLog = ctx.shared().atomicMessageLogger();
    }

    /** {@inheritDoc} */
    @Override protected void checkJta() throws IgniteCheckedException {
        // No-op.
    }

    /** {@inheritDoc} */
    @Override public boolean isDhtAtomic() {
        return true;
    }

    /** {@inheritDoc} */
    @Override protected GridCacheMapEntryFactory entryFactory() {
        return new GridCacheMapEntryFactory() {
            @Override public GridCacheMapEntry create(
                GridCacheContext ctx,
                AffinityTopologyVersion topVer,
                KeyCacheObject key,
                int hash,
                CacheObject val
            ) {
                return new GridDhtAtomicCacheEntry(ctx, topVer, key, hash, val);
            }
        };
    }

    /** {@inheritDoc} */
    @Override protected void init() {
        super.init();

        updateReplyClos = new CI2<GridNearAtomicAbstractUpdateRequest, GridNearAtomicUpdateResponse>() {
            @SuppressWarnings("ThrowableResultOfMethodCallIgnored")
            @Override public void apply(GridNearAtomicAbstractUpdateRequest req, GridNearAtomicUpdateResponse res) {
                if (ctx.config().getAtomicWriteOrderMode() == CLOCK) {
                    assert req.writeSynchronizationMode() != FULL_ASYNC : req;

                    // Always send reply in CLOCK ordering mode.
                    sendNearUpdateReply(res.nodeId(), res);

                    return;
                }

                // Request should be for primary keys only in PRIMARY ordering mode.
                assert req.hasPrimary() : req;

                if (req.writeSynchronizationMode() != FULL_ASYNC)
                    sendNearUpdateReply(res.nodeId(), res);
                else {
                    if (!F.isEmpty(res.remapKeys()))
                        // Remap keys on primary node in FULL_ASYNC mode.
                        remapToNewPrimary(req);
                    else if (res.error() != null) {
                        U.error(log, "Failed to process write update request in FULL_ASYNC mode for keys: " +
                            res.failedKeys(), res.error());
                    }
                }
            }
        };
    }

    /** {@inheritDoc} */
    @SuppressWarnings({"IfMayBeConditional", "SimplifiableIfStatement"})
    @Override public void start() throws IgniteCheckedException {
        super.start();

<<<<<<< HEAD
        deferredUpdateMessageSender = new GridDeferredAckMessageSender(ctx.time(), ctx.closures()) {
=======
        deferredUpdateMsgSnd = new GridDeferredAckMessageSender(ctx.time(), ctx.closures()) {
>>>>>>> f7d89fdb
            @Override public int getTimeout() {
                return DEFERRED_UPDATE_RESPONSE_TIMEOUT;
            }

            @Override public int getBufferSize() {
                return DEFERRED_UPDATE_RESPONSE_BUFFER_SIZE;
            }

            @Override public void finish(UUID nodeId, ConcurrentLinkedDeque8<GridCacheVersion> vers) {
                GridDhtAtomicDeferredUpdateResponse msg = new GridDhtAtomicDeferredUpdateResponse(ctx.cacheId(),
                    vers, ctx.deploymentEnabled());

                try {
                    ctx.kernalContext().gateway().readLock();

                    try {
                        ctx.io().send(nodeId, msg, ctx.ioPolicy());

                        if (msgLog.isDebugEnabled()) {
                            msgLog.debug("Sent deferred DHT update response [futIds=" + msg.futureVersions() +
                                ", node=" + nodeId + ']');
                        }
                    }
                    finally {
                        ctx.kernalContext().gateway().readUnlock();
                    }
                }
                catch (IllegalStateException ignored) {
                    if (msgLog.isDebugEnabled()) {
                        msgLog.debug("Failed to send deferred DHT update response, node is stopping [" +
                            "futIds=" + msg.futureVersions() + ", node=" + nodeId + ']');
                    }
                }
                catch (ClusterTopologyCheckedException ignored) {
                    if (msgLog.isDebugEnabled()) {
                        msgLog.debug("Failed to send deferred DHT update response, node left [" +
                            "futIds=" + msg.futureVersions() + ", node=" + nodeId + ']');
                    }
                }
                catch (IgniteCheckedException e) {
                    U.error(log, "Failed to send deferred DHT update response to remote node [" +
                        "futIds=" + msg.futureVersions() + ", node=" + nodeId + ']', e);
                }
            }
        };

        CacheMetricsImpl m = new CacheMetricsImpl(ctx);

        if (ctx.dht().near() != null)
            m.delegate(ctx.dht().near().metrics0());

        metrics = m;

        preldr = new GridDhtPreloader(ctx);

        preldr.start();

        ctx.io().addHandler(
            ctx.cacheId(),
            GridNearGetRequest.class,
            new CI2<UUID, GridNearGetRequest>() {
                @Override public void apply(
                    UUID nodeId,
                    GridNearGetRequest req
                ) {
                    processNearGetRequest(
                        nodeId,
                        req);
                }
            });

        ctx.io().addHandler(
            ctx.cacheId(),
            GridNearSingleGetRequest.class,
            new CI2<UUID, GridNearSingleGetRequest>() {
                @Override public void apply(
                    UUID nodeId,
                    GridNearSingleGetRequest req
                ) {
                    processNearSingleGetRequest(
                        nodeId,
                        req);
                }
            });

        ctx.io().addHandler(
            ctx.cacheId(),
            GridNearAtomicAbstractUpdateRequest.class,
            new CI2<UUID, GridNearAtomicAbstractUpdateRequest>() {
                @Override public void apply(
                    UUID nodeId,
                    GridNearAtomicAbstractUpdateRequest req
                ) {
                    processNearAtomicUpdateRequest(
                        nodeId,
                        req);
                }

                @Override public String toString() {
                    return "GridNearAtomicAbstractUpdateRequest handler " +
                        "[msgIdx=" + GridNearAtomicAbstractUpdateRequest.CACHE_MSG_IDX + ']';
                }
            });

        ctx.io().addHandler(ctx.cacheId(),
            GridNearAtomicUpdateResponse.class,
            new CI2<UUID, GridNearAtomicUpdateResponse>() {
                @Override public void apply(
                    UUID nodeId,
                    GridNearAtomicUpdateResponse res
                ) {
                    processNearAtomicUpdateResponse(
                        nodeId,
                        res);
                }

                @Override public String toString() {
                    return "GridNearAtomicUpdateResponse handler " +
                        "[msgIdx=" + GridNearAtomicUpdateResponse.CACHE_MSG_IDX + ']';
                }
            });

        ctx.io().addHandler(
            ctx.cacheId(),
            GridDhtAtomicAbstractUpdateRequest.class,
            new CI2<UUID, GridDhtAtomicAbstractUpdateRequest>() {
                @Override public void apply(
                    UUID nodeId,
                    GridDhtAtomicAbstractUpdateRequest req
                ) {
                    processDhtAtomicUpdateRequest(
                        nodeId,
                        req);
                }

                @Override public String toString() {
                    return "GridDhtAtomicUpdateRequest handler " +
                        "[msgIdx=" + GridDhtAtomicUpdateRequest.CACHE_MSG_IDX + ']';
                }
            });

        ctx.io().addHandler(
            ctx.cacheId(),
            GridDhtAtomicUpdateResponse.class,
            new CI2<UUID, GridDhtAtomicUpdateResponse>() {
                @Override public void apply(
                    UUID nodeId,
                    GridDhtAtomicUpdateResponse res
                ) {
                    processDhtAtomicUpdateResponse(
                        nodeId,
                        res);
                }

                @Override public String toString() {
                    return "GridDhtAtomicUpdateResponse handler " +
                        "[msgIdx=" + GridDhtAtomicUpdateResponse.CACHE_MSG_IDX + ']';
                }
            });

        ctx.io().addHandler(ctx.cacheId(),
            GridDhtAtomicDeferredUpdateResponse.class,
            new CI2<UUID, GridDhtAtomicDeferredUpdateResponse>() {
                @Override public void apply(
                    UUID nodeId,
                    GridDhtAtomicDeferredUpdateResponse res
                ) {
                    processDhtAtomicDeferredUpdateResponse(
                        nodeId,
                        res);
                }

                @Override public String toString() {
                    return "GridDhtAtomicDeferredUpdateResponse handler " +
                        "[msgIdx=" + GridDhtAtomicDeferredUpdateResponse.CACHE_MSG_IDX + ']';
                }
            });

        if (near == null) {
            ctx.io().addHandler(
                ctx.cacheId(),
                GridNearGetResponse.class,
                new CI2<UUID, GridNearGetResponse>() {
                    @Override public void apply(
                        UUID nodeId,
                        GridNearGetResponse res
                    ) {
                        processNearGetResponse(
                            nodeId,
                            res);
                    }
                });

            ctx.io().addHandler(
                ctx.cacheId(),
                GridNearSingleGetResponse.class,
                new CI2<UUID, GridNearSingleGetResponse>() {
                    @Override public void apply(
                        UUID nodeId,
                        GridNearSingleGetResponse res
                    ) {
                        processNearSingleGetResponse(
                            nodeId,
                            res);
                    }
                });
        }
    }

    /** {@inheritDoc} */
    @Override public void stop() {
<<<<<<< HEAD
        deferredUpdateMessageSender.stop();
=======
        deferredUpdateMsgSnd.stop();
>>>>>>> f7d89fdb
    }

    /**
     * @param near Near cache.
     */
    public void near(GridNearAtomicCache<K, V> near) {
        this.near = near;
    }

    /** {@inheritDoc} */
    @Override public GridNearCacheAdapter<K, V> near() {
        return near;
    }

    /** {@inheritDoc} */
    @Nullable public V get0(K key, boolean deserializeBinary, boolean needVer) throws IgniteCheckedException {
        ctx.checkSecurity(SecurityPermission.CACHE_READ);

        if (keyCheck)
            validateCacheKey(key);

        String taskName = ctx.kernalContext().job().currentTaskName();

        CacheOperationContext opCtx = ctx.operationContextPerCall();

        UUID subjId = ctx.subjectIdPerCall(null, opCtx);

        final ExpiryPolicy expiryPlc = opCtx != null ? opCtx.expiry() : null;

        final boolean skipStore = opCtx != null && opCtx.skipStore();

        try {
            return getAsync0(ctx.toCacheKeyObject(key),
                !ctx.config().isReadFromBackup(),
                subjId,
                taskName,
                deserializeBinary,
                opCtx != null && opCtx.recovery(),
                expiryPlc,
                false,
                skipStore,
                true,
                needVer).get();
        }
        catch (IgniteException e) {
            if (e.getCause(IgniteCheckedException.class) != null)
                throw e.getCause(IgniteCheckedException.class);
            else
                throw e;
        }
    }

    /** {@inheritDoc} */
    @Override protected IgniteInternalFuture<V> getAsync(
        final K key,
        final boolean forcePrimary,
        final boolean skipTx,
        @Nullable UUID subjId,
        final String taskName,
        final boolean deserializeBinary,
        final boolean skipVals,
        final boolean canRemap,
        final boolean needVer
    ) {
        ctx.checkSecurity(SecurityPermission.CACHE_READ);

        if (keyCheck)
            validateCacheKey(key);

        CacheOperationContext opCtx = ctx.operationContextPerCall();

        subjId = ctx.subjectIdPerCall(null, opCtx);

        final UUID subjId0 = subjId;
        final ExpiryPolicy expiryPlc = skipVals ? null : opCtx != null ? opCtx.expiry() : null;
        final boolean skipStore = opCtx != null && opCtx.skipStore();
        final boolean recovery = opCtx != null && opCtx.recovery();

        return asyncOp(new CO<IgniteInternalFuture<V>>() {
            @Override public IgniteInternalFuture<V> apply() {
                return getAsync0(ctx.toCacheKeyObject(key),
                    forcePrimary,
                    subjId0,
                    taskName,
                    deserializeBinary,
                    recovery,
                    expiryPlc,
                    skipVals,
                    skipStore,
                    canRemap,
                    needVer);
            }
        });
    }

    /** {@inheritDoc} */
    @Override protected Map<K, V> getAll0(Collection<? extends K> keys, boolean deserializeBinary, boolean needVer)
        throws IgniteCheckedException {
        CacheOperationContext opCtx = ctx.operationContextPerCall();

        return getAllAsyncInternal(keys,
            !ctx.config().isReadFromBackup(),
            true,
            null,
            ctx.kernalContext().job().currentTaskName(),
            deserializeBinary,
            opCtx != null && opCtx.recovery(),
            false,
            true,
            needVer,
            false).get();
    }

    /** {@inheritDoc} */
    @Override public IgniteInternalFuture<Map<K, V>> getAllAsync(
        @Nullable final Collection<? extends K> keys,
        final boolean forcePrimary,
        boolean skipTx,
        @Nullable UUID subjId,
        final String taskName,
        final boolean deserializeBinary,
        final boolean recovery,
        final boolean skipVals,
        final boolean canRemap,
        final boolean needVer
    ) {
        return getAllAsyncInternal(keys,
            forcePrimary,
            skipTx,
            subjId,
            taskName,
            deserializeBinary,
            recovery,
            skipVals,
            canRemap,
            needVer,
            true);
    }

    /**
     * @param keys Keys.
     * @param forcePrimary Force primary flag.
     * @param skipTx Skip tx flag.
     * @param subjId Subject ID.
     * @param taskName Task name.
     * @param deserializeBinary Deserialize binary flag.
     * @param skipVals Skip values flag.
     * @param canRemap Can remap flag.
     * @param needVer Need version flag.
     * @param asyncOp Async operation flag.
     * @return Future.
     */
    private IgniteInternalFuture<Map<K, V>> getAllAsyncInternal(
        @Nullable final Collection<? extends K> keys,
        final boolean forcePrimary,
        boolean skipTx,
        @Nullable UUID subjId,
        final String taskName,
        final boolean deserializeBinary,
        final boolean recovery,
        final boolean skipVals,
        final boolean canRemap,
        final boolean needVer,
        boolean asyncOp
    ) {
        ctx.checkSecurity(SecurityPermission.CACHE_READ);

        if (F.isEmpty(keys))
            return new GridFinishedFuture<>(Collections.<K, V>emptyMap());

        if (keyCheck)
            validateCacheKeys(keys);

        CacheOperationContext opCtx = ctx.operationContextPerCall();

        subjId = ctx.subjectIdPerCall(subjId, opCtx);

        final UUID subjId0 = subjId;

        final ExpiryPolicy expiryPlc = skipVals ? null : opCtx != null ? opCtx.expiry() : null;

        final boolean skipStore = opCtx != null && opCtx.skipStore();

        if (asyncOp) {return asyncOp(new CO<IgniteInternalFuture<Map<K, V>>>() {
            @Override public IgniteInternalFuture<Map<K, V>> apply() {
                return getAllAsync0(ctx.cacheKeysView(keys),
                    forcePrimary,
                    subjId0,
                    taskName,
                    deserializeBinary,
                    recovery,
                    expiryPlc,
                    skipVals,
                    skipStore,
                    canRemap,
                    needVer);
            }
        });}
        else {
            return getAllAsync0(ctx.cacheKeysView(keys),
                forcePrimary,
                subjId0,
                taskName,
                deserializeBinary,
                recovery,
                expiryPlc,
                skipVals,
                skipStore,
                canRemap,
                needVer);
        }
    }

    /** {@inheritDoc} */
    @Override protected V getAndPut0(K key, V val, @Nullable CacheEntryPredicate filter) throws IgniteCheckedException {
        return (V)update0(
            key,
            val,
            null,
            null,
            true,
            filter,
            true,
            false).get();
    }

    /** {@inheritDoc} */
    @Override protected boolean put0(K key, V val, CacheEntryPredicate filter) throws IgniteCheckedException {
        Boolean res = (Boolean)update0(
            key,
            val,
            null,
            null,
            false,
            filter,
            true,
            false).get();

        assert res != null;

        return res;
    }

    /** {@inheritDoc} */
    @SuppressWarnings("unchecked")
    @Override public IgniteInternalFuture<V> getAndPutAsync0(K key, V val, @Nullable CacheEntryPredicate filter) {
        return update0(
            key,
            val,
            null,
            null,
            true,
            filter,
            true,
            true);
    }

    /** {@inheritDoc} */
    @SuppressWarnings("unchecked")
    @Override public IgniteInternalFuture<Boolean> putAsync0(K key, V val, @Nullable CacheEntryPredicate filter) {
        return update0(
            key,
            val,
            null,
            null,
            false,
            filter,
            true,
            true);
    }

    /** {@inheritDoc} */
    @Override public V tryGetAndPut(K key, V val) throws IgniteCheckedException {
        A.notNull(key, "key", val, "val");

        return (V) update0(
            key,
            val,
            null,
            null,
            true,
            null,
            false,
            false).get();
    }

    /** {@inheritDoc} */
    @Override protected void putAll0(Map<? extends K, ? extends V> m) throws IgniteCheckedException {
        updateAll0(m,
            null,
            null,
            null,
            null,
            false,
            false,
            true,
            UPDATE,
            false).get();
    }

    /** {@inheritDoc} */
    @Override public IgniteInternalFuture<?> putAllAsync0(Map<? extends K, ? extends V> m) {
        return updateAll0(m,
            null,
            null,
            null,
            null,
            false,
            false,
            true,
            UPDATE,
            true).chain(RET2NULL);
    }

    /** {@inheritDoc} */
    @Override public void putAllConflict(Map<KeyCacheObject, GridCacheDrInfo> conflictMap)
        throws IgniteCheckedException {
        putAllConflictAsync(conflictMap).get();
    }

    /** {@inheritDoc} */
    @Override public IgniteInternalFuture<?> putAllConflictAsync(Map<KeyCacheObject, GridCacheDrInfo> conflictMap) {
        ctx.dr().onReceiveCacheEntriesReceived(conflictMap.size());

        return updateAll0(null,
            null,
            null,
            conflictMap,
            null,
            false,
            false,
            true,
            UPDATE,
            true);
    }

    /** {@inheritDoc} */
    @Override public V getAndRemove0(K key) throws IgniteCheckedException {
        return (V)remove0(key, true, null, false).get();
    }

    /** {@inheritDoc} */
    @SuppressWarnings("unchecked")
    @Override public IgniteInternalFuture<V> getAndRemoveAsync0(K key) {
        return remove0(key, true, null, true);
    }

    /** {@inheritDoc} */
    @Override protected void removeAll0(Collection<? extends K> keys) throws IgniteCheckedException {
        removeAllAsync0(keys, null, false, false, false).get();
    }

    /** {@inheritDoc} */
    @Override public IgniteInternalFuture<Object> removeAllAsync0(Collection<? extends K> keys) {
        return removeAllAsync0(keys, null, false, false, true).chain(RET2NULL);
    }

    /** {@inheritDoc} */
    @Override protected boolean remove0(K key, CacheEntryPredicate filter) throws IgniteCheckedException {
        return (Boolean)remove0(key, false, filter, false).get();
    }

    /** {@inheritDoc} */
    @SuppressWarnings("unchecked")
    @Override public IgniteInternalFuture<Boolean> removeAsync0(K key, @Nullable CacheEntryPredicate filter) {
        return remove0(key, false, filter, true);
    }

    /** {@inheritDoc} */
    @Override public void removeAllConflict(Map<KeyCacheObject, GridCacheVersion> conflictMap)
        throws IgniteCheckedException {
        removeAllConflictAsync(conflictMap).get();
    }

    /** {@inheritDoc} */
    @Override public IgniteInternalFuture<?> removeAllConflictAsync(Map<KeyCacheObject, GridCacheVersion> conflictMap) {
        ctx.dr().onReceiveCacheEntriesReceived(conflictMap.size());

        return removeAllAsync0(null, conflictMap, false, false, true);
    }

    /**
     * @return {@code True} if store write-through enabled.
     */
    private boolean writeThrough() {
        return ctx.writeThrough() && ctx.store().configured();
    }

    /**
     * @param op Operation closure.
     * @return Future.
     */
    @SuppressWarnings("unchecked")
    private <T> IgniteInternalFuture<T> asyncOp(final CO<IgniteInternalFuture<T>> op) {
        IgniteInternalFuture<T> fail = asyncOpAcquire();

        if (fail != null)
            return fail;

        FutureHolder holder = lastFut.get();

        holder.lock();

        try {
            IgniteInternalFuture fut = holder.future();

            if (fut != null && !fut.isDone()) {
                IgniteInternalFuture<T> f = new GridEmbeddedFuture(fut,
                    new IgniteOutClosure<IgniteInternalFuture>() {
                        @Override public IgniteInternalFuture<T> apply() {
                            if (ctx.kernalContext().isStopping())
                                return new GridFinishedFuture<>(
                                    new IgniteCheckedException("Operation has been cancelled (node is stopping)."));

                            return op.apply();
                        }
                    });

                saveFuture(holder, f);

                return f;
            }

            IgniteInternalFuture<T> f = op.apply();

            saveFuture(holder, f);

            return f;
        }
        finally {
            holder.unlock();
        }
    }

    /** {@inheritDoc} */
    @Override protected IgniteInternalFuture<Boolean> lockAllAsync(Collection<KeyCacheObject> keys,
        long timeout,
        @Nullable IgniteTxLocalEx tx,
        boolean isInvalidate,
        boolean isRead,
        boolean retval,
        @Nullable TransactionIsolation isolation,
        long accessTtl) {
        return new FinishedLockFuture(new UnsupportedOperationException("Locks are not supported for " +
            "CacheAtomicityMode.ATOMIC mode (use CacheAtomicityMode.TRANSACTIONAL instead)"));
    }

    /** {@inheritDoc} */
    @Override public <T> EntryProcessorResult<T> invoke(K key, EntryProcessor<K, V, T> entryProcessor, Object... args)
        throws IgniteCheckedException {
        IgniteInternalFuture<EntryProcessorResult<T>> invokeFut = invoke0(false, key, entryProcessor, args);

        EntryProcessorResult<T> res = invokeFut.get();

        return res != null ? res : new CacheInvokeResult<T>();
    }

    /** {@inheritDoc} */
    @Override public <T> Map<K, EntryProcessorResult<T>> invokeAll(Set<? extends K> keys,
        EntryProcessor<K, V, T> entryProcessor,
        Object... args) throws IgniteCheckedException
    {
        return invokeAll0(false, keys, entryProcessor, args).get();
    }

    /** {@inheritDoc} */
    @Override public <T> IgniteInternalFuture<EntryProcessorResult<T>> invokeAsync(K key,
        EntryProcessor<K, V, T> entryProcessor,
        Object... args) {
        return invoke0(true, key, entryProcessor, args);
    }

    /**
     * @param async Async operation flag.
     * @param key Key.
     * @param entryProcessor Entry processor.
     * @param args Entry processor arguments.
     * @return Future.
     */
    private <T> IgniteInternalFuture<EntryProcessorResult<T>> invoke0(
        boolean async,
        K key,
        EntryProcessor<K, V, T> entryProcessor,
        Object... args) {
        A.notNull(key, "key", entryProcessor, "entryProcessor");

        if (keyCheck)
            validateCacheKey(key);

        CacheOperationContext opCtx = ctx.operationContextPerCall();

        final boolean keepBinary = opCtx != null && opCtx.isKeepBinary();

        IgniteInternalFuture<Map<K, EntryProcessorResult<T>>> fut = update0(
            key,
            null,
            entryProcessor,
            args,
            false,
            null,
            true,
            async);

        return fut.chain(new CX1<IgniteInternalFuture<Map<K, EntryProcessorResult<T>>>, EntryProcessorResult<T>>() {
            @Override public EntryProcessorResult<T> applyx(IgniteInternalFuture<Map<K, EntryProcessorResult<T>>> fut)
                throws IgniteCheckedException {
                Map<K, EntryProcessorResult<T>> resMap = fut.get();

                if (resMap != null) {
                    assert resMap.isEmpty() || resMap.size() == 1 : resMap.size();

                    EntryProcessorResult<T> res = resMap.isEmpty() ? null : resMap.values().iterator().next();

                    if (res instanceof CacheInvokeResult) {
                        CacheInvokeResult invokeRes = (CacheInvokeResult)res;

                        if (invokeRes.result() != null)
                            res = CacheInvokeResult.fromResult((T)ctx.unwrapBinaryIfNeeded(invokeRes.result(),
                                keepBinary, false));
                    }

                    return res;
                }

                return null;
            }
        });
    }

    /** {@inheritDoc} */
    @SuppressWarnings("unchecked")
    @Override public <T> IgniteInternalFuture<Map<K, EntryProcessorResult<T>>> invokeAllAsync(Set<? extends K> keys,
        final EntryProcessor<K, V, T> entryProcessor,
        Object... args) {
        return invokeAll0(true, keys, entryProcessor, args);
    }

    /**
     * @param async Async operation flag.
     * @param keys Keys.
     * @param entryProcessor Entry processor.
     * @param args Entry processor arguments.
     * @return Future.
     */
    private <T> IgniteInternalFuture<Map<K, EntryProcessorResult<T>>> invokeAll0(
        boolean async,
        Set<? extends K> keys,
        final EntryProcessor<K, V, T> entryProcessor,
        Object... args) {
        A.notNull(keys, "keys", entryProcessor, "entryProcessor");

        if (keyCheck)
            validateCacheKeys(keys);

        Map<? extends K, EntryProcessor> invokeMap = F.viewAsMap(keys, new C1<K, EntryProcessor>() {
            @Override public EntryProcessor apply(K k) {
                return entryProcessor;
            }
        });

        CacheOperationContext opCtx = ctx.operationContextPerCall();

        final boolean keepBinary = opCtx != null && opCtx.isKeepBinary();

        IgniteInternalFuture<Map<K, EntryProcessorResult<T>>> resFut = updateAll0(null,
            invokeMap,
            args,
            null,
            null,
            false,
            false,
            true,
            TRANSFORM,
            async);

        return resFut.chain(
            new CX1<IgniteInternalFuture<Map<K, EntryProcessorResult<T>>>, Map<K, EntryProcessorResult<T>>>() {
                @Override public Map<K, EntryProcessorResult<T>> applyx(
                    IgniteInternalFuture<Map<K, EntryProcessorResult<T>>> fut
                ) throws IgniteCheckedException {
                    Map<Object, EntryProcessorResult> resMap = (Map)fut.get();

                    return ctx.unwrapInvokeResult(resMap, keepBinary);
                }
            });
    }

    /** {@inheritDoc} */
    @Override public <T> Map<K, EntryProcessorResult<T>> invokeAll(
        Map<? extends K, ? extends EntryProcessor<K, V, T>> map,
        Object... args) throws IgniteCheckedException {
        A.notNull(map, "map");

        if (keyCheck)
            validateCacheKeys(map.keySet());

        return (Map<K, EntryProcessorResult<T>>)updateAll0(null,
            map,
            args,
            null,
            null,
            false,
            false,
            true,
            TRANSFORM,
            false).get();
    }

    /** {@inheritDoc} */
    @SuppressWarnings("unchecked")
    @Override public <T> IgniteInternalFuture<Map<K, EntryProcessorResult<T>>> invokeAllAsync(
        Map<? extends K, ? extends EntryProcessor<K, V, T>> map,
        Object... args) {
        A.notNull(map, "map");

        if (keyCheck)
            validateCacheKeys(map.keySet());

        return updateAll0(null,
            map,
            args,
            null,
            null,
            false,
            false,
            true,
            TRANSFORM,
            true);
    }

    /**
     * Entry point for all public API put/transform methods.
     *
     * @param map Put map. Either {@code map}, {@code invokeMap} or {@code conflictPutMap} should be passed.
     * @param invokeMap Invoke map. Either {@code map}, {@code invokeMap} or {@code conflictPutMap} should be passed.
     * @param invokeArgs Optional arguments for EntryProcessor.
     * @param conflictPutMap Conflict put map.
     * @param conflictRmvMap Conflict remove map.
     * @param retval Return value required flag.
     * @param rawRetval Return {@code GridCacheReturn} instance.
     * @param waitTopFut Whether to wait for topology future.
     * @param async Async operation flag.
     * @return Completion future.
     */
    @SuppressWarnings("ConstantConditions")
    private IgniteInternalFuture updateAll0(
        @Nullable Map<? extends K, ? extends V> map,
        @Nullable Map<? extends K, ? extends EntryProcessor> invokeMap,
        @Nullable Object[] invokeArgs,
        @Nullable Map<KeyCacheObject, GridCacheDrInfo> conflictPutMap,
        @Nullable Map<KeyCacheObject, GridCacheVersion> conflictRmvMap,
        final boolean retval,
        final boolean rawRetval,
        final boolean waitTopFut,
        final GridCacheOperation op,
        boolean async
    ) {
        assert ctx.updatesAllowed();

        if (map != null && keyCheck)
            validateCacheKeys(map.keySet());

        ctx.checkSecurity(SecurityPermission.CACHE_PUT);

        final CacheOperationContext opCtx = ctx.operationContextPerCall();

        if (opCtx != null && opCtx.hasDataCenterId()) {
            assert conflictPutMap == null : conflictPutMap;
            assert conflictRmvMap == null : conflictRmvMap;

            if (op == GridCacheOperation.TRANSFORM) {
                assert invokeMap != null : invokeMap;

                conflictPutMap = F.viewReadOnly((Map)invokeMap,
                    new IgniteClosure<EntryProcessor, GridCacheDrInfo>() {
                        @Override public GridCacheDrInfo apply(EntryProcessor o) {
                            return new GridCacheDrInfo(o, ctx.versions().next(opCtx.dataCenterId()));
                        }
                    });

                invokeMap = null;
            }
            else if (op == GridCacheOperation.DELETE) {
                assert map != null : map;

                conflictRmvMap = F.viewReadOnly((Map)map, new IgniteClosure<V, GridCacheVersion>() {
                    @Override public GridCacheVersion apply(V o) {
                        return ctx.versions().next(opCtx.dataCenterId());
                    }
                });

                map = null;
            }
            else {
                assert map != null : map;

                conflictPutMap = F.viewReadOnly((Map)map, new IgniteClosure<V, GridCacheDrInfo>() {
                    @Override public GridCacheDrInfo apply(V o) {
                        return new GridCacheDrInfo(ctx.toCacheObject(o), ctx.versions().next(opCtx.dataCenterId()));
                    }
                });

                map = null;
            }
        }

        UUID subjId = ctx.subjectIdPerCall(null, opCtx);

        int taskNameHash = ctx.kernalContext().job().currentTaskNameHash();

        final GridNearAtomicUpdateFuture updateFut = new GridNearAtomicUpdateFuture(
            ctx,
            this,
            ctx.config().getWriteSynchronizationMode(),
            op,
            map != null ? map.keySet() : invokeMap != null ? invokeMap.keySet() : conflictPutMap != null ?
                conflictPutMap.keySet() : conflictRmvMap.keySet(),
            map != null ? map.values() : invokeMap != null ? invokeMap.values() : null,
            invokeArgs,
            (Collection)(conflictPutMap != null ? conflictPutMap.values() : null),
            conflictRmvMap != null ? conflictRmvMap.values() : null,
            retval,
            rawRetval,
            opCtx != null ? opCtx.expiry() : null,
            CU.filterArray(null),
            subjId,
            taskNameHash,
            opCtx != null && opCtx.skipStore(),
            opCtx != null && opCtx.isKeepBinary(),
            opCtx != null && opCtx.recovery(),
            opCtx != null && opCtx.noRetries() ? 1 : MAX_RETRIES,
            waitTopFut);

        if (async) {
            return asyncOp(new CO<IgniteInternalFuture<Object>>() {
                @Override public IgniteInternalFuture<Object> apply() {
                    updateFut.map();

                    return updateFut;
                }
            });
        }
        else {
            updateFut.map();

            return updateFut;
        }
    }

    /**
     * Entry point for update/invoke with a single key.
     *
     * @param key Key.
     * @param val Value.
     * @param proc Entry processor.
     * @param invokeArgs Invoke arguments.
     * @param retval Return value flag.
     * @param filter Filter.
     * @param waitTopFut Whether to wait for topology future.
     * @param async Async operation flag.
     * @return Future.
     */
    private IgniteInternalFuture update0(
        K key,
        @Nullable V val,
        @Nullable EntryProcessor proc,
        @Nullable Object[] invokeArgs,
        final boolean retval,
        @Nullable final CacheEntryPredicate filter,
        final boolean waitTopFut,
        boolean async
    ) {
        assert val == null || proc == null;

        assert ctx.updatesAllowed();

        validateCacheKey(key);

        ctx.checkSecurity(SecurityPermission.CACHE_PUT);

        final GridNearAtomicAbstractUpdateFuture updateFut =
            createSingleUpdateFuture(key, val, proc, invokeArgs, retval, filter, waitTopFut);

        if (async) {
            return asyncOp(new CO<IgniteInternalFuture<Object>>() {
                @Override public IgniteInternalFuture<Object> apply() {
                    updateFut.map();

                    return updateFut;
                }
            });
        }
        else {
            updateFut.map();

            return updateFut;
        }
    }

    /**
     * Entry point for remove with single key.
     *
     * @param key Key.
     * @param retval Whether to return
     * @param filter Filter.
     * @param async Async operation flag.
     * @return Future.
     */
    private IgniteInternalFuture remove0(K key, final boolean retval,
        @Nullable CacheEntryPredicate filter,
        boolean async) {
        assert ctx.updatesAllowed();

        ctx.checkSecurity(SecurityPermission.CACHE_REMOVE);

        final GridNearAtomicAbstractUpdateFuture updateFut = createSingleUpdateFuture(key,
            null,
            null,
            null,
            retval,
            filter,
            true);

        if (async) {
            return asyncOp(new CO<IgniteInternalFuture<Object>>() {
                @Override public IgniteInternalFuture<Object> apply() {
                    updateFut.map();

                    return updateFut;
                }
            });
        }
        else {
            updateFut.map();

            return updateFut;
        }
    }

    /**
     * Craete future for single key-val pair update.
     *
     * @param key Key.
     * @param val Value.
     * @param proc Processor.
     * @param invokeArgs Invoke arguments.
     * @param retval Return value flag.
     * @param filter Filter.
     * @param waitTopFut Whether to wait for topology future.
     * @return Future.
     */
    private GridNearAtomicAbstractUpdateFuture createSingleUpdateFuture(
        K key,
        @Nullable V val,
        @Nullable EntryProcessor proc,
        @Nullable Object[] invokeArgs,
        boolean retval,
        @Nullable CacheEntryPredicate filter,
        boolean waitTopFut
    ) {
        CacheOperationContext opCtx = ctx.operationContextPerCall();

        GridCacheOperation op;
        Object val0;

        if (val != null) {
            op = UPDATE;
            val0 = val;
        }
        else if (proc != null) {
            op = TRANSFORM;
            val0 = proc;
        }
        else {
            op = DELETE;
            val0 = null;
        }

        GridCacheDrInfo conflictPutVal = null;
        GridCacheVersion conflictRmvVer = null;

        if (opCtx != null && opCtx.hasDataCenterId()) {
            Byte dcId = opCtx.dataCenterId();

            assert dcId != null;

            if (op == UPDATE) {
                conflictPutVal = new GridCacheDrInfo(ctx.toCacheObject(val), ctx.versions().next(dcId));

                val0 = null;
            }
            else if (op == GridCacheOperation.TRANSFORM) {
                conflictPutVal = new GridCacheDrInfo(proc, ctx.versions().next(dcId));

                val0 = null;
            }
            else
                conflictRmvVer = ctx.versions().next(dcId);
        }

        CacheEntryPredicate[] filters = CU.filterArray(filter);

        if (conflictPutVal == null &&
            conflictRmvVer == null &&
            !isFastMap(filters, op)) {
            return new GridNearAtomicSingleUpdateFuture(
                ctx,
                this,
                ctx.config().getWriteSynchronizationMode(),
                op,
                key,
                val0,
                invokeArgs,
                retval,
                false,
                opCtx != null ? opCtx.expiry() : null,
                filters,
                ctx.subjectIdPerCall(null, opCtx),
                ctx.kernalContext().job().currentTaskNameHash(),
                opCtx != null && opCtx.skipStore(),
                opCtx != null && opCtx.isKeepBinary(),
                opCtx != null && opCtx.recovery(),
                opCtx != null && opCtx.noRetries() ? 1 : MAX_RETRIES,
                waitTopFut
            );
        }
        else {
            return new GridNearAtomicUpdateFuture(
                ctx,
                this,
                ctx.config().getWriteSynchronizationMode(),
                op,
                Collections.singletonList(key),
                val0 != null ? Collections.singletonList(val0) : null,
                invokeArgs,
                conflictPutVal != null ? Collections.singleton(conflictPutVal) : null,
                conflictRmvVer != null ? Collections.singleton(conflictRmvVer) : null,
                retval,
                false,
                opCtx != null ? opCtx.expiry() : null,
                filters,
                ctx.subjectIdPerCall(null, opCtx),
                ctx.kernalContext().job().currentTaskNameHash(),
                opCtx != null && opCtx.skipStore(),
                opCtx != null && opCtx.isKeepBinary(),
                opCtx != null && opCtx.recovery(),
                opCtx != null && opCtx.noRetries() ? 1 : MAX_RETRIES,
                waitTopFut);
        }
    }

    /**
     * Whether this is fast-map operation.
     *
     * @param filters Filters.
     * @param op Operation.
     * @return {@code True} if fast-map.
     */
    public boolean isFastMap(CacheEntryPredicate[] filters, GridCacheOperation op) {
        return F.isEmpty(filters) && op != TRANSFORM && ctx.config().getWriteSynchronizationMode() == FULL_SYNC &&
            ctx.config().getAtomicWriteOrderMode() == CLOCK &&
            !(ctx.writeThrough() && ctx.config().getInterceptor() != null);
    }

    /**
     * Entry point for all public API remove methods.
     *
     * @param keys Keys to remove.
     * @param conflictMap Conflict map.
     * @param retval Return value required flag.
     * @param rawRetval Return {@code GridCacheReturn} instance.
     * @return Completion future.
     */
    private IgniteInternalFuture removeAllAsync0(
        @Nullable Collection<? extends K> keys,
        @Nullable Map<KeyCacheObject, GridCacheVersion> conflictMap,
        final boolean retval,
        boolean rawRetval,
        boolean async
    ) {
        assert ctx.updatesAllowed();

        assert keys != null || conflictMap != null;

        if (keyCheck)
            validateCacheKeys(keys);

        ctx.checkSecurity(SecurityPermission.CACHE_REMOVE);

        final CacheOperationContext opCtx = ctx.operationContextPerCall();

        UUID subjId = ctx.subjectIdPerCall(null, opCtx);

        int taskNameHash = ctx.kernalContext().job().currentTaskNameHash();

        Collection<GridCacheVersion> drVers = null;

        if (opCtx != null && keys != null && opCtx.hasDataCenterId()) {
            assert conflictMap == null : conflictMap;

            drVers = F.transform(keys, new C1<K, GridCacheVersion>() {
                @Override public GridCacheVersion apply(K k) {
                    return ctx.versions().next(opCtx.dataCenterId());
                }
            });
        }

        final GridNearAtomicUpdateFuture updateFut = new GridNearAtomicUpdateFuture(
            ctx,
            this,
            ctx.config().getWriteSynchronizationMode(),
            DELETE,
            keys != null ? keys : conflictMap.keySet(),
            null,
            null,
            null,
            drVers != null ? drVers : (keys != null ? null : conflictMap.values()),
            retval,
            rawRetval,
            opCtx != null ? opCtx.expiry() : null,
            CU.filterArray(null),
            subjId,
            taskNameHash,
            opCtx != null && opCtx.skipStore(),
            opCtx != null && opCtx.isKeepBinary(),
            opCtx != null && opCtx.recovery(),
            opCtx != null && opCtx.noRetries() ? 1 : MAX_RETRIES,
            true);

        if (async) {
            return asyncOp(new CO<IgniteInternalFuture<Object>>() {
                @Override public IgniteInternalFuture<Object> apply() {
                    updateFut.map();

                    return updateFut;
                }
            });
        }
        else {
            updateFut.map();

            return updateFut;
        }
    }

    /**
     * Entry point to all public API single get methods.
     *
     * @param key Key.
     * @param forcePrimary Force primary flag.
     * @param subjId Subject ID.
     * @param taskName Task name.
     * @param deserializeBinary Deserialize binary flag.
     * @param expiryPlc Expiry policy.
     * @param skipVals Skip values flag.
     * @param skipStore Skip store flag.
     * @param canRemap Can remap flag.
     * @param needVer Need version.
     * @return Get future.
     */
    private IgniteInternalFuture<V> getAsync0(KeyCacheObject key,
        boolean forcePrimary,
        UUID subjId,
        String taskName,
        boolean deserializeBinary,
        boolean recovery,
        @Nullable ExpiryPolicy expiryPlc,
        boolean skipVals,
        boolean skipStore,
        boolean canRemap,
        boolean needVer
    ) {
        AffinityTopologyVersion topVer = canRemap ? ctx.affinity().affinityTopologyVersion() :
            ctx.shared().exchange().readyAffinityVersion();

        IgniteCacheExpiryPolicy expiry = skipVals ? null : expiryPolicy(expiryPlc);

        GridPartitionedSingleGetFuture fut = new GridPartitionedSingleGetFuture(ctx,
            key,
            topVer,
            !skipStore,
            forcePrimary,
            subjId,
            taskName,
            deserializeBinary,
            expiry,
            skipVals,
            canRemap,
            needVer,
            false,
            recovery);

        fut.init();

        return (IgniteInternalFuture<V>)fut;
    }

    /**
     * Entry point to all public API get methods.
     *
     * @param keys Keys.
     * @param forcePrimary Force primary flag.
     * @param subjId Subject ID.
     * @param taskName Task name.
     * @param deserializeBinary Deserialize binary flag.
     * @param expiryPlc Expiry policy.
     * @param skipVals Skip values flag.
     * @param skipStore Skip store flag.
     * @param needVer Need version.
     * @return Get future.
     */
    private IgniteInternalFuture<Map<K, V>> getAllAsync0(@Nullable Collection<KeyCacheObject> keys,
        boolean forcePrimary,
        UUID subjId,
        String taskName,
        boolean deserializeBinary,
        boolean recovery,
        @Nullable ExpiryPolicy expiryPlc,
        boolean skipVals,
        boolean skipStore,
        boolean canRemap,
        boolean needVer
    ) {
        AffinityTopologyVersion topVer = canRemap ? ctx.affinity().affinityTopologyVersion() :
            ctx.shared().exchange().readyAffinityVersion();

        final IgniteCacheExpiryPolicy expiry = skipVals ? null : expiryPolicy(expiryPlc);

        // Optimisation: try to resolve value locally and escape 'get future' creation.
        if (!forcePrimary && ctx.affinityNode()) {
            Map<K, V> locVals = U.newHashMap(keys.size());

            boolean success = true;

            // Optimistically expect that all keys are available locally (avoid creation of get future).
            for (KeyCacheObject key : keys) {
                GridCacheEntryEx entry = null;

                while (true) {
                    try {
                        entry = entryEx(key);

                        // If our DHT cache do has value, then we peek it.
                        if (entry != null) {
                            boolean isNew = entry.isNewLocked();

                            CacheObject v = null;
                            GridCacheVersion ver = null;

                            if (needVer) {
                                T2<CacheObject, GridCacheVersion> res = entry.innerGetVersioned(
                                    null,
                                    null,
                                    /*update-metrics*/false,
                                    /*event*/!skipVals,
                                    subjId,
                                    null,
                                    taskName,
                                    expiry,
                                    true);

                                if (res != null) {
                                    v = res.get1();
                                    ver = res.get2();
                                }
                            }
                            else {
                                v = entry.innerGet(
                                    null,
                                    null,
                                    /*read-through*/false,
                                    /*update-metrics*/false,
                                    /*event*/!skipVals,
                                    subjId,
                                    null,
                                    taskName,
                                    expiry,
                                    !deserializeBinary);
                            }

                            // Entry was not in memory or in swap, so we remove it from cache.
                            if (v == null) {
                                GridCacheVersion obsoleteVer = context().versions().next();

                                if (isNew && entry.markObsoleteIfEmpty(obsoleteVer))
                                    removeEntry(entry);

                                success = false;
                            }
                            else
                                ctx.addResult(locVals, key, v, skipVals, false, deserializeBinary, true, ver);
                        }
                        else
                            success = false;

                        break; // While.
                    }
                    catch (GridCacheEntryRemovedException ignored) {
                        // No-op, retry.
                    }
                    catch (GridDhtInvalidPartitionException ignored) {
                        success = false;

                        break; // While.
                    }
                    catch (IgniteCheckedException e) {
                        return new GridFinishedFuture<>(e);
                    }
                    finally {
                        if (entry != null)
                            ctx.evicts().touch(entry, topVer);
                    }
                }

                if (!success)
                    break;
                else if (!skipVals && ctx.config().isStatisticsEnabled())
                    metrics0().onRead(true);
            }

            if (success) {
                sendTtlUpdateRequest(expiry);

                return new GridFinishedFuture<>(locVals);
            }
        }

        if (expiry != null)
            expiry.reset();

        // Either reload or not all values are available locally.
        GridPartitionedGetFuture<K, V> fut = new GridPartitionedGetFuture<>(ctx,
            keys,
            topVer,
            !skipStore,
            forcePrimary,
            subjId,
            taskName,
            deserializeBinary,
            recovery,
            expiry,
            skipVals,
            canRemap,
            needVer,
            false);

        fut.init();

        return fut;
    }

    /**
     * Executes local update.
     *
     * @param nodeId Node ID.
     * @param req Update request.
     * @param completionCb Completion callback.
     */
    public void updateAllAsyncInternal(
        final UUID nodeId,
        final GridNearAtomicAbstractUpdateRequest req,
        final CI2<GridNearAtomicAbstractUpdateRequest, GridNearAtomicUpdateResponse> completionCb
    ) {
        IgniteInternalFuture<Object> forceFut = preldr.request(req, req.topologyVersion());

        if (forceFut == null || forceFut.isDone()) {
            try {
                if (forceFut != null)
                    forceFut.get();
            }
            catch (NodeStoppingException e) {
                return;
            }
            catch (IgniteCheckedException e) {
                onForceKeysError(nodeId, req, completionCb, e);

                return;
            }

            updateAllAsyncInternal0(nodeId, req, completionCb);
        }
        else {
            forceFut.listen(new CI1<IgniteInternalFuture<Object>>() {
                @Override public void apply(IgniteInternalFuture<Object> fut) {
                    try {
                        fut.get();
                    }
                    catch (NodeStoppingException e) {
                        return;
                    }
                    catch (IgniteCheckedException e) {
                        onForceKeysError(nodeId, req, completionCb, e);

                        return;
                    }

                    updateAllAsyncInternal0(nodeId, req, completionCb);
                }
            });
        }
    }

    /**
     * @param nodeId Node ID.
     * @param req Update request.
     * @param completionCb Completion callback.
     * @param e Error.
     */
    private void onForceKeysError(final UUID nodeId,
        final GridNearAtomicAbstractUpdateRequest req,
        final CI2<GridNearAtomicAbstractUpdateRequest, GridNearAtomicUpdateResponse> completionCb,
        IgniteCheckedException e
    ) {
        GridNearAtomicUpdateResponse res = new GridNearAtomicUpdateResponse(ctx.cacheId(),
            nodeId,
            req.futureVersion(),
            ctx.deploymentEnabled());

        res.addFailedKeys(req.keys(), e);

        completionCb.apply(req, res);
    }

    /**
     * Executes local update after preloader fetched values.
     *
     * @param nodeId Node ID.
     * @param req Update request.
     * @param completionCb Completion callback.
     */
    private void updateAllAsyncInternal0(
        UUID nodeId,
        GridNearAtomicAbstractUpdateRequest req,
        CI2<GridNearAtomicAbstractUpdateRequest, GridNearAtomicUpdateResponse> completionCb
    ) {
        GridNearAtomicUpdateResponse res = new GridNearAtomicUpdateResponse(ctx.cacheId(), nodeId, req.futureVersion(),
            ctx.deploymentEnabled());

        assert !req.returnValue() || (req.operation() == TRANSFORM || req.size() == 1);

        GridDhtAtomicAbstractUpdateFuture dhtFut = null;

        boolean remap = false;

        String taskName = ctx.kernalContext().task().resolveTaskName(req.taskNameHash());

        IgniteCacheExpiryPolicy expiry = null;

        try {
            // If batch store update is enabled, we need to lock all entries.
            // First, need to acquire locks on cache entries, then check filter.
            List<GridDhtCacheEntry> locked = lockEntries(req, req.topologyVersion());

            Collection<IgniteBiTuple<GridDhtCacheEntry, GridCacheVersion>> deleted = null;

            try {
                GridDhtPartitionTopology top = topology();

                top.readLock();

                try {
                    if (top.stopping()) {
                        res.addFailedKeys(req.keys(), new IgniteCheckedException("Failed to perform cache operation " +
                            "(cache is stopped): " + name()));

                        completionCb.apply(req, res);

                        return;
                    }

                    // Do not check topology version for CLOCK versioning since
                    // partition exchange will wait for near update future (if future is on server node).
                    // Also do not check topology version if topology was locked on near node by
                    // external transaction or explicit lock.
                    if ((req.fastMap() && !req.clientRequest()) || req.topologyLocked() ||
                        !needRemap(req.topologyVersion(), top.topologyVersion())) {
                        ClusterNode node = ctx.discovery().node(nodeId);

                        if (node == null) {
                            U.warn(msgLog, "Skip near update request, node originated update request left [" +
                                "futId=" + req.futureVersion() + ", node=" + nodeId + ']');

                            return;
                        }

                        boolean hasNear = ctx.discovery().cacheNearNode(node, name());

                        GridCacheVersion ver = req.updateVersion();

                        if (ver == null) {
                            // Assign next version for update inside entries lock.
                            ver = ctx.versions().next(top.topologyVersion());

                            if (hasNear)
                                res.nearVersion(ver);

                            if (msgLog.isDebugEnabled()) {
                                msgLog.debug("Assigned update version [futId=" + req.futureVersion() +
                                    ", writeVer=" + ver + ']');
                            }
                        }

                        assert ver != null : "Got null version for update request: " + req;

                        boolean sndPrevVal = !top.rebalanceFinished(req.topologyVersion());

                        dhtFut = createDhtFuture(ver, req, res, completionCb, false);

                        expiry = expiryPolicy(req.expiry());

                        GridCacheReturn retVal = null;

                        if (req.size() > 1 &&                    // Several keys ...
                            writeThrough() && !req.skipStore() && // and store is enabled ...
                            !ctx.store().isLocal() &&             // and this is not local store ...
                                                                  // (conflict resolver should be used for local store)
                            !ctx.dr().receiveEnabled()            // and no DR.
                            ) {
                            // This method can only be used when there are no replicated entries in the batch.
                            UpdateBatchResult updRes = updateWithBatch(node,
                                hasNear,
                                req,
                                res,
                                locked,
                                ver,
                                dhtFut,
                                completionCb,
                                ctx.isDrEnabled(),
                                taskName,
                                expiry,
                                sndPrevVal);

                            deleted = updRes.deleted();
                            dhtFut = updRes.dhtFuture();

                            if (req.operation() == TRANSFORM)
                                retVal = updRes.invokeResults();
                        }
                        else {
                            UpdateSingleResult updRes = updateSingle(node,
                                hasNear,
                                req,
                                res,
                                locked,
                                ver,
                                dhtFut,
                                completionCb,
                                ctx.isDrEnabled(),
                                taskName,
                                expiry,
                                sndPrevVal);

                            retVal = updRes.returnValue();
                            deleted = updRes.deleted();
                            dhtFut = updRes.dhtFuture();
                        }

                        if (retVal == null)
                            retVal = new GridCacheReturn(ctx, node.isLocal(), true, null, true);

                        res.returnValue(retVal);

                        if (req.writeSynchronizationMode() != FULL_ASYNC)
                            req.cleanup(!node.isLocal());

                        if (dhtFut != null)
                            ctx.mvcc().addAtomicFuture(dhtFut.version(), dhtFut);
                    }
                    else
                        // Should remap all keys.
                        remap = true;
                }
                finally {
                    top.readUnlock();
                }
            }
            catch (GridCacheEntryRemovedException e) {
                assert false : "Entry should not become obsolete while holding lock.";

                e.printStackTrace();
            }
            finally {
                if (locked != null)
                    unlockEntries(locked, req.topologyVersion());

                // Enqueue if necessary after locks release.
                if (deleted != null) {
                    assert !deleted.isEmpty();
                    assert ctx.deferredDelete() : this;

                    for (IgniteBiTuple<GridDhtCacheEntry, GridCacheVersion> e : deleted)
                        ctx.onDeferredDelete(e.get1(), e.get2());
                }

                // TODO handle failure: probably drop the node from topology
                // TODO fire events only after successful fsync
                ctx.shared().wal().fsync(null);
            }
        }
        catch (GridDhtInvalidPartitionException ignore) {
            assert !req.fastMap() || req.clientRequest() : req;

            if (log.isDebugEnabled())
                log.debug("Caught invalid partition exception for cache entry (will remap update request): " + req);

            remap = true;
        }
        catch (Throwable e) {
            // At least RuntimeException can be thrown by the code above when GridCacheContext is cleaned and there is
            // an attempt to use cleaned resources.
            U.error(log, "Unexpected exception during cache update", e);

            res.addFailedKeys(req.keys(), e);

            completionCb.apply(req, res);

            if (e instanceof Error)
                throw (Error)e;

            return;
        }

        if (remap) {
            assert dhtFut == null;

            res.remapKeys(req.keys());

            completionCb.apply(req, res);
        }
        else {
            // If there are backups, map backup update future.
            if (dhtFut != null)
                dhtFut.map();
                // Otherwise, complete the call.
            else
                completionCb.apply(req, res);
        }

        sendTtlUpdateRequest(expiry);
    }

    /**
     * Updates locked entries using batched write-through.
     *
     * @param node Sender node.
     * @param hasNear {@code True} if originating node has near cache.
     * @param req Update request.
     * @param res Update response.
     * @param locked Locked entries.
     * @param ver Assigned version.
     * @param dhtFut Optional DHT future.
     * @param completionCb Completion callback to invoke when DHT future is completed.
     * @param replicate Whether replication is enabled.
     * @param taskName Task name.
     * @param expiry Expiry policy.
     * @param sndPrevVal If {@code true} sends previous value to backups.
     * @return Deleted entries.
     * @throws GridCacheEntryRemovedException Should not be thrown.
     */
    @SuppressWarnings("unchecked")
    private UpdateBatchResult updateWithBatch(
        final ClusterNode node,
        final boolean hasNear,
        final GridNearAtomicAbstractUpdateRequest req,
        final GridNearAtomicUpdateResponse res,
        final List<GridDhtCacheEntry> locked,
        final GridCacheVersion ver,
        @Nullable GridDhtAtomicAbstractUpdateFuture dhtFut,
        final CI2<GridNearAtomicAbstractUpdateRequest, GridNearAtomicUpdateResponse> completionCb,
        final boolean replicate,
        final String taskName,
        @Nullable final IgniteCacheExpiryPolicy expiry,
        final boolean sndPrevVal
    ) throws GridCacheEntryRemovedException {
        assert !ctx.dr().receiveEnabled(); // Cannot update in batches during DR due to possible conflicts.
        assert !req.returnValue() || req.operation() == TRANSFORM; // Should not request return values for putAll.

        if (!F.isEmpty(req.filter()) && ctx.loadPreviousValue()) {
            try {
                reloadIfNeeded(locked);
            }
            catch (IgniteCheckedException e) {
                res.addFailedKeys(req.keys(), e);

                return new UpdateBatchResult();
            }
        }

        int size = req.size();

        Map<KeyCacheObject, CacheObject> putMap = null;

        Map<KeyCacheObject, EntryProcessor<Object, Object, Object>> entryProcessorMap = null;

        Collection<KeyCacheObject> rmvKeys = null;

        List<CacheObject> writeVals = null;

        UpdateBatchResult updRes = new UpdateBatchResult();

        List<GridDhtCacheEntry> filtered = new ArrayList<>(size);

        GridCacheOperation op = req.operation();

        GridCacheReturn invokeRes = null;

        int firstEntryIdx = 0;

        boolean intercept = ctx.config().getInterceptor() != null;

        for (int i = 0; i < locked.size(); i++) {
            GridDhtCacheEntry entry = locked.get(i);

            if (entry == null)
                continue;

            try {
                if (!checkFilter(entry, req, res)) {
                    if (expiry != null && entry.hasValue()) {
                        long ttl = expiry.forAccess();

                        if (ttl != CU.TTL_NOT_CHANGED) {
                            entry.updateTtl(null, ttl);

                            expiry.ttlUpdated(entry.key(),
                                entry.version(),
                                entry.readers());
                        }
                    }

                    if (log.isDebugEnabled())
                        log.debug("Entry did not pass the filter (will skip write) [entry=" + entry +
                            ", filter=" + Arrays.toString(req.filter()) + ", res=" + res + ']');

                    if (hasNear)
                        res.addSkippedIndex(i);

                    firstEntryIdx++;

                    continue;
                }

                if (op == TRANSFORM) {
                    EntryProcessor<Object, Object, Object> entryProcessor = req.entryProcessor(i);

                    CacheObject old = entry.innerGet(
                        ver,
                        null,
                        /*read through*/true,
                        /*metrics*/true,
                        /*event*/true,
                        req.subjectId(),
                        entryProcessor,
                        taskName,
                        null,
                        req.keepBinary());

                    Object oldVal = null;
                    Object updatedVal = null;

                    CacheInvokeEntry<Object, Object> invokeEntry = new CacheInvokeEntry(entry.key(), old,
                        entry.version(), req.keepBinary(), entry);

                    CacheObject updated;

                    try {
                        Object computed = entryProcessor.process(invokeEntry, req.invokeArguments());

                        if (computed != null) {
                            if (invokeRes == null)
                                invokeRes = new GridCacheReturn(node.isLocal());

                            computed = ctx.unwrapTemporary(computed);

                            invokeRes.addEntryProcessResult(ctx, entry.key(), invokeEntry.key(), computed, null,
                                req.keepBinary());
                        }

                        if (!invokeEntry.modified())
                            continue;

                        updatedVal = ctx.unwrapTemporary(invokeEntry.getValue());

                        updated = ctx.toCacheObject(updatedVal);
                    }
                    catch (Exception e) {
                        if (invokeRes == null)
                            invokeRes = new GridCacheReturn(node.isLocal());

                        invokeRes.addEntryProcessResult(ctx, entry.key(), invokeEntry.key(), null, e, req.keepBinary());

                        updated = old;
                    }

                    if (updated == null) {
                        if (intercept) {
                            CacheLazyEntry e = new CacheLazyEntry(ctx, entry.key(), invokeEntry.key(), old, oldVal, req.keepBinary());

                            IgniteBiTuple<Boolean, ?> interceptorRes = ctx.config().getInterceptor().onBeforeRemove(e);

                            if (ctx.cancelRemove(interceptorRes))
                                continue;
                        }

                        // Update previous batch.
                        if (putMap != null) {
                            dhtFut = updatePartialBatch(
                                hasNear,
                                firstEntryIdx,
                                filtered,
                                ver,
                                node,
                                writeVals,
                                putMap,
                                null,
                                entryProcessorMap,
                                dhtFut,
                                completionCb,
                                req,
                                res,
                                replicate,
                                updRes,
                                taskName,
                                expiry,
                                sndPrevVal);

                            firstEntryIdx = i;

                            putMap = null;
                            writeVals = null;
                            entryProcessorMap = null;

                            filtered = new ArrayList<>();
                        }

                        // Start collecting new batch.
                        if (rmvKeys == null)
                            rmvKeys = new ArrayList<>(size);

                        rmvKeys.add(entry.key());
                    }
                    else {
                        if (intercept) {
                            CacheLazyEntry e = new CacheLazyEntry(ctx, entry.key(), invokeEntry.key(), old, oldVal, req.keepBinary());

                            Object val = ctx.config().getInterceptor().onBeforePut(e, updatedVal);

                            if (val == null)
                                continue;

                            updated = ctx.toCacheObject(ctx.unwrapTemporary(val));
                        }

                        // Update previous batch.
                        if (rmvKeys != null) {
                            dhtFut = updatePartialBatch(
                                hasNear,
                                firstEntryIdx,
                                filtered,
                                ver,
                                node,
                                null,
                                null,
                                rmvKeys,
                                entryProcessorMap,
                                dhtFut,
                                completionCb,
                                req,
                                res,
                                replicate,
                                updRes,
                                taskName,
                                expiry,
                                sndPrevVal);

                            firstEntryIdx = i;

                            rmvKeys = null;
                            entryProcessorMap = null;

                            filtered = new ArrayList<>();
                        }

                        if (putMap == null) {
                            putMap = new LinkedHashMap<>(size, 1.0f);
                            writeVals = new ArrayList<>(size);
                        }

                        putMap.put(entry.key(), updated);
                        writeVals.add(updated);
                    }

                    if (entryProcessorMap == null)
                        entryProcessorMap = new HashMap<>();

                    entryProcessorMap.put(entry.key(), entryProcessor);
                }
                else if (op == UPDATE) {
                    CacheObject updated = req.value(i);

                    if (intercept) {
                        CacheObject old = entry.innerGet(
                            null,
                             null,
                            /*read through*/ctx.loadPreviousValue(),
                            /*metrics*/true,
                            /*event*/true,
                            req.subjectId(),
                            null,
                            taskName,
                            null,
                            req.keepBinary());

                        Object val = ctx.config().getInterceptor().onBeforePut(
                            new CacheLazyEntry(
                                ctx,
                                entry.key(),
                                old,
                                req.keepBinary()),
                            ctx.unwrapBinaryIfNeeded(
                                updated,
                                req.keepBinary(),
                                false));

                        if (val == null)
                            continue;

                        updated = ctx.toCacheObject(ctx.unwrapTemporary(val));
                    }

                    assert updated != null;

                    if (putMap == null) {
                        putMap = new LinkedHashMap<>(size, 1.0f);
                        writeVals = new ArrayList<>(size);
                    }

                    putMap.put(entry.key(), updated);
                    writeVals.add(updated);
                }
                else {
                    assert op == DELETE;

                    if (intercept) {
                        CacheObject old = entry.innerGet(
                            null,
                            null,
                            /*read through*/ctx.loadPreviousValue(),
                            /*metrics*/true,
                            /*event*/true,
                            req.subjectId(),
                            null,
                            taskName,
                            null,
                            req.keepBinary());

                        IgniteBiTuple<Boolean, ?> interceptorRes = ctx.config().getInterceptor()
                            .onBeforeRemove(new CacheLazyEntry(ctx, entry.key(), old, req.keepBinary()));

                        if (ctx.cancelRemove(interceptorRes))
                            continue;
                    }

                    if (rmvKeys == null)
                        rmvKeys = new ArrayList<>(size);

                    rmvKeys.add(entry.key());
                }

                filtered.add(entry);
            }
            catch (IgniteCheckedException e) {
                res.addFailedKey(entry.key(), e);
            }
        }

        // Store final batch.
        if (putMap != null || rmvKeys != null) {
            dhtFut = updatePartialBatch(
                hasNear,
                firstEntryIdx,
                filtered,
                ver,
                node,
                writeVals,
                putMap,
                rmvKeys,
                entryProcessorMap,
                dhtFut,
                completionCb,
                req,
                res,
                replicate,
                updRes,
                taskName,
                expiry,
                sndPrevVal);
        }
        else
            assert filtered.isEmpty();

        updRes.dhtFuture(dhtFut);

        updRes.invokeResult(invokeRes);

        return updRes;
    }

    /**
     * @param entries Entries.
     * @throws IgniteCheckedException If failed.
     */
    private void reloadIfNeeded(final List<GridDhtCacheEntry> entries) throws IgniteCheckedException {
        Map<KeyCacheObject, Integer> needReload = null;

        for (int i = 0; i < entries.size(); i++) {
            GridDhtCacheEntry entry = entries.get(i);

            if (entry == null)
                continue;

            CacheObject val = entry.rawGet();

            if (val == null) {
                if (needReload == null)
                    needReload = new HashMap<>(entries.size(), 1.0f);

                needReload.put(entry.key(), i);
            }
        }

        if (needReload != null) {
            final Map<KeyCacheObject, Integer> idxMap = needReload;

            ctx.store().loadAll(null, needReload.keySet(), new CI2<KeyCacheObject, Object>() {
                @Override public void apply(KeyCacheObject k, Object v) {
                    Integer idx = idxMap.get(k);

                    if (idx != null) {
                        GridDhtCacheEntry entry = entries.get(idx);

                        try {
                            GridCacheVersion ver = entry.version();

                            entry.versionedValue(ctx.toCacheObject(v), null, ver, null);
                        }
                        catch (GridCacheEntryRemovedException e) {
                            assert false : "Entry should not get obsolete while holding lock [entry=" + entry +
                                ", e=" + e + ']';
                        }
                        catch (IgniteCheckedException e) {
                            throw new IgniteException(e);
                        }
                    }
                }
            });
        }
    }

    /**
     * Updates locked entries one-by-one.
     *
     * @param node Originating node.
     * @param hasNear {@code True} if originating node has near cache.
     * @param req Update request.
     * @param res Update response.
     * @param locked Locked entries.
     * @param ver Assigned update version.
     * @param dhtFut Optional DHT future.
     * @param completionCb Completion callback to invoke when DHT future is completed.
     * @param replicate Whether DR is enabled for that cache.
     * @param taskName Task name.
     * @param expiry Expiry policy.
     * @param sndPrevVal If {@code true} sends previous value to backups.
     * @return Return value.
     * @throws GridCacheEntryRemovedException Should be never thrown.
     */
    private UpdateSingleResult updateSingle(
        ClusterNode node,
        boolean hasNear,
        GridNearAtomicAbstractUpdateRequest req,
        GridNearAtomicUpdateResponse res,
        List<GridDhtCacheEntry> locked,
        GridCacheVersion ver,
        @Nullable GridDhtAtomicAbstractUpdateFuture dhtFut,
        CI2<GridNearAtomicAbstractUpdateRequest, GridNearAtomicUpdateResponse> completionCb,
        boolean replicate,
        String taskName,
        @Nullable IgniteCacheExpiryPolicy expiry,
        boolean sndPrevVal
    ) throws GridCacheEntryRemovedException {
        GridCacheReturn retVal = null;
        Collection<IgniteBiTuple<GridDhtCacheEntry, GridCacheVersion>> deleted = null;

        AffinityTopologyVersion topVer = req.topologyVersion();

        boolean checkReaders = hasNear || ctx.discovery().hasNearCache(name(), topVer);

        boolean readersOnly = false;

        boolean intercept = ctx.config().getInterceptor() != null;

        // Avoid iterator creation.
        for (int i = 0; i < req.size(); i++) {
            KeyCacheObject k = req.key(i);

            GridCacheOperation op = req.operation();

            // We are holding java-level locks on entries at this point.
            // No GridCacheEntryRemovedException can be thrown.
            try {
                GridDhtCacheEntry entry = locked.get(i);

                if (entry == null)
                    continue;

                GridCacheVersion newConflictVer = req.conflictVersion(i);
                long newConflictTtl = req.conflictTtl(i);
                long newConflictExpireTime = req.conflictExpireTime(i);

                assert !(newConflictVer instanceof GridCacheVersionEx) : newConflictVer;

                boolean primary = !req.fastMap() || ctx.affinity().primary(ctx.localNode(), entry.partition(),
                    req.topologyVersion());

                Object writeVal = op == TRANSFORM ? req.entryProcessor(i) : req.writeValue(i);

                Collection<UUID> readers = null;
                Collection<UUID> filteredReaders = null;

                if (checkReaders) {
                    readers = entry.readers();
                    filteredReaders = F.view(entry.readers(), F.notEqualTo(node.id()));
                }

                GridCacheUpdateAtomicResult updRes = entry.innerUpdate(
                    ver,
                    node.id(),
                    locNodeId,
                    op,
                    writeVal,
                    req.invokeArguments(),
                    (primary || (ctx.store().isLocal() && !ctx.shared().localStorePrimaryOnly()))
                        && writeThrough() && !req.skipStore(),
                    !req.skipStore(),
                    sndPrevVal || req.returnValue(),
                    req.keepBinary(),
                    expiry,
                    true,
                    true,
                    primary,
                    ctx.config().getAtomicWriteOrderMode() == CLOCK, // Check version in CLOCK mode on primary node.
                    topVer,
                    req.filter(),
                    replicate ? primary ? DR_PRIMARY : DR_BACKUP : DR_NONE,
                    newConflictTtl,
                    newConflictExpireTime,
                    newConflictVer,
                    true,
                    intercept,
                    req.subjectId(),
                    taskName,
                    null,
                    null,
                    dhtFut);

                if (dhtFut == null && !F.isEmpty(filteredReaders)) {
                    dhtFut = createDhtFuture(ver, req, res, completionCb, true);

                    readersOnly = true;
                }

                if (dhtFut != null) {
                    if (updRes.sendToDht()) { // Send to backups even in case of remove-remove scenarios.
                        GridCacheVersionConflictContext<?, ?> conflictCtx = updRes.conflictResolveResult();

                        if (conflictCtx == null)
                            newConflictVer = null;
                        else if (conflictCtx.isMerge())
                            newConflictVer = null; // Conflict version is discarded in case of merge.

                        EntryProcessor<Object, Object, Object> entryProcessor = null;

                        if (!readersOnly) {
                            dhtFut.addWriteEntry(entry,
                                updRes.newValue(),
                                entryProcessor,
                                updRes.newTtl(),
                                updRes.conflictExpireTime(),
                                newConflictVer,
                                sndPrevVal,
                                updRes.oldValue(),
                                updRes.updateCounter());
                        }

                        if (!F.isEmpty(filteredReaders))
                            dhtFut.addNearWriteEntries(filteredReaders,
                                entry,
                                updRes.newValue(),
                                entryProcessor,
                                updRes.newTtl(),
                                updRes.conflictExpireTime());
                    }
                    else {
                        if (log.isDebugEnabled())
                            log.debug("Entry did not pass the filter or conflict resolution (will skip write) " +
                                "[entry=" + entry + ", filter=" + Arrays.toString(req.filter()) + ']');
                    }
                }

                if (hasNear) {
                    if (primary && updRes.sendToDht()) {
                        if (!ctx.affinity().belongs(node, entry.partition(), topVer)) {
                            // If put the same value as in request then do not need to send it back.
                            if (op == TRANSFORM || writeVal != updRes.newValue()) {
                                res.addNearValue(i,
                                    updRes.newValue(),
                                    updRes.newTtl(),
                                    updRes.conflictExpireTime());
                            }
                            else
                                res.addNearTtl(i, updRes.newTtl(), updRes.conflictExpireTime());

                            if (updRes.newValue() != null) {
                                IgniteInternalFuture<Boolean> f = entry.addReader(node.id(), req.messageId(), topVer);

                                assert f == null : f;
                            }
                        }
                        else if (F.contains(readers, node.id())) // Reader became primary or backup.
                            entry.removeReader(node.id(), req.messageId());
                        else
                            res.addSkippedIndex(i);
                    }
                    else
                        res.addSkippedIndex(i);
                }

                if (updRes.removeVersion() != null) {
                    if (deleted == null)
                        deleted = new ArrayList<>(req.size());

                    deleted.add(F.t(entry, updRes.removeVersion()));
                }

                if (op == TRANSFORM) {
                    assert !req.returnValue();

                    IgniteBiTuple<Object, Exception> compRes = updRes.computedResult();

                    if (compRes != null && (compRes.get1() != null || compRes.get2() != null)) {
                        if (retVal == null)
                            retVal = new GridCacheReturn(node.isLocal());

                        retVal.addEntryProcessResult(ctx,
                            k,
                            null,
                            compRes.get1(),
                            compRes.get2(),
                            req.keepBinary());
                    }
                }
                else {
                    // Create only once.
                    if (retVal == null) {
                        CacheObject ret = updRes.oldValue();

                        retVal = new GridCacheReturn(ctx,
                            node.isLocal(),
                            req.keepBinary(),
                            req.returnValue() ? ret : null,
                            updRes.success());
                    }
                }
            }
            catch (IgniteCheckedException e) {
                res.addFailedKey(k, e);
            }
        }

        return new UpdateSingleResult(retVal, deleted, dhtFut);
    }

    /**
     * @param hasNear {@code True} if originating node has near cache.
     * @param firstEntryIdx Index of the first entry in the request keys collection.
     * @param entries Entries to update.
     * @param ver Version to set.
     * @param node Originating node.
     * @param writeVals Write values.
     * @param putMap Values to put.
     * @param rmvKeys Keys to remove.
     * @param entryProcessorMap Entry processors.
     * @param dhtFut DHT update future if has backups.
     * @param completionCb Completion callback to invoke when DHT future is completed.
     * @param req Request.
     * @param res Response.
     * @param replicate Whether replication is enabled.
     * @param batchRes Batch update result.
     * @param taskName Task name.
     * @param expiry Expiry policy.
     * @param sndPrevVal If {@code true} sends previous value to backups.
     * @return Deleted entries.
     */
    @SuppressWarnings("ForLoopReplaceableByForEach")
    @Nullable private GridDhtAtomicAbstractUpdateFuture updatePartialBatch(
        final boolean hasNear,
        final int firstEntryIdx,
        final List<GridDhtCacheEntry> entries,
        final GridCacheVersion ver,
        final ClusterNode node,
        @Nullable final List<CacheObject> writeVals,
        @Nullable final Map<KeyCacheObject, CacheObject> putMap,
        @Nullable final Collection<KeyCacheObject> rmvKeys,
        @Nullable final Map<KeyCacheObject, EntryProcessor<Object, Object, Object>> entryProcessorMap,
        @Nullable GridDhtAtomicAbstractUpdateFuture dhtFut,
        final CI2<GridNearAtomicAbstractUpdateRequest, GridNearAtomicUpdateResponse> completionCb,
        final GridNearAtomicAbstractUpdateRequest req,
        final GridNearAtomicUpdateResponse res,
        final boolean replicate,
        final UpdateBatchResult batchRes,
        final String taskName,
        @Nullable final IgniteCacheExpiryPolicy expiry,
        final boolean sndPrevVal
    ) {
        assert putMap == null ^ rmvKeys == null;

        assert req.conflictVersions() == null : "Cannot be called when there are conflict entries in the batch.";

        AffinityTopologyVersion topVer = req.topologyVersion();

        boolean checkReaders = hasNear || ctx.discovery().hasNearCache(name(), topVer);

        CacheStorePartialUpdateException storeErr = null;

        try {
            GridCacheOperation op;

            if (putMap != null) {
                // If fast mapping, filter primary keys for write to store.
                Map<KeyCacheObject, CacheObject> storeMap = req.fastMap() ?
                    F.view(putMap, new P1<CacheObject>() {
                        @Override public boolean apply(CacheObject key) {
                            return ctx.affinity().primary(ctx.localNode(), key, req.topologyVersion());
                        }
                    }) :
                    putMap;

                try {
                    Map<? extends KeyCacheObject, IgniteBiTuple<? extends CacheObject, GridCacheVersion>> view = F.viewReadOnly(storeMap,
                        new C1<CacheObject, IgniteBiTuple<? extends CacheObject, GridCacheVersion>>() {
                            @Override public IgniteBiTuple<? extends CacheObject, GridCacheVersion> apply(CacheObject val) {
                                return F.t(val, ver);
                            }
                        });

                    ctx.store().putAll(null, view);
                }
                catch (CacheStorePartialUpdateException e) {
                    storeErr = e;
                }

                op = UPDATE;
            }
            else {
                // If fast mapping, filter primary keys for write to store.
                Collection<KeyCacheObject> storeKeys = req.fastMap() ?
                    F.view(rmvKeys, new P1<Object>() {
                        @Override public boolean apply(Object key) {
                            return ctx.affinity().primary(ctx.localNode(), key, req.topologyVersion());
                        }
                    }) :
                    rmvKeys;

                try {
                    ctx.store().removeAll(null, storeKeys);
                }
                catch (CacheStorePartialUpdateException e) {
                    storeErr = e;
                }

                op = DELETE;
            }

            boolean intercept = ctx.config().getInterceptor() != null;

            // Avoid iterator creation.
            for (int i = 0; i < entries.size(); i++) {
                GridDhtCacheEntry entry = entries.get(i);

                assert Thread.holdsLock(entry);

                if (entry.obsolete()) {
                    assert req.operation() == DELETE : "Entry can become obsolete only after remove: " + entry;

                    continue;
                }

                if (storeErr != null &&
                    storeErr.failedKeys().contains(entry.key().value(ctx.cacheObjectContext(), false)))
                    continue;

                try {
                    // We are holding java-level locks on entries at this point.
                    CacheObject writeVal = op == UPDATE ? writeVals.get(i) : null;

                    assert writeVal != null || op == DELETE : "null write value found.";

                    boolean primary = !req.fastMap() || ctx.affinity().primary(ctx.localNode(), entry.key(),
                        req.topologyVersion());

                    Collection<UUID> readers = null;
                    Collection<UUID> filteredReaders = null;

                    if (checkReaders) {
                        readers = entry.readers();
                        filteredReaders = F.view(entry.readers(), F.notEqualTo(node.id()));
                    }

                    GridCacheUpdateAtomicResult updRes = entry.innerUpdate(
                        ver,
                        node.id(),
                        locNodeId,
                        op,
                        writeVal,
                        null,
                        /*write-through*/false,
                        /*read-through*/false,
                        /*retval*/sndPrevVal,
                        req.keepBinary(),
                        expiry,
                        /*event*/true,
                        /*metrics*/true,
                        primary,
                        ctx.config().getAtomicWriteOrderMode() == CLOCK, // Check version in CLOCK mode on primary node.
                        topVer,
                        null,
                        replicate ? primary ? DR_PRIMARY : DR_BACKUP : DR_NONE,
                        CU.TTL_NOT_CHANGED,
                        CU.EXPIRE_TIME_CALCULATE,
                        null,
                        /*conflict resolve*/false,
                        /*intercept*/false,
                        req.subjectId(),
                        taskName,
                        null,
                        null,
                        dhtFut);

                    assert !updRes.success() || updRes.newTtl() == CU.TTL_NOT_CHANGED || expiry != null :
                        "success=" + updRes.success() + ", newTtl=" + updRes.newTtl() + ", expiry=" + expiry;

                    if (intercept) {
                        if (op == UPDATE) {
                            ctx.config().getInterceptor().onAfterPut(new CacheLazyEntry(
                                ctx,
                                entry.key(),
                                updRes.newValue(),
                                req.keepBinary()));
                        }
                        else {
                            assert op == DELETE : op;

                            // Old value should be already loaded for 'CacheInterceptor.onBeforeRemove'.
                            ctx.config().getInterceptor().onAfterRemove(new CacheLazyEntry(ctx, entry.key(),
                                updRes.oldValue(), req.keepBinary()));
                        }
                    }

                    batchRes.addDeleted(entry, updRes, entries);

                    if (dhtFut == null && !F.isEmpty(filteredReaders)) {
                        dhtFut = createDhtFuture(ver, req, res, completionCb, true);

                        batchRes.readersOnly(true);
                    }

                    if (dhtFut != null) {
                        EntryProcessor<Object, Object, Object> entryProcessor =
                            entryProcessorMap == null ? null : entryProcessorMap.get(entry.key());

                        if (!batchRes.readersOnly()) {
                            dhtFut.addWriteEntry(entry,
                                writeVal,
                                entryProcessor,
                                updRes.newTtl(),
                                CU.EXPIRE_TIME_CALCULATE,
                                null,
                                sndPrevVal,
                                updRes.oldValue(),
                                updRes.updateCounter());
                        }

                        if (!F.isEmpty(filteredReaders))
                            dhtFut.addNearWriteEntries(filteredReaders,
                                entry,
                                writeVal,
                                entryProcessor,
                                updRes.newTtl(),
                                CU.EXPIRE_TIME_CALCULATE);
                    }

                    if (hasNear) {
                        if (primary) {
                            if (!ctx.affinity().belongs(node, entry.partition(), topVer)) {
                                int idx = firstEntryIdx + i;

                                if (req.operation() == TRANSFORM) {
                                    res.addNearValue(idx,
                                        writeVal,
                                        updRes.newTtl(),
                                        CU.EXPIRE_TIME_CALCULATE);
                                }
                                else
                                    res.addNearTtl(idx, updRes.newTtl(), CU.EXPIRE_TIME_CALCULATE);

                                if (writeVal != null || entry.hasValue()) {
                                    IgniteInternalFuture<Boolean> f = entry.addReader(node.id(), req.messageId(), topVer);

                                    assert f == null : f;
                                }
                            }
                            else if (readers.contains(node.id())) // Reader became primary or backup.
                                entry.removeReader(node.id(), req.messageId());
                            else
                                res.addSkippedIndex(firstEntryIdx + i);
                        }
                        else
                            res.addSkippedIndex(firstEntryIdx + i);
                    }
                }
                catch (GridCacheEntryRemovedException e) {
                    assert false : "Entry cannot become obsolete while holding lock.";

                    e.printStackTrace();
                }
            }
        }
        catch (IgniteCheckedException e) {
            res.addFailedKeys(putMap != null ? putMap.keySet() : rmvKeys, e, ctx);
        }

        if (storeErr != null) {
            ArrayList<KeyCacheObject> failed = new ArrayList<>(storeErr.failedKeys().size());

            for (Object failedKey : storeErr.failedKeys())
                failed.add(ctx.toCacheKeyObject(failedKey));

            res.addFailedKeys(failed, storeErr.getCause(), ctx);
        }

        return dhtFut;
    }

    /**
     * Acquires java-level locks on cache entries. Returns collection of locked entries.
     *
     * @param req Request with keys to lock.
     * @param topVer Topology version to lock on.
     * @return Collection of locked entries.
     * @throws GridDhtInvalidPartitionException If entry does not belong to local node. If exception is thrown,
     *      locks are released.
     */
    @SuppressWarnings("ForLoopReplaceableByForEach")
    private List<GridDhtCacheEntry> lockEntries(GridNearAtomicAbstractUpdateRequest req, AffinityTopologyVersion topVer)
        throws GridDhtInvalidPartitionException {
        ctx.shared().database().checkpointReadLock();

        if (req.size() == 1) {
            KeyCacheObject key = req.key(0);

            while (true) {
                try {
                    GridDhtCacheEntry entry = entryExx(key, topVer);

                    GridUnsafe.monitorEnter(entry);

                    if (entry.obsolete())
                        GridUnsafe.monitorExit(entry);
                    else
                        return Collections.singletonList(entry);
                }
                catch (GridDhtInvalidPartitionException e) {
                    // Ignore invalid partition exception in CLOCK ordering mode.
                    if (ctx.config().getAtomicWriteOrderMode() == CLOCK)
                        return Collections.singletonList(null);
                    else
                        throw e;
                }
            }
        }
        else {
            List<GridDhtCacheEntry> locked = new ArrayList<>(req.size());

            while (true) {
                for (int i = 0; i < req.size(); i++) {
                    try {
                        GridDhtCacheEntry entry = entryExx(req.key(i), topVer);

                        locked.add(entry);
                    }
                    catch (GridDhtInvalidPartitionException e) {
                        // Ignore invalid partition exception in CLOCK ordering mode.
                        if (ctx.config().getAtomicWriteOrderMode() == CLOCK)
                            locked.add(null);
                        else
                            throw e;
                    }
                }

                boolean retry = false;

                for (int i = 0; i < locked.size(); i++) {
                    GridCacheMapEntry entry = locked.get(i);

                    if (entry == null)
                        continue;

                    GridUnsafe.monitorEnter(entry);

                    if (entry.obsolete()) {
                        // Unlock all locked.
                        for (int j = 0; j <= i; j++) {
                            if (locked.get(j) != null)
                                GridUnsafe.monitorExit(locked.get(j));
                        }

                        // Clear entries.
                        locked.clear();

                        // Retry.
                        retry = true;

                        break;
                    }
                }

                if (!retry)
                    return locked;
            }
        }
    }

    /**
     * Releases java-level locks on cache entries.
     *
     * @param locked Locked entries.
     * @param topVer Topology version.
     */
    private void unlockEntries(Collection<GridDhtCacheEntry> locked, AffinityTopologyVersion topVer) {
        // Process deleted entries before locks release.
        assert ctx.deferredDelete() : this;

        // Entries to skip eviction manager notification for.
        // Enqueue entries while holding locks.
        Collection<KeyCacheObject> skip = null;

        try {
            for (GridCacheMapEntry entry : locked) {
                if (entry != null && entry.deleted()) {
                    if (skip == null)
                        skip = new HashSet<>(locked.size(), 1.0f);

                    skip.add(entry.key());
                }
            }
        }
        finally {
            // At least RuntimeException can be thrown by the code above when GridCacheContext is cleaned and there is
            // an attempt to use cleaned resources.
            // That's why releasing locks in the finally block..
            for (GridCacheMapEntry entry : locked) {
                if (entry != null)
                    GridUnsafe.monitorExit(entry);
            }
        }

        // Try evict partitions.
        for (GridDhtCacheEntry entry : locked) {
            if (entry != null)
                entry.onUnlock();
        }

        ctx.shared().database().checkpointReadUnlock();

        if (skip != null && skip.size() == locked.size())
            // Optimization.
            return;

        // Must touch all entries since update may have deleted entries.
        // Eviction manager will remove empty entries.
        for (GridCacheMapEntry entry : locked) {
            if (entry != null && (skip == null || !skip.contains(entry.key())))
                ctx.evicts().touch(entry, topVer);
        }
    }

    /**
     * @param entry Entry to check.
     * @param req Update request.
     * @param res Update response. If filter evaluation failed, key will be added to failed keys and method
     *      will return false.
     * @return {@code True} if filter evaluation succeeded.
     */
    private boolean checkFilter(GridCacheEntryEx entry, GridNearAtomicAbstractUpdateRequest req,
        GridNearAtomicUpdateResponse res) {
        try {
            return ctx.isAllLocked(entry, req.filter());
        }
        catch (IgniteCheckedException e) {
            res.addFailedKey(entry.key(), e);

            return false;
        }
    }

    /**
     * @param req Request to remap.
     */
    private void remapToNewPrimary(GridNearAtomicAbstractUpdateRequest req) {
        assert req.writeSynchronizationMode() == FULL_ASYNC : req;

        if (log.isDebugEnabled())
            log.debug("Remapping near update request locally: " + req);

        Collection<?> vals;
        Collection<GridCacheDrInfo> drPutVals;
        Collection<GridCacheVersion> drRmvVals;

        if (req.conflictVersions() == null) {
            vals = req.values();

            drPutVals = null;
            drRmvVals = null;
        }
        else if (req.operation() == UPDATE) {
            int size = req.keys().size();

            drPutVals = new ArrayList<>(size);

            for (int i = 0; i < size; i++) {
                long ttl = req.conflictTtl(i);

                if (ttl == CU.TTL_NOT_CHANGED)
                    drPutVals.add(new GridCacheDrInfo(req.value(i), req.conflictVersion(i)));
                else
                    drPutVals.add(new GridCacheDrExpirationInfo(req.value(i), req.conflictVersion(i), ttl,
                        req.conflictExpireTime(i)));
            }

            vals = null;
            drRmvVals = null;
        }
        else {
            assert req.operation() == DELETE : req;

            drRmvVals = req.conflictVersions();

            vals = null;
            drPutVals = null;
        }

        final GridNearAtomicUpdateFuture updateFut = new GridNearAtomicUpdateFuture(
            ctx,
            this,
            ctx.config().getWriteSynchronizationMode(),
            req.operation(),
            req.keys(),
            vals,
            req.invokeArguments(),
            drPutVals,
            drRmvVals,
            req.returnValue(),
            false,
            req.expiry(),
            req.filter(),
            req.subjectId(),
            req.taskNameHash(),
            req.skipStore(),
            req.keepBinary(),
            req.recovery(),
            MAX_RETRIES,
            true);

        updateFut.map();
    }

    /**
     * Creates backup update future if necessary.
     *
     * @param writeVer Write version.
     * @param updateReq Update request.
     * @param updateRes Update response.
     * @param completionCb Completion callback to invoke when future is completed.
     * @param force If {@code true} then creates future without optimizations checks.
     * @return Backup update future or {@code null} if there are no backups.
     */
    @Nullable private GridDhtAtomicAbstractUpdateFuture createDhtFuture(
        GridCacheVersion writeVer,
        GridNearAtomicAbstractUpdateRequest updateReq,
        GridNearAtomicUpdateResponse updateRes,
        CI2<GridNearAtomicAbstractUpdateRequest, GridNearAtomicUpdateResponse> completionCb,
        boolean force
    ) {
        if (!force) {
            if (updateReq.fastMap())
                return null;

            AffinityTopologyVersion topVer = updateReq.topologyVersion();

            Collection<ClusterNode> nodes = ctx.kernalContext().discovery().cacheAffinityNodes(name(), topVer);

            // We are on primary node for some key.
            assert !nodes.isEmpty() : "Failed to find affinity nodes [name=" + name() + ", topVer=" + topVer +
                ctx.kernalContext().discovery().discoCache(topVer) + ']';

            if (nodes.size() == 1) {
                if (log.isDebugEnabled())
                    log.debug("Partitioned cache topology has only one node, will not create DHT atomic update future " +
                        "[topVer=" + topVer + ", updateReq=" + updateReq + ']');

                return null;
            }
        }

        if (updateReq.size() == 1)
            return new GridDhtAtomicSingleUpdateFuture(ctx, completionCb, writeVer, updateReq, updateRes);
        else
            return new GridDhtAtomicUpdateFuture(ctx, completionCb, writeVer, updateReq, updateRes);
    }

    /**
     * @param nodeId Sender node ID.
     * @param req Near atomic update request.
     */
    private void processNearAtomicUpdateRequest(UUID nodeId, GridNearAtomicAbstractUpdateRequest req) {
        if (msgLog.isDebugEnabled()) {
            msgLog.debug("Received near atomic update request [futId=" + req.futureVersion() +
                ", writeVer=" + req.updateVersion() +
                ", node=" + nodeId + ']');
        }

        req.nodeId(ctx.localNodeId());

        updateAllAsyncInternal(nodeId, req, updateReplyClos);
    }

    /**
     * @param nodeId Sender node ID.
     * @param res Near atomic update response.
     */
    private void processNearAtomicUpdateResponse(UUID nodeId, GridNearAtomicUpdateResponse res) {
        if (msgLog.isDebugEnabled())
            msgLog.debug("Received near atomic update response [futId" + res.futureVersion() +
                ", node=" + nodeId + ']');

        res.nodeId(ctx.localNodeId());

        GridNearAtomicAbstractUpdateFuture fut =
            (GridNearAtomicAbstractUpdateFuture)ctx.mvcc().atomicFuture(res.futureVersion());

        if (fut != null)
            fut.onResult(nodeId, res, false);

        else
            U.warn(msgLog, "Failed to find near update future for update response (will ignore) " +
                "[futId" + res.futureVersion() + ", node=" + nodeId + ", res=" + res + ']');
    }

    /**
     * @param nodeId Sender node ID.
     * @param req Dht atomic update request.
     */
    private void processDhtAtomicUpdateRequest(UUID nodeId, GridDhtAtomicAbstractUpdateRequest req) {
        if (msgLog.isDebugEnabled()) {
            msgLog.debug("Received DHT atomic update request [futId=" + req.futureVersion() +
                ", writeVer=" + req.writeVersion() + ", node=" + nodeId + ']');
        }

        GridCacheVersion ver = req.writeVersion();

        // Always send update reply.
        GridDhtAtomicUpdateResponse res = new GridDhtAtomicUpdateResponse(ctx.cacheId(), req.futureVersion(),
            ctx.deploymentEnabled());

        Boolean replicate = ctx.isDrEnabled();

        boolean intercept = req.forceTransformBackups() && ctx.config().getInterceptor() != null;

        String taskName = ctx.kernalContext().task().resolveTaskName(req.taskNameHash());

        ctx.shared().database().checkpointReadLock();

        try {
            for (int i = 0; i < req.size(); i++) {
                KeyCacheObject key = req.key(i);

                try {
                    while (true) {
                        GridDhtCacheEntry entry = null;

                        try {
                            entry = entryExx(key);

                            CacheObject val = req.value(i);
                            CacheObject prevVal = req.previousValue(i);

                            EntryProcessor<Object, Object, Object> entryProcessor = req.entryProcessor(i);
                            Long updateIdx = req.updateCounter(i);

                            GridCacheOperation op = entryProcessor != null ? TRANSFORM :
                                (val != null) ? UPDATE : DELETE;

                            long ttl = req.ttl(i);
                            long expireTime = req.conflictExpireTime(i);

                        GridCacheUpdateAtomicResult updRes = entry.innerUpdate(
                            ver,
                            nodeId,
                            nodeId,
                            op,
                            op == TRANSFORM ? entryProcessor : val,
                            op == TRANSFORM ? req.invokeArguments() : null,
                            /*write-through*/(ctx.store().isLocal() && !ctx.shared().localStorePrimaryOnly())
                                && writeThrough() && !req.skipStore(),
                            /*read-through*/false,
                            /*retval*/false,
                            req.keepBinary(),
                            /*expiry policy*/null,
                            /*event*/true,
                            /*metrics*/true,
                            /*primary*/false,
                            /*check version*/!req.forceTransformBackups(),
                            req.topologyVersion(),
                            CU.empty0(),
                            replicate ? DR_BACKUP : DR_NONE,
                            ttl,
                            expireTime,
                            req.conflictVersion(i),
                            false,
                            intercept,
                            req.subjectId(),
                            taskName,
                            prevVal,
                            updateIdx,
                            null);

                            if (updRes.removeVersion() != null)
                                ctx.onDeferredDelete(entry, updRes.removeVersion());

                            entry.onUnlock();

                            break; // While.
                        }
                        catch (GridCacheEntryRemovedException ignored) {
                            if (log.isDebugEnabled())
                                log.debug("Got removed entry while updating backup value (will retry): " + key);

                            entry = null;
                        }
                        finally {
                            if (entry != null)
                                ctx.evicts().touch(entry, req.topologyVersion());
                        }
                    }
                }
                catch (GridDhtInvalidPartitionException ignored) {
                    // Ignore.
                }
                catch (IgniteCheckedException e) {
                    res.addFailedKey(key, new IgniteCheckedException("Failed to update key on backup node: " + key, e));
                }
            }
        }
        finally {
            ctx.shared().database().checkpointReadUnlock();
        }

        if (isNearEnabled(cacheCfg))
            ((GridNearAtomicCache<K, V>)near()).processDhtAtomicUpdateRequest(nodeId, req, res);

        try {
            // TODO handle failure: probably drop the node from topology
            // TODO fire events only after successful fsync
            ctx.shared().wal().fsync(null);
        }
        catch (StorageException e) {
            res.onError(new IgniteCheckedException(e));
        }
        catch (IgniteCheckedException e) {
            res.onError(e);
        }

        try {
            if (res.failedKeys() != null || res.nearEvicted() != null || req.writeSynchronizationMode() == FULL_SYNC) {
                ctx.io().send(nodeId, res, ctx.ioPolicy());

                if (msgLog.isDebugEnabled()) {
                    msgLog.debug("Sent DHT atomic update response [futId=" + req.futureVersion() +
                        ", writeVer=" + req.writeVersion() + ", node=" + nodeId + ']');
                }
            }
            else {
                if (msgLog.isDebugEnabled()) {
                    msgLog.debug("Will send deferred DHT atomic update response [futId=" + req.futureVersion() +
                        ", writeVer=" + req.writeVersion() + ", node=" + nodeId + ']');
                }

                // No failed keys and sync mode is not FULL_SYNC, thus sending deferred response.
                sendDeferredUpdateResponse(nodeId, req.futureVersion());
            }
        }
        catch (ClusterTopologyCheckedException ignored) {
            U.warn(msgLog, "Failed to send DHT atomic update response, node left [futId=" + req.futureVersion() +
                ", node=" + req.nodeId() + ']');
        }
        catch (IgniteCheckedException e) {
            U.error(msgLog, "Failed to send DHT atomic update response [futId=" + req.futureVersion() +
                ", node=" + nodeId +  ", res=" + res + ']', e);
        }
    }

    /**
     * @param nodeId Node ID to send message to.
     * @param ver Version to ack.
     */
    private void sendDeferredUpdateResponse(UUID nodeId, GridCacheVersion ver) {
<<<<<<< HEAD
        deferredUpdateMessageSender.sendDeferredAckMessage(nodeId, ver);
=======
        deferredUpdateMsgSnd.sendDeferredAckMessage(nodeId, ver);
>>>>>>> f7d89fdb
    }

    /**
     * @param nodeId Sender node ID.
     * @param res Dht atomic update response.
     */
    @SuppressWarnings("unchecked")
    private void processDhtAtomicUpdateResponse(UUID nodeId, GridDhtAtomicUpdateResponse res) {
        GridDhtAtomicAbstractUpdateFuture updateFut = (GridDhtAtomicAbstractUpdateFuture)ctx.mvcc().atomicFuture(res.futureVersion());

        if (updateFut != null) {
            if (msgLog.isDebugEnabled()) {
                msgLog.debug("Received DHT atomic update response [futId=" + res.futureVersion() +
                    ", writeVer=" + updateFut.writeVersion() + ", node=" + nodeId + ']');
            }

            updateFut.onResult(nodeId, res);
        }
        else {
            U.warn(msgLog, "Failed to find DHT update future for update response [futId=" + res.futureVersion() +
                ", node=" + nodeId + ", res=" + res + ']');
        }
    }

    /**
     * @param nodeId Sender node ID.
     * @param res Deferred atomic update response.
     */
    @SuppressWarnings("unchecked")
    private void processDhtAtomicDeferredUpdateResponse(UUID nodeId, GridDhtAtomicDeferredUpdateResponse res) {
        for (GridCacheVersion ver : res.futureVersions()) {
            GridDhtAtomicAbstractUpdateFuture updateFut = (GridDhtAtomicAbstractUpdateFuture)ctx.mvcc().atomicFuture(ver);

            if (updateFut != null) {
                if (msgLog.isDebugEnabled()) {
                    msgLog.debug("Received DHT atomic deferred update response [futId=" + ver +
                        ", writeVer=" + res + ", node=" + nodeId + ']');
                }

                updateFut.onResult(nodeId);
            }
            else {
                U.warn(msgLog, "Failed to find DHT update future for deferred update response [futId=" + ver +
                    ", nodeId=" + nodeId + ", res=" + res + ']');
            }
        }
    }

    /**
     * @param nodeId Originating node ID.
     * @param res Near update response.
     */
    private void sendNearUpdateReply(UUID nodeId, GridNearAtomicUpdateResponse res) {
        try {
            ctx.io().send(nodeId, res, ctx.ioPolicy());

            if (msgLog.isDebugEnabled())
                msgLog.debug("Sent near update response [futId=" + res.futureVersion() + ", node=" + nodeId + ']');
        }
        catch (ClusterTopologyCheckedException ignored) {
            if (msgLog.isDebugEnabled()) {
                msgLog.debug("Failed to send near update response [futId=" + res.futureVersion() +
                    ", node=" + nodeId + ']');
            }
        }
        catch (IgniteCheckedException e) {
            U.error(msgLog, "Failed to send near update response [futId=" + res.futureVersion() +
                ", node=" + nodeId + ", res=" + res + ']', e);
        }
    }

    /** {@inheritDoc} */
    @Override public String toString() {
        return S.toString(GridDhtAtomicCache.class, this, super.toString());
    }

    /**
     * Result of {@link GridDhtAtomicCache#updateSingle} execution.
     */
    private static class UpdateSingleResult {
        /** */
        private final GridCacheReturn retVal;

        /** */
        private final Collection<IgniteBiTuple<GridDhtCacheEntry, GridCacheVersion>> deleted;

        /** */
        private final GridDhtAtomicAbstractUpdateFuture dhtFut;

        /**
         * @param retVal Return value.
         * @param deleted Deleted entries.
         * @param dhtFut DHT future.
         */
        private UpdateSingleResult(GridCacheReturn retVal,
            Collection<IgniteBiTuple<GridDhtCacheEntry, GridCacheVersion>> deleted,
            GridDhtAtomicAbstractUpdateFuture dhtFut) {
            this.retVal = retVal;
            this.deleted = deleted;
            this.dhtFut = dhtFut;
        }

        /**
         * @return Return value.
         */
        private GridCacheReturn returnValue() {
            return retVal;
        }

        /**
         * @return Deleted entries.
         */
        private Collection<IgniteBiTuple<GridDhtCacheEntry, GridCacheVersion>> deleted() {
            return deleted;
        }

        /**
         * @return DHT future.
         */
        public GridDhtAtomicAbstractUpdateFuture dhtFuture() {
            return dhtFut;
        }
    }

    /**
     * Result of {@link GridDhtAtomicCache#updateWithBatch} execution.
     */
    private static class UpdateBatchResult {
        /** */
        private Collection<IgniteBiTuple<GridDhtCacheEntry, GridCacheVersion>> deleted;

        /** */
        private GridDhtAtomicAbstractUpdateFuture dhtFut;

        /** */
        private boolean readersOnly;

        /** */
        private GridCacheReturn invokeRes;

        /**
         * @param entry Entry.
         * @param updRes Entry update result.
         * @param entries All entries.
         */
        private void addDeleted(GridDhtCacheEntry entry,
            GridCacheUpdateAtomicResult updRes,
            Collection<GridDhtCacheEntry> entries) {
            if (updRes.removeVersion() != null) {
                if (deleted == null)
                    deleted = new ArrayList<>(entries.size());

                deleted.add(F.t(entry, updRes.removeVersion()));
            }
        }

        /**
         * @return Deleted entries.
         */
        private Collection<IgniteBiTuple<GridDhtCacheEntry, GridCacheVersion>> deleted() {
            return deleted;
        }

        /**
         * @return DHT future.
         */
        public GridDhtAtomicAbstractUpdateFuture dhtFuture() {
            return dhtFut;
        }

        /**
         * @param invokeRes Result for invoke operation.
         */
        private void invokeResult(GridCacheReturn invokeRes) {
            this.invokeRes = invokeRes;
        }

        /**
         * @return Result for invoke operation.
         */
        GridCacheReturn invokeResults() {
            return invokeRes;
        }

        /**
         * @param dhtFut DHT future.
         */
        private void dhtFuture(@Nullable GridDhtAtomicAbstractUpdateFuture dhtFut) {
            this.dhtFut = dhtFut;
        }

        /**
         * @return {@code True} if only readers (not backups) should be updated.
         */
        private boolean readersOnly() {
            return readersOnly;
        }

        /**
         * @param readersOnly {@code True} if only readers (not backups) should be updated.
         */
        private void readersOnly(boolean readersOnly) {
            this.readersOnly = readersOnly;
        }
    }

    /**
     *
     */
    private static class FinishedLockFuture extends GridFinishedFuture<Boolean> implements GridDhtFuture<Boolean> {
        /**
         * @param err Error.
         */
        private FinishedLockFuture(Throwable err) {
            super(err);
        }

        /** {@inheritDoc} */
        @Override public Collection<Integer> invalidPartitions() {
            return Collections.emptyList();
        }
    }
}<|MERGE_RESOLUTION|>--- conflicted
+++ resolved
@@ -140,11 +140,7 @@
     private CI2<GridNearAtomicAbstractUpdateRequest, GridNearAtomicUpdateResponse> updateReplyClos;
 
     /** Pending */
-<<<<<<< HEAD
-    private GridDeferredAckMessageSender deferredUpdateMessageSender;
-=======
     private GridDeferredAckMessageSender deferredUpdateMsgSnd;
->>>>>>> f7d89fdb
 
     /** */
     private GridNearAtomicCache<K, V> near;
@@ -242,11 +238,7 @@
     @Override public void start() throws IgniteCheckedException {
         super.start();
 
-<<<<<<< HEAD
-        deferredUpdateMessageSender = new GridDeferredAckMessageSender(ctx.time(), ctx.closures()) {
-=======
         deferredUpdateMsgSnd = new GridDeferredAckMessageSender(ctx.time(), ctx.closures()) {
->>>>>>> f7d89fdb
             @Override public int getTimeout() {
                 return DEFERRED_UPDATE_RESPONSE_TIMEOUT;
             }
@@ -458,11 +450,7 @@
 
     /** {@inheritDoc} */
     @Override public void stop() {
-<<<<<<< HEAD
-        deferredUpdateMessageSender.stop();
-=======
         deferredUpdateMsgSnd.stop();
->>>>>>> f7d89fdb
     }
 
     /**
@@ -3226,7 +3214,6 @@
 
         if (fut != null)
             fut.onResult(nodeId, res, false);
-
         else
             U.warn(msgLog, "Failed to find near update future for update response (will ignore) " +
                 "[futId" + res.futureVersion() + ", node=" + nodeId + ", res=" + res + ']');
@@ -3390,11 +3377,7 @@
      * @param ver Version to ack.
      */
     private void sendDeferredUpdateResponse(UUID nodeId, GridCacheVersion ver) {
-<<<<<<< HEAD
-        deferredUpdateMessageSender.sendDeferredAckMessage(nodeId, ver);
-=======
         deferredUpdateMsgSnd.sendDeferredAckMessage(nodeId, ver);
->>>>>>> f7d89fdb
     }
 
     /**
