--- conflicted
+++ resolved
@@ -891,10 +891,6 @@
                     rowStore.removeRow(old.link());
                 }
 
-<<<<<<< HEAD
-            if (pendingEntries != null && expireTime != 0)
-                pendingEntries.put(new PendingRow(expireTime, dataRow.link()));
-=======
                 if (pendingEntries != null && expireTime != 0) {
                     pendingEntries.put(new PendingRow(expireTime, dataRow.link()));
 
@@ -904,7 +900,6 @@
             finally {
                 busyLock.leaveBusy();
             }
->>>>>>> 962daa80
         }
 
         /** {@inheritDoc} */
