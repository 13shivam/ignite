/*
 * Licensed to the Apache Software Foundation (ASF) under one or more
 * contributor license agreements.  See the NOTICE file distributed with
 * this work for additional information regarding copyright ownership.
 * The ASF licenses this file to You under the Apache License, Version 2.0
 * (the "License"); you may not use this file except in compliance with
 * the License.  You may obtain a copy of the License at
 *
 *      http://www.apache.org/licenses/LICENSE-2.0
 *
 * Unless required by applicable law or agreed to in writing, software
 * distributed under the License is distributed on an "AS IS" BASIS,
 * WITHOUT WARRANTIES OR CONDITIONS OF ANY KIND, either express or implied.
 * See the License for the specific language governing permissions and
 * limitations under the License.
 */

package org.apache.ignite.internal.processors.cache;

import java.nio.ByteBuffer;
import java.util.ArrayList;
import java.util.Collections;
import java.util.Iterator;
import java.util.List;
import java.util.Set;
import javax.cache.Cache;
import org.apache.ignite.IgniteCheckedException;
import org.apache.ignite.IgniteException;
import org.apache.ignite.cluster.ClusterNode;
import org.apache.ignite.internal.pagemem.FullPageId;
import org.apache.ignite.internal.pagemem.Page;
import org.apache.ignite.internal.pagemem.PageIdUtils;
import org.apache.ignite.internal.pagemem.PageMemory;
import org.apache.ignite.internal.processors.affinity.AffinityTopologyVersion;
import org.apache.ignite.internal.processors.cache.database.CacheDataRow;
import org.apache.ignite.internal.processors.cache.database.IgniteCacheDatabaseSharedManager;
import org.apache.ignite.internal.processors.cache.database.RootPage;
import org.apache.ignite.internal.processors.cache.database.RowStore;
import org.apache.ignite.internal.processors.cache.database.freelist.FreeList;
import org.apache.ignite.internal.processors.cache.database.tree.BPlusTree;
import org.apache.ignite.internal.processors.cache.database.tree.io.BPlusIO;
import org.apache.ignite.internal.processors.cache.database.tree.io.BPlusInnerIO;
import org.apache.ignite.internal.processors.cache.database.tree.io.BPlusLeafIO;
import org.apache.ignite.internal.processors.cache.database.tree.io.DataPageIO;
import org.apache.ignite.internal.processors.cache.database.tree.io.IOVersions;
import org.apache.ignite.internal.processors.cache.database.tree.reuse.ReuseList;
import org.apache.ignite.internal.processors.cache.distributed.dht.GridDhtInvalidPartitionException;
import org.apache.ignite.internal.processors.cache.distributed.dht.GridDhtLocalPartition;
import org.apache.ignite.internal.processors.cache.local.GridLocalCache;
import org.apache.ignite.internal.processors.cache.query.GridCacheQueryManager;
import org.apache.ignite.internal.processors.cache.version.GridCacheVersion;
import org.apache.ignite.internal.processors.query.GridQueryProcessor;
import org.apache.ignite.internal.util.GridCloseableIteratorAdapter;
import org.apache.ignite.internal.util.GridEmptyCloseableIterator;
import org.apache.ignite.internal.util.lang.GridCloseableIterator;
import org.apache.ignite.internal.util.lang.GridCursor;
import org.apache.ignite.internal.util.lang.GridIterator;
import org.apache.ignite.internal.util.typedef.F;
import org.apache.ignite.internal.util.typedef.internal.S;
import org.apache.ignite.internal.util.typedef.internal.U;
import org.apache.ignite.lang.IgniteClosure;
import org.apache.ignite.lang.IgnitePredicate;
import org.jetbrains.annotations.Nullable;

import static org.apache.ignite.internal.IgniteComponentType.INDEXING;
import static org.apache.ignite.internal.pagemem.PageIdUtils.dwordsOffset;
import static org.apache.ignite.internal.pagemem.PageIdUtils.pageId;

/**
 *
 */
public class IgniteCacheOffheapManagerImpl extends GridCacheManagerAdapter implements IgniteCacheOffheapManager {
    /** */
    private boolean indexingEnabled;

    /** */
    private FreeList freeList;

    /** */
    private ReuseList reuseList;

    /** */
    private CacheDataStore locCacheDataStore;

    /** {@inheritDoc} */
    @Override protected void start0() throws IgniteCheckedException {
        super.start0();

        indexingEnabled = INDEXING.inClassPath() && GridQueryProcessor.isEnabled(cctx.config());

        if (cctx.affinityNode()) {
            IgniteCacheDatabaseSharedManager dbMgr = cctx.shared().database();

            int cpus = Runtime.getRuntime().availableProcessors();

            cctx.shared().database().checkpointReadLock();

            try {
                reuseList = new ReuseList(cctx.cacheId(), dbMgr.pageMemory(), cpus * 2, dbMgr.meta());
                freeList = new FreeList(cctx, reuseList);

                if (cctx.isLocal()) {
                    assert cctx.cache() instanceof GridLocalCache : cctx.cache();

                    locCacheDataStore = createCacheDataStore(0, (GridLocalCache)cctx.cache());
                }
            }
            finally {
                cctx.shared().database().checkpointReadUnlock();
            }
        }
    }

    /**
     * @param part Partition.
     * @return Data store for given entry.
     */
    private CacheDataStore dataStore(GridDhtLocalPartition part) {
        if (cctx.isLocal())
            return locCacheDataStore;
        else {
            assert part != null;

            return part.dataStore();
        }
    }

    /**
     * @param p Partition.
     * @return Partition data.
     * @throws IgniteCheckedException If failed.
     */
    @Nullable private CacheDataStore partitionData(int p) throws IgniteCheckedException {
        if (cctx.isLocal())
            return locCacheDataStore;
        else {
            GridDhtLocalPartition part = cctx.topology().localPartition(p, AffinityTopologyVersion.NONE, false);

            return part != null ? part.dataStore() : null;
        }
    }

    /** {@inheritDoc} */
    @Override public ReuseList reuseList() {
        return reuseList;
    }

    /** {@inheritDoc} */
    @Override public FreeList freeList() {
        return freeList;
    }

    /** {@inheritDoc} */
    @Override public long entriesCount(boolean primary, boolean backup, AffinityTopologyVersion topVer) throws IgniteCheckedException {
        if (cctx.isLocal())
            return 0; // TODO: GG-11208.
        else {
            ClusterNode locNode = cctx.localNode();

            long cnt = 0;

            for (GridDhtLocalPartition locPart : cctx.topology().currentLocalPartitions()) {
                if (primary) {
                    if (cctx.affinity().primary(locNode, locPart.id(), topVer)) {
                        cnt += locPart.size();

                        continue;
                    }
                }

                if (backup) {
                    if (cctx.affinity().backup(locNode, locPart.id(), topVer))
                        cnt += locPart.size();
                }
            }

            return cnt;
        }
    }

    /** {@inheritDoc} */
    @Override public long entriesCount(int part) {
        if (cctx.isLocal())
            return 0; // TODO: GG-11208.
        else {
            GridDhtLocalPartition locPart = cctx.topology().localPartition(part, AffinityTopologyVersion.NONE, false);

            return locPart == null ? 0 : locPart.size();
        }
    }

    /**
     * @param primary Primary data flag.
     * @param backup Primary data flag.
     * @param topVer Topology version.
     * @return Data stores iterator.
     */
    private Iterator<CacheDataStore> cacheData(boolean primary, boolean backup, AffinityTopologyVersion topVer) {
        assert primary || backup;

        if (cctx.isLocal())
            return Collections.singleton(locCacheDataStore).iterator();
        else {
            final Iterator<GridDhtLocalPartition> it = cctx.topology().currentLocalPartitions().iterator();

            if (primary && backup) {
                return F.iterator(it, new IgniteClosure<GridDhtLocalPartition, CacheDataStore>() {
                    @Override public CacheDataStore apply(GridDhtLocalPartition part) {
                        return part.dataStore();
                    }
                }, true);
            }

            final Set<Integer> parts = primary ? cctx.affinity().primaryPartitions(cctx.localNodeId(), topVer) :
                    cctx.affinity().backupPartitions(cctx.localNodeId(), topVer);

            return F.iterator(it, new IgniteClosure<GridDhtLocalPartition, CacheDataStore>() {
                        @Override public CacheDataStore apply(GridDhtLocalPartition part) {
                            return part.dataStore();
                        }
                    }, true,
                    new IgnitePredicate<GridDhtLocalPartition>() {
                        @Override public boolean apply(GridDhtLocalPartition part) {
                            return parts.contains(part.id());
                        }
                    });
        }
    }

    /** {@inheritDoc} */
    @Override public UpdateInfo update(
            KeyCacheObject key,
            CacheObject val,
            GridCacheVersion ver,
            long expireTime,
            int partId,
            GridDhtLocalPartition part
    ) throws IgniteCheckedException {
<<<<<<< HEAD
        UpdateInfo updInfo = dataStore(part).update(key, partId, val, ver, expireTime);

        if (indexingEnabled) {
            GridCacheQueryManager qryMgr = cctx.queries();

            assert qryMgr.enabled();

            qryMgr.store(key, partId, val, ver, expireTime);
        }
        return updInfo;
=======
        dataStore(part).update(key, partId, val, ver, expireTime);
>>>>>>> a3d24d07
    }

    /** {@inheritDoc} */
    @Override public CacheObjectEntry remove(
            KeyCacheObject key,
            CacheObject prevVal,
            GridCacheVersion prevVer,
            int partId,
            GridDhtLocalPartition part
    ) throws IgniteCheckedException {
<<<<<<< HEAD
        CacheObjectEntry removed = dataStore(part).remove(key);

        if (indexingEnabled) {
            GridCacheQueryManager qryMgr = cctx.queries();

            assert qryMgr.enabled();

            qryMgr.remove(key, partId, prevVal, prevVer);
        }
        return removed;
=======
        dataStore(part).remove(key, prevVal, prevVer, partId);
>>>>>>> a3d24d07
    }

    /** {@inheritDoc} */
    @SuppressWarnings("unchecked")
    @Nullable public CacheObjectEntry read(GridCacheMapEntry entry)
        throws IgniteCheckedException {
        try {
            KeyCacheObject key = entry.key();

            assert cctx.isLocal() || entry.localPartition() != null : entry;

            return dataStore(entry.localPartition()).find(key);
        }
        catch (IgniteCheckedException e) {
            throw e;
        }
        catch (Exception e) {
            throw new IgniteCheckedException("Failed to read entry: " + entry.key(), e);
        }
    }

    /** {@inheritDoc} */
    @Override public boolean containsKey(GridCacheMapEntry entry) {
        try {
            return read(entry) != null;
        }
        catch (IgniteCheckedException e) {
            U.error(log, "Failed to read value", e);

            return false;
        }
    }

    /** {@inheritDoc} */
    @Override public void onPartitionCounterUpdated(int part, long cntr) {
        // No-op.
    }

    /** {@inheritDoc} */
    @Override public long lastUpdatedPartitionCounter(int part) {
        return 0;
    }

    /**
     * Clears offheap entries.
     *
     * @param readers {@code True} to clear readers.
     */
    @SuppressWarnings("unchecked")
    @Override public void clear(boolean readers) {
        GridCacheVersion obsoleteVer = null;

        GridIterator<CacheDataRow>  it = rowsIterator(true, true, null);

        while (it.hasNext()) {
            KeyCacheObject key = it.next().key();

            try {
                if (obsoleteVer == null)
                    obsoleteVer = cctx.versions().next();

                GridCacheEntryEx entry = cctx.cache().entryEx(key);

                entry.clear(obsoleteVer, readers);
            }
            catch (GridDhtInvalidPartitionException ignore) {
                // Ignore.
            }
            catch (IgniteCheckedException e) {
                U.error(log, "Failed to clear cache entry: " + key, e);
            }
        }
    }

    /** {@inheritDoc} */
    @Override public int onUndeploy(ClassLoader ldr) {
        // TODO: GG-11141.
        return 0;
    }

    /** {@inheritDoc} */
    @Override public long offHeapAllocatedSize() {
        // TODO GG-10884.
        return 0;
    }

    /** {@inheritDoc} */
    @Override public void writeAll(Iterable<GridCacheBatchSwapEntry> swapped) throws IgniteCheckedException {
        // No-op.
    }

    /**
     * @param primary {@code True} if need return primary entries.
     * @param backup {@code True} if need return backup entries.
     * @param topVer Topology version to use.
     * @return Entries iterator.
     * @throws IgniteCheckedException If failed.
     */
    @SuppressWarnings("unchecked")
    @Override  public <K, V> GridCloseableIterator<Cache.Entry<K, V>> entriesIterator(final boolean primary,
        final boolean backup,
        final AffinityTopologyVersion topVer,
        final boolean keepBinary) throws IgniteCheckedException {
        final Iterator<CacheDataRow> it = rowsIterator(primary, backup, topVer);

        return new GridCloseableIteratorAdapter<Cache.Entry<K, V>>() {
            /** */
            private CacheEntryImplEx next;

            @Override protected Cache.Entry<K, V> onNext() throws IgniteCheckedException {
                CacheEntryImplEx ret = next;

                next = null;

                return ret;
            }

            @Override protected boolean onHasNext() throws IgniteCheckedException {
                if (next != null)
                    return true;

                CacheDataRow nextRow = null;

                if (it.hasNext())
                    nextRow = it.next();

                if (nextRow != null) {
                    KeyCacheObject key = nextRow.key();
                    CacheObject val = nextRow.value();

                    Object key0 = cctx.unwrapBinaryIfNeeded(key, keepBinary, false);
                    Object val0 = cctx.unwrapBinaryIfNeeded(val, keepBinary, false);

                    next = new CacheEntryImplEx(key0, val0, nextRow.version());

                    return true;
                }

                return false;
            }
        };
    }

    /** {@inheritDoc} */
    @Override public GridCloseableIterator<KeyCacheObject> keysIterator(final int part) throws IgniteCheckedException {
        CacheDataStore data = partitionData(part);

        if (data == null)
            return new GridEmptyCloseableIterator<>();

        final GridCursor<? extends CacheDataRow> cur = data.cursor();

        return new GridCloseableIteratorAdapter<KeyCacheObject>() {
            /** */
            private KeyCacheObject next;

            @Override protected KeyCacheObject onNext() throws IgniteCheckedException {
                KeyCacheObject res = next;

                next = null;

                return res;
            }

            @Override protected boolean onHasNext() throws IgniteCheckedException {
                if (next != null)
                    return true;

                if (cur.next()) {
                    CacheDataRow row = cur.get();

                    next = row.key();
                }

                return next != null;
            }
        };
    }

    /** {@inheritDoc} */
    @Override public GridIterator<CacheDataRow> iterator(boolean primary, boolean backups, final AffinityTopologyVersion topVer)
        throws IgniteCheckedException {
        return rowsIterator(primary, backups, topVer);
    }

    /**
     * @param primary Primary entries flag.
     * @param backups Backup entries flag.
     * @param topVer Topology version.
     * @return Iterator.
     */
    private GridIterator<CacheDataRow> rowsIterator(boolean primary, boolean backups, AffinityTopologyVersion topVer) {
        final Iterator<CacheDataStore> dataIt = cacheData(primary, backups, topVer);

        return new GridCloseableIteratorAdapter<CacheDataRow>() {
            /** */
            private GridCursor<? extends CacheDataRow> cur;

            /** */
            private CacheDataRow next;

            @Override protected CacheDataRow onNext() throws IgniteCheckedException {
                CacheDataRow res = next;

                next = null;

                return res;
            }

            @Override protected boolean onHasNext() throws IgniteCheckedException {
                if (next != null)
                    return true;

                while (true) {
                    if (cur == null) {
                        if (dataIt.hasNext())
                            cur = dataIt.next().cursor();
                        else
                            break;
                    }

                    if (cur.next()) {
                        next = cur.get();

                        break;
                    }
                    else
                        cur = null;
                }

                return next != null;
            }
        };
    }

    /** {@inheritDoc} */
    @Override public GridIterator<CacheDataRow> iterator(int part) throws IgniteCheckedException {
        CacheDataStore data = partitionData(part);

        if (data == null)
            return new GridEmptyCloseableIterator<>();

        final GridCursor<? extends CacheDataRow> cur = data.cursor();

        return new GridCloseableIteratorAdapter<CacheDataRow>() {
            /** */
            private CacheDataRow next;

            @Override protected CacheDataRow onNext() throws IgniteCheckedException {
                CacheDataRow res = next;

                next = null;

                return res;
            }

            @Override protected boolean onHasNext() throws IgniteCheckedException {
                if (next != null)
                    return true;

                if (cur.next())
                    next = cur.get();

                return next != null;
            }
        };
    }

    /**
     * @param pageId Page ID.
     * @return Page.
     * @throws IgniteCheckedException If failed.
     */
    private Page page(long pageId) throws IgniteCheckedException {
        return cctx.shared().database().pageMemory().page(cctx.cacheId(), pageId);
    }

    /** {@inheritDoc} */
    @Override public final CacheDataStore createCacheDataStore(int p, CacheDataStore.Listener lsnr) throws IgniteCheckedException {
        IgniteCacheDatabaseSharedManager dbMgr = cctx.shared().database();

        String idxName = treeName(p);

        // TODO: GG-11220 cleanup when cache/partition is destroyed.
        final RootPage rootPage = dbMgr.meta().getOrAllocateForTree(cctx.cacheId(), idxName);

        CacheDataRowStore rowStore = new CacheDataRowStore(cctx, freeList);

        CacheDataTree dataTree = new CacheDataTree(idxName,
                reuseList,
                rowStore,
                cctx,
                dbMgr.pageMemory(),
                rootPage.pageId(),
                rootPage.isAllocated());

        return new CacheDataStoreImpl(rowStore, dataTree, lsnr);
    }

    /**
     * @param p Partition.
     * @return Tree name for given partition.
     */
    private String treeName(int p) {
        return BPlusTree.treeName("p-" + p, cctx.cacheId(), "CacheData");
    }

    /** {@inheritDoc} */
    @Override public PendingEntries createPendingEntries() throws IgniteCheckedException {
        IgniteCacheDatabaseSharedManager dbMgr = cctx.shared().database();
        String btname = BPlusTree.treeName("pending", cctx.cacheId(), "PendingEntries");
        final RootPage rootPage = dbMgr.meta().getOrAllocateForTree(cctx.cacheId(), btname);

        return new PendingEntriesImpl(
            btname,
            cctx.cacheId(),
            dbMgr.pageMemory(),
            rootPage.pageId(),
            reuseList,
            rootPage.isAllocated());
    }

    /** {@inheritDoc} */
    @Override public String toString() {
        return S.toString(IgniteCacheOffheapManagerImpl.class, this);
    }


    /**
     *
     */
    private class CacheDataStoreImpl implements CacheDataStore {
        /** */
        private final CacheDataRowStore rowStore;

        /** */
        private final CacheDataTree dataTree;

        /** */
        private final Listener lsnr;

        /**
         * @param rowStore Row store.
         * @param dataTree Data tree.
         * @param lsnr Listener.
         */
        public CacheDataStoreImpl(CacheDataRowStore rowStore,
            CacheDataTree dataTree,
            Listener lsnr) {
            this.rowStore = rowStore;
            this.dataTree = dataTree;
            this.lsnr = lsnr;
        }

        /** {@inheritDoc} */
        @Override public UpdateInfo update(KeyCacheObject key,
            int p,
            CacheObject val,
            GridCacheVersion ver,
            long expireTime) throws IgniteCheckedException {
            DataRow dataRow = new DataRow(key.hashCode(), key, val, ver, p, expireTime);

            rowStore.addRow(dataRow);

            assert dataRow.link != 0 : dataRow;

            DataRow old = dataTree.put(dataRow);
            CacheObjectEntry oldEntry = null;

            if (indexingEnabled) {
                GridCacheQueryManager qryMgr = cctx.queries();

                assert qryMgr.enabled();

                qryMgr.store(key, p, val, ver, expireTime, dataRow.link);
            }

            if (old != null) {
                assert old.link != 0 : old;

                rowStore.removeRow(old.link);
            }
            else
                lsnr.onInsert();
            else {
                assert old.link != 0 : old;
                oldEntry = createClosableEntry(key, old);
            }

            DataRow dr = new DataRow(0, dataRow.link);
            dr.initData();

            return new UpdateInfo(dataRow.link(), oldEntry);
        }

        /** {@inheritDoc} */
<<<<<<< HEAD
        @Override public CacheObjectEntry remove(KeyCacheObject key) throws IgniteCheckedException {
=======
        @Override public void remove(KeyCacheObject key,
            CacheObject prevVal,
            GridCacheVersion prevVer,
            int partId) throws IgniteCheckedException {
            if (indexingEnabled) {
                GridCacheQueryManager qryMgr = cctx.queries();

                assert qryMgr.enabled();

                qryMgr.remove(key, partId, prevVal, prevVer);
            }

>>>>>>> a3d24d07
            DataRow dataRow = dataTree.remove(new KeySearchRow(key.hashCode(), key, 0));
            CacheObjectEntry removed = null;

            if (dataRow != null) {
                assert dataRow.link != 0 : dataRow;

                removed = createClosableEntry(key, dataRow);

                lsnr.onRemove();
            }
            return removed;
        }

        /** {@inheritDoc} */
        @Override public CacheObjectEntry find(KeyCacheObject key)
            throws IgniteCheckedException {
            DataRow dataRow = dataTree.findOne(new KeySearchRow(key.hashCode(), key, 0));

            return dataRow != null ?
                new CacheObjectEntry(key, dataRow.value(), dataRow.version(), dataRow.expireTime(), dataRow.link())
                : null;
        }

        /** {@inheritDoc} */
        @Override public GridCursor<? extends CacheDataRow> cursor() throws IgniteCheckedException {
            return dataTree.find(null, null);
        }

        private CacheObjectEntry createClosableEntry(KeyCacheObject key, DataRow dataRow) {
            return dataRow != null && dataRow.link() != 0 ?
                new CacheObjectEntry(key, dataRow.value(), dataRow.version(), dataRow.expireTime(), dataRow.link()) {
                    @Override public void close() throws Exception {
                        if(link() != 0)
                            rowStore.removeRow(link());
                    }
                }
                : null;
        }
    }

    /**
     *
     */
    private class KeySearchRow {
        /** */
        int hash;

        /** */
        KeyCacheObject key;

        /** */
        long link;

        /**
         * @param hash Hash code.
         * @param key Key.
         * @param link Link.
         */
        KeySearchRow(int hash, KeyCacheObject key, long link) {
            this.hash = hash;
            this.key = key;
            this.link = link;
        }

        /**
         * @param buf Buffer.
         * @throws IgniteCheckedException If failed.
         */
        protected void doInitData(ByteBuffer buf) throws IgniteCheckedException {
            key = cctx.cacheObjects().toKeyCacheObject(cctx.cacheObjectContext(), buf);
        }

        /**
         * Init data.
         */
        protected final void initData() {
            if (key != null)
                return;

            assert link != 0;

            try (Page page = page(pageId(link))) {
                ByteBuffer buf = page.getForRead();

                try {
                    DataPageIO io = DataPageIO.VERSIONS.forPage(buf);

                    int dataOff = io.getDataOffset(buf, dwordsOffset(link));

                    buf.position(dataOff);

                    // Skip entry size.
                    buf.getShort();

                    doInitData(buf);
                }
                finally {
                    page.releaseRead();
                }
            }
            catch (IgniteCheckedException e) {
                throw new IgniteException(e);
            }
        }

        /**
         * @return Key.
         */
        public KeyCacheObject key() {
            initData();

            return key;
        }

        /** {@inheritDoc} */
        public String toString() {
            return S.toString(KeySearchRow.class, this);
        }
    }

    /**
     *
     */
    class DataRow extends KeySearchRow implements CacheDataRow {
        /** */
        private CacheObject val;

        /** */
        private GridCacheVersion ver;

        /** */
        private int part = -1;

        /** */
        private long expTime;

        /**
         * @param hash Hash code.
         * @param link Link.
         */
        DataRow(int hash, long link) {
            super(hash, null, link);

            part = PageIdUtils.partId(link);

            // We can not init data row lazily because underlying buffer can be concurrently cleared.
            initData();
        }

        /**
         * @param hash Hash code.
         * @param key Key.
         * @param val Value.
         * @param ver Version.
         * @param part Partition.
         */
        DataRow(int hash, KeyCacheObject key, CacheObject val, GridCacheVersion ver, int part) {
            this(hash, key, val, ver, part, 0);
        }

        /**
         * @param hash Hash code.
         * @param key Key.
         * @param val Value.
         * @param ver Version.
         * @param part Partition.
         */
        DataRow(int hash, KeyCacheObject key, CacheObject val, GridCacheVersion ver, int part, long expTime) {
            super(hash, key, 0);

            this.val = val;
            this.ver = ver;
            this.part = part;
            this.expTime = expTime;
        }

        /** {@inheritDoc} */
        @Override protected void doInitData(ByteBuffer buf) throws IgniteCheckedException {
            key = cctx.cacheObjects().toKeyCacheObject(cctx.cacheObjectContext(), buf);
            val = cctx.cacheObjects().toCacheObject(cctx.cacheObjectContext(), buf);

            int topVer = buf.getInt();
            int nodeOrderDrId = buf.getInt();
            long globalTime = buf.getLong();
            long order = buf.getLong();

            ver = new GridCacheVersion(topVer, nodeOrderDrId, globalTime, order);
            expTime = buf.getLong();
        }

        /** {@inheritDoc} */
        @Override public CacheObject value() {
            assert val != null;

            return val;
        }

        /** {@inheritDoc} */
        @Override public GridCacheVersion version() {
            assert ver != null;

            return ver;
        }

        /** {@inheritDoc} */
        @Override public int partition() {
            assert part != -1;

            return part;
        }

        /** {@inheritDoc} */
        @Override public long link() {
            return link;
        }

        /** {@inheritDoc} */
        @Override public void link(long link) {
            this.link = link;
        }

        /** {@inheritDoc} */
        @Override public long expireTime() {
            initData();
            return expTime;
        }

        /** {@inheritDoc} */
        public String toString() {
            return S.toString(DataRow.class, this);
        }
    }

    /**
     *
     */
    private static class CacheDataTree extends BPlusTree<KeySearchRow, DataRow> {
        /** */
        private final CacheDataRowStore rowStore;

        /** */
        private final GridCacheContext cctx;

        /**
         * @param name Tree name.
         * @param reuseList Reuse list.
         * @param rowStore Row store.
         * @param cctx Context.
         * @param pageMem Page memory.
         * @param metaPageId Meta page ID.
         * @param initNew Initialize new index.
         * @throws IgniteCheckedException If failed.
         */
        CacheDataTree(
            String name,
            ReuseList reuseList,
            CacheDataRowStore rowStore,
            GridCacheContext cctx,
            PageMemory pageMem,
            FullPageId metaPageId,
            boolean initNew)
            throws IgniteCheckedException
        {
            super(name, cctx.cacheId(), pageMem, metaPageId, reuseList, DataInnerIO.VERSIONS, DataLeafIO.VERSIONS);

            assert rowStore != null;

            this.rowStore = rowStore;
            this.cctx = cctx;

            if (initNew)
                initNew();
        }

        /** {@inheritDoc} */
        @Override protected int compare(BPlusIO<KeySearchRow> io, ByteBuffer buf, int idx, KeySearchRow row)
            throws IgniteCheckedException {
            KeySearchRow row0 = io.getLookupRow(this, buf, idx);

            int cmp = Integer.compare(row0.hash, row.hash);

            if (cmp != 0)
                return cmp;

            return compareKeys(row0.key(), row.key());
        }

        /** {@inheritDoc} */
        @Override protected DataRow getRow(BPlusIO<KeySearchRow> io, ByteBuffer buf, int idx)
            throws IgniteCheckedException {
            int hash = ((RowLinkIO)io).getHash(buf, idx);
            long link = ((RowLinkIO)io).getLink(buf, idx);

            return rowStore.dataRow(hash, link);
        }

        /**
         * @param key1 First key.
         * @param key2 Second key.
         * @return Compare result.
         * @throws IgniteCheckedException If failed.
         */
        private int compareKeys(CacheObject key1, CacheObject key2) throws IgniteCheckedException {
            byte[] bytes1 = key1.valueBytes(cctx.cacheObjectContext());
            byte[] bytes2 = key2.valueBytes(cctx.cacheObjectContext());

            int len = Math.min(bytes1.length, bytes2.length);

            for (int i = 0; i < len; i++) {
                byte b1 = bytes1[i];
                byte b2 = bytes2[i];

                if (b1 != b2)
                    return b1 > b2 ? 1 : -1;
            }

            return Integer.compare(bytes1.length, bytes2.length);
        }
    }

    /**
     *
     */
    private class CacheDataRowStore extends RowStore {
        /**
         * @param cctx Cache context.
         * @param freeList Free list.
         */
        CacheDataRowStore(GridCacheContext<?, ?> cctx, FreeList freeList) {
            super(cctx, freeList);
        }

        /**
         * @param hash Hash code.
         * @param link Link.
         * @return Search row.
         * @throws IgniteCheckedException If failed.
         */
        private KeySearchRow keySearchRow(int hash, long link) throws IgniteCheckedException {
            return new KeySearchRow(hash, null, link);
        }

        /**
         * @param hash Hash code.
         * @param link Link.
         * @return Data row.
         * @throws IgniteCheckedException If failed.
         */
        private DataRow dataRow(int hash, long link) throws IgniteCheckedException {
            return new DataRow(hash, link);
        }
    }

    /**
     *
     */
    private interface RowLinkIO {
        /**
         * @param buf Buffer.
         * @param idx Index.
         * @return Row link.
         */
        public long getLink(ByteBuffer buf, int idx);

        /**
         * @param buf Buffer.
         * @param idx Index.
         * @return Key hash code.
         */
        public int getHash(ByteBuffer buf, int idx);
    }

    /**
     *
     */
    private static class DataInnerIO extends BPlusInnerIO<KeySearchRow> implements RowLinkIO {
        /** */
        public static final IOVersions<DataInnerIO> VERSIONS = new IOVersions<>(
            new DataInnerIO(1)
        );

        /**
         * @param ver Page format version.
         */
        DataInnerIO(int ver) {
            super(T_DATA_REF_INNER, ver, true, 12);
        }

        /** {@inheritDoc} */
        @Override public void store(ByteBuffer buf, int idx, KeySearchRow row) {
            assert row.link != 0;

            setHash(buf, idx, row.hash);
            setLink(buf, idx, row.link);
        }

        /** {@inheritDoc} */
        @Override public KeySearchRow getLookupRow(BPlusTree<KeySearchRow,?> tree, ByteBuffer buf, int idx)
            throws IgniteCheckedException {
            int hash = getHash(buf, idx);
            long link = getLink(buf, idx);

            return ((CacheDataTree)tree).rowStore.keySearchRow(hash, link);
        }

        /** {@inheritDoc} */
        @Override public void store(ByteBuffer dst, int dstIdx, BPlusIO<KeySearchRow> srcIo, ByteBuffer src, int srcIdx) {
            int hash = ((RowLinkIO)srcIo).getHash(src, srcIdx);
            long link = ((RowLinkIO)srcIo).getLink(src, srcIdx);

            setHash(dst, dstIdx, hash);
            setLink(dst, dstIdx, link);
        }

        /** {@inheritDoc} */
        @Override public long getLink(ByteBuffer buf, int idx) {
            assert idx < getCount(buf): idx;

            return buf.getLong(offset(idx));
        }

        /**
         * @param buf Buffer.
         * @param idx Index.
         * @param link Link.
         */
        private void setLink(ByteBuffer buf, int idx, long link) {
            buf.putLong(offset(idx), link);

            assert getLink(buf, idx) == link;
        }


        /** {@inheritDoc} */
        @Override public int getHash(ByteBuffer buf, int idx) {
            return buf.getInt(offset(idx) + 8);
        }

        /**
         * @param buf Buffer.
         * @param idx Index.
         * @param hash Hash.
         */
        private void setHash(ByteBuffer buf, int idx, int hash) {
            buf.putInt(offset(idx) + 8, hash);
        }
    }

    /**
     *
     */
    private static class DataLeafIO extends BPlusLeafIO<KeySearchRow> implements RowLinkIO {
        /** */
        public static final IOVersions<DataLeafIO> VERSIONS = new IOVersions<>(
            new DataLeafIO(1)
        );

        /**
         * @param ver Page format version.
         */
        DataLeafIO(int ver) {
            super(T_DATA_REF_LEAF, ver, 12);
        }

        /** {@inheritDoc} */
        @Override public void store(ByteBuffer buf, int idx, KeySearchRow row) {
            DataRow row0 = (DataRow)row;

            assert row0.link != 0;

            setHash(buf, idx, row0.hash);
            setLink(buf, idx, row0.link);
        }

        /** {@inheritDoc} */
        @Override public void store(ByteBuffer dst, int dstIdx, BPlusIO<KeySearchRow> srcIo, ByteBuffer src, int srcIdx)
            throws IgniteCheckedException {
            setHash(dst, dstIdx, getHash(src, srcIdx));
            setLink(dst, dstIdx, getLink(src, srcIdx));
        }

        /** {@inheritDoc} */
        @Override public KeySearchRow getLookupRow(BPlusTree<KeySearchRow,?> tree, ByteBuffer buf, int idx)
            throws IgniteCheckedException {

            int hash = getHash(buf, idx);
            long link = getLink(buf, idx);

            return ((CacheDataTree)tree).rowStore.keySearchRow(hash, link);
        }

        /** {@inheritDoc} */
        @Override public long getLink(ByteBuffer buf, int idx) {
            assert idx < getCount(buf): idx;

            return buf.getLong(offset(idx));
        }

        /**
         * @param buf Buffer.
         * @param idx Index.
         * @param link Link.
         */
        private void setLink(ByteBuffer buf, int idx, long link) {
            buf.putLong(offset(idx), link);

            assert getLink(buf, idx) == link;
        }

        /** {@inheritDoc} */
        @Override public int getHash(ByteBuffer buf, int idx) {
            return buf.getInt(offset(idx) + 8);
        }

        /**
         * @param buf Buffer.
         * @param idx Index.
         * @param hash Hash.
         */
        private void setHash(ByteBuffer buf, int idx, int hash) {
            buf.putInt(offset(idx) + 8, hash);
        }
    }


    /**
     * The class to store tracked entry on the paged memory.
     * We have to store only link and expireTime because entry could be loaded from swap
     * by link.
     */
    class PendingRow {
        private static final int SIZE = 8 + 8;

        /** Expire time. */
        long expireTime;

        /** Link. */
        long link;

        /** Key  */
        KeyCacheObject key;

        /**
         * @param entry Entry.
         */
        PendingRow(GridCacheMapEntry entry) {
            link = entry.link();
            expireTime = entry.expireTimeExtras();

            assert link != 0;
            assert expireTime > 0;
        }

        /**
         * @param entry Entry.
         */
        PendingRow(CacheObjectEntry entry) {
            link = entry.link();
            expireTime = entry.expireTime();

            assert link != 0;
            assert expireTime > 0;
        }

        /**
         * @param time Time.
         */
        PendingRow(long time) {
            expireTime = time;
        }

        /**
         * @param expireTime Expire time.
         * @param link Link.
         */
        PendingRow(long expireTime, long link) {
            this.expireTime = expireTime;
            this.link= link;

            // We can not init data row lazily because underlying buffer can be concurrently cleared.
            DataRow dr = new DataRow(0, link);
            key = dr.key();
        }

        /**
         *
         */
        GridCacheEntryEx entryEx() {
            assert key != null;

            return  cctx.cache().entryEx(key);
        }

        /** {@inheritDoc} */
        @Override public String toString() {
            return "PendingRow{" +
                "expireTime=" + expireTime +
                ", link=" + link +
                '}';
        }
    }

    /**
     * Implementation of tracked entries collection based on B+tree.
     */
    class PendingEntriesImpl extends BPlusTree<PendingRow, PendingRow> implements PendingEntries {

        /**
         * @param name Tree name.
         * @param cacheId Cache ID.
         * @param pageMem Page memory.
         * @param metaPageId Meta page ID.
         * @param reuseList Reuse list.
         */
        public PendingEntriesImpl(String name, int cacheId, PageMemory pageMem, FullPageId metaPageId,
            ReuseList reuseList, boolean initNew) throws IgniteCheckedException {
            super(name, cacheId, pageMem, metaPageId, reuseList,
                PendingEntryInnerIO.VERSIONS, PendingEntryLeafIO.VERSIONS);

            if(initNew)
                initNew();
        }

        /** {@inheritDoc} */
        @Override protected int compare(BPlusIO<PendingRow> io, ByteBuffer buf, int idx,
            PendingRow row) throws IgniteCheckedException {
            PendingRow row0 = io.getLookupRow(this, buf, idx);
            int cmp = Long.compare(row0.expireTime, row.expireTime);
            return (cmp != 0) ? cmp : Long.compare(row0.link, row.link);
        }

        /** {@inheritDoc} */
        @Override
        protected PendingRow getRow(BPlusIO<PendingRow> io,
            ByteBuffer buf, int idx) throws IgniteCheckedException {
            return io.getLookupRow(this, buf, idx);
        }

        /** {@inheritDoc} */
        @Override public void addTrackedEntry(GridCacheMapEntry entry) {
            try {
                PendingRow r = new PendingRow(entry);
                put(r);
            }
            catch (IgniteCheckedException e) {
                log.error("Unexpected exception", e);
            }
        }

        /** {@inheritDoc} */
        @Override public void removeTrackedEntry(GridCacheMapEntry entry) {
            removeTrackedEntry(new PendingRow(entry));
        }

        /** {@inheritDoc} */
        @Override public void removeTrackedEntry(CacheObjectEntry entry) {
            removeTrackedEntry(new PendingRow(entry));
        }

        /** {@inheritDoc} */
        private void removeTrackedEntry(PendingRow r) {
            try {
                remove(r);
            }
            catch (IgniteCheckedException e) {
                log.error("Unexpected exception", e);
            }
        }

        /** {@inheritDoc} */
        @Override public ExpiredEntriesCursor expired(final long time) {
            final GridCursor<PendingRow> cur;
            try {
                cur = find(new PendingRow(0), new PendingRow(time));
                return new ExpiredEntriesCursor() {
                    List<PendingRow> rows = new ArrayList<>();

                    @Override public void removeAll() {
                        try {
                            while (cur.next()) {
                                PendingRow r = cur.get();
                                if(r.expireTime < time)
                                    rows.add(r);
                            }

                            for (PendingRow r : rows)
                                remove(r);
                        }
                        catch (IgniteCheckedException e) {
                            log.error("Unexpected exception", e);
                        }
                    }

                    @Override public boolean next() throws IgniteCheckedException {
                        if (!cur.next())
                            return false;
                        return cur.get().expireTime < time;
                    }

                    @Override public GridCacheEntryEx get() throws IgniteCheckedException {
                        PendingRow r = cur.get();
                        if ((r == null) || (r.expireTime >= time))
                            return null;
                        rows.add(r);
                        return r.entryEx();
                    }
                };
            }
            catch (IgniteCheckedException e) {
                log.error("Unexpected exception", e);
                return new ExpiredEntriesCursor() {
                    @Override public void removeAll() {
                        // No-op.
                    }

                    @Override public boolean next() throws IgniteCheckedException {
                        return false;
                    }

                    @Override public GridCacheEntryEx get() throws IgniteCheckedException {
                        return null;
                    }
                };
            }
        }

        /**
         * @param expireTime Expire time.
         * @param link Link.
         */
        PendingRow createPendingRow(long expireTime, long link) {
            return new PendingRow(expireTime, link);
        }

        /** {@inheritDoc} */
        @Override public int pendingSize() {
            try {
                return (int)size();
            }
            catch (IgniteCheckedException e) {
                log.error("Unexpected exception", e);
                return -1;
            }
        }

        /** {@inheritDoc} */
        @Override public long firstExpired() {
            try {
                GridCursor<PendingRow> cur = find(null, null);
                if (cur.next())
                    return cur.get().expireTime;
            }
            catch (IgniteCheckedException e) {
                log.error("Unexpected exception", e);
            }
            return 0;
        }
    }

    /**
     *
     */
    private interface PendingRowIO {
        /**
         * @param buf Buffer.
         * @param idx Index.
         */
        long getExpireTime(ByteBuffer buf, int idx);
        /**
         * @param buf Buffer.
         * @param idx Index.
         */
        long getLink(ByteBuffer buf, int idx);
    }

    /**
     *
     */
    private static class PendingEntryInnerIO extends BPlusInnerIO<PendingRow> implements PendingRowIO {
        /** */
        public static final IOVersions<PendingEntryInnerIO> VERSIONS = new IOVersions<>(
            new PendingEntryInnerIO(1)
        );

        /**
         * @param ver Page format version.
         */
        PendingEntryInnerIO(int ver) {
            super(T_PENDING_REF_INNER, ver, true, PendingRow.SIZE);
        }

        /** {@inheritDoc} */
        @Override public void store(ByteBuffer buf, int idx,
            PendingRow row) throws IgniteCheckedException {
            setExpireTime(row.expireTime, buf, idx);
            setLink(row.link, buf, idx);
        }

        /** {@inheritDoc} */
        @Override public void store(ByteBuffer dst, int dstIdx, BPlusIO<PendingRow> srcIo,
            ByteBuffer src, int srcIdx) throws IgniteCheckedException {
            setExpireTime(((PendingRowIO)srcIo).getExpireTime(src, srcIdx), dst, dstIdx);
            setLink(((PendingRowIO)srcIo).getLink(src, srcIdx), dst, dstIdx);
        }

        /** {@inheritDoc} */
        @Override public PendingRow getLookupRow(
            BPlusTree<PendingRow, ?> tree, ByteBuffer buf,
            int idx) throws IgniteCheckedException {
            return ((PendingEntriesImpl)tree).createPendingRow(
                getExpireTime(buf, idx),
                getLink(buf, idx));
        }

        /** {@inheritDoc} */
        @Override public long getExpireTime(ByteBuffer buf, int idx) {
            return buf.getLong(offset(idx));
        }

        /**
         * @param expireTime Expire time.
         * @param buf Buffer.
         * @param idx Index.
         */
        private void setExpireTime(long expireTime, ByteBuffer buf, int idx) {
            buf.putLong(offset(idx), expireTime);
        }

        /** {@inheritDoc} */
        @Override public long getLink(ByteBuffer buf, int idx) {
            return buf.getLong(offset(idx) + 8);
        }

        /**
         * @param link Link.
         * @param buf Buffer.
         * @param idx Index.
         */
        private void setLink(long link, ByteBuffer buf, int idx) {
            buf.putLong(offset(idx) + 8, link);
        }
    }

    /**
     *
     */
    private static class PendingEntryLeafIO extends BPlusLeafIO<PendingRow> implements PendingRowIO {
        /** */
        public static final IOVersions<PendingEntryLeafIO> VERSIONS = new IOVersions<>(
            new PendingEntryLeafIO(1)
        );

        /**
         * @param ver Page format version.
         */
        PendingEntryLeafIO(int ver) {
            super(T_PENDING_REF_LEAF, ver, PendingRow.SIZE);
        }

        /** {@inheritDoc} */
        @Override public void store(ByteBuffer buf, int idx,
            PendingRow row) throws IgniteCheckedException {
            setExpireTime(row.expireTime, buf, idx);
            setLink(row.link, buf, idx);
        }

        /** {@inheritDoc} */
        @Override public void store(ByteBuffer dst, int dstIdx, BPlusIO<PendingRow> srcIo,
            ByteBuffer src, int srcIdx) throws IgniteCheckedException {
            setExpireTime(((PendingRowIO)srcIo).getExpireTime(src, srcIdx), dst, dstIdx);
            setLink(((PendingRowIO)srcIo).getLink(src, srcIdx), dst, dstIdx);
        }

        /** {@inheritDoc} */
        @Override public PendingRow getLookupRow(
            BPlusTree<PendingRow, ?> tree, ByteBuffer buf,
            int idx) throws IgniteCheckedException {
            return ((PendingEntriesImpl)tree).createPendingRow(
                getExpireTime(buf, idx),
                getLink(buf, idx));
        }

        /** {@inheritDoc} */
        @Override public long getExpireTime(ByteBuffer buf, int idx) {
            return buf.getLong(offset(idx));
        }

        /**
         * @param expireTime Expire time.
         * @param buf Buffer.
         * @param idx Index.
         */
        private void setExpireTime(long expireTime, ByteBuffer buf, int idx) {
            buf.putLong(offset(idx), expireTime);
        }

        /** {@inheritDoc} */
        @Override public long getLink(ByteBuffer buf, int idx) {
            return buf.getLong(offset(idx) + 8);
        }

        /**
         * @param link Link.
         * @param buf Buffer.
         * @param idx Index.
         */
        private void setLink(long link, ByteBuffer buf, int idx) {
            buf.putLong(offset(idx) + 8, link);
        }
    }
}<|MERGE_RESOLUTION|>--- conflicted
+++ resolved
@@ -236,20 +236,9 @@
             int partId,
             GridDhtLocalPartition part
     ) throws IgniteCheckedException {
-<<<<<<< HEAD
         UpdateInfo updInfo = dataStore(part).update(key, partId, val, ver, expireTime);
 
-        if (indexingEnabled) {
-            GridCacheQueryManager qryMgr = cctx.queries();
-
-            assert qryMgr.enabled();
-
-            qryMgr.store(key, partId, val, ver, expireTime);
-        }
         return updInfo;
-=======
-        dataStore(part).update(key, partId, val, ver, expireTime);
->>>>>>> a3d24d07
     }
 
     /** {@inheritDoc} */
@@ -260,20 +249,9 @@
             int partId,
             GridDhtLocalPartition part
     ) throws IgniteCheckedException {
-<<<<<<< HEAD
-        CacheObjectEntry removed = dataStore(part).remove(key);
-
-        if (indexingEnabled) {
-            GridCacheQueryManager qryMgr = cctx.queries();
-
-            assert qryMgr.enabled();
-
-            qryMgr.remove(key, partId, prevVal, prevVer);
-        }
+        CacheObjectEntry removed = dataStore(part).remove(key, prevVal, prevVer, partId);
+
         return removed;
-=======
-        dataStore(part).remove(key, prevVal, prevVer, partId);
->>>>>>> a3d24d07
     }
 
     /** {@inheritDoc} */
@@ -670,10 +648,7 @@
         }
 
         /** {@inheritDoc} */
-<<<<<<< HEAD
-        @Override public CacheObjectEntry remove(KeyCacheObject key) throws IgniteCheckedException {
-=======
-        @Override public void remove(KeyCacheObject key,
+        @Override public CacheObjectEntry remove(KeyCacheObject key,
             CacheObject prevVal,
             GridCacheVersion prevVer,
             int partId) throws IgniteCheckedException {
@@ -685,7 +660,6 @@
                 qryMgr.remove(key, partId, prevVal, prevVer);
             }
 
->>>>>>> a3d24d07
             DataRow dataRow = dataTree.remove(new KeySearchRow(key.hashCode(), key, 0));
             CacheObjectEntry removed = null;
 
