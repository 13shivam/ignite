--- conflicted
+++ resolved
@@ -138,11 +138,7 @@
     ) {
         this.kernalCtx = kernalCtx;
 
-<<<<<<< HEAD
         setManagers(mgrs, txMgr, jtaMgr, verMgr, mvccMgr, dbMgr, pageStoreMgr, walMgr, depMgr, exchMgr, affMgr, ioMgr);
-=======
-        setManagers(mgrs, txMgr, jtaMgr, verMgr, mvccMgr, dbMgr, pageStoreMgr, depMgr, exchMgr, affMgr, ioMgr);
->>>>>>> 5ac30480
 
         this.storeSesLsnrs = storeSesLsnrs;
 
