--- conflicted
+++ resolved
@@ -102,15 +102,8 @@
                 <module>modules/geospatial</module>
                 <module>modules/hibernate5</module>
                 <module>modules/hibernate</module>
-<<<<<<< HEAD
                 <module>modules/schedule</module>
                 <module>modules/web-console/web-agent</module>
-=======
-                <module>modules/ml</module>
-                <module>modules/schedule</module>
-                <module>modules/web-console/web-agent</module>
-                <module>modules/web-console</module>
->>>>>>> 83d913c8
                 <module>modules/yardstick</module>
             </modules>
         </profile>
@@ -129,7 +122,6 @@
         </profile>
 
         <profile>
-<<<<<<< HEAD
             <id>all-other</id> <!-- used to update project versions and check all modules compilation -->
             <modules> <!-- sorted alphabetically -->
                 <module>modules/ml</module> <!-- it uses Java8 and can't be compiled by Java7 used to compile Ignite -->
@@ -138,8 +130,6 @@
         </profile>
 
         <profile>
-=======
->>>>>>> 83d913c8
             <id>test</id>
             <build>
                 <plugins>
