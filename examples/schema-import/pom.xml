<?xml version="1.0" encoding="UTF-8"?>

<!--
  Licensed to the Apache Software Foundation (ASF) under one or more
  contributor license agreements.  See the NOTICE file distributed with
  this work for additional information regarding copyright ownership.
  The ASF licenses this file to You under the Apache License, Version 2.0
  (the "License"); you may not use this file except in compliance with
  the License.  You may obtain a copy of the License at

       http://www.apache.org/licenses/LICENSE-2.0

  Unless required by applicable law or agreed to in writing, software
  distributed under the License is distributed on an "AS IS" BASIS,
  WITHOUT WARRANTIES OR CONDITIONS OF ANY KIND, either express or implied.
  See the License for the specific language governing permissions and
  limitations under the License.
  -->

<!--
    POM file.
-->
<project xmlns="http://maven.apache.org/POM/4.0.0" xmlns:xsi="http://www.w3.org/2001/XMLSchema-instance" xsi:schemaLocation="http://maven.apache.org/POM/4.0.0 http://maven.apache.org/xsd/maven-4.0.0.xsd">
    <modelVersion>4.0.0</modelVersion>

    <parent>
        <groupId>org.apache.ignite</groupId>
        <artifactId>ignite-parent</artifactId>
        <version>1</version>
        <relativePath>../../parent</relativePath>
    </parent>

    <properties>
        <project.build.sourceEncoding>UTF-8</project.build.sourceEncoding>
    </properties>

    <artifactId>ignite-schema-import-demo</artifactId>
<<<<<<< HEAD
    <version>1.4.0-SNAPSHOT</version>
=======
    <version>1.5.0-SNAPSHOT</version>
>>>>>>> b08e0b20

    <dependencies>
        <dependency>
            <groupId>javax.cache</groupId>
            <artifactId>cache-api</artifactId>
            <version>1.0.0</version>
        </dependency>

        <dependency>
            <groupId>org.apache.ignite</groupId>
            <artifactId>ignite-core</artifactId>
            <version>${project.version}</version>
        </dependency>

        <dependency>
            <groupId>org.apache.ignite</groupId>
            <artifactId>ignite-spring</artifactId>
            <version>${project.version}</version>
        </dependency>

        <dependency>
            <groupId>org.apache.ignite</groupId>
            <artifactId>ignite-log4j</artifactId>
            <version>${project.version}</version>
        </dependency>

        <dependency>
            <groupId>org.apache.ignite</groupId>
            <artifactId>ignite-indexing</artifactId>
            <version>${project.version}</version>
        </dependency>
    </dependencies>

    <build>
        <resources>
            <resource>
                <directory>src/main/java</directory>
                <excludes>
                    <exclude>**/*.java</exclude>
                </excludes>
            </resource>
        </resources>

        <plugins>
            <plugin>
                <artifactId>maven-compiler-plugin</artifactId>
                <version>3.1</version>
                <configuration>
                    <source>1.7</source>
                    <target>1.7</target>
                </configuration>
            </plugin>

            <plugin>
                <groupId>org.apache.maven.plugins</groupId>
                <artifactId>maven-deploy-plugin</artifactId>
                <configuration>
                    <skip>true</skip>
                </configuration>
            </plugin>
        </plugins>
    </build>
</project><|MERGE_RESOLUTION|>--- conflicted
+++ resolved
@@ -20,7 +20,10 @@
 <!--
     POM file.
 -->
-<project xmlns="http://maven.apache.org/POM/4.0.0" xmlns:xsi="http://www.w3.org/2001/XMLSchema-instance" xsi:schemaLocation="http://maven.apache.org/POM/4.0.0 http://maven.apache.org/xsd/maven-4.0.0.xsd">
+<project
+    xmlns="http://maven.apache.org/POM/4.0.0"
+    xmlns:xsi="http://www.w3.org/2001/XMLSchema-instance"
+    xsi:schemaLocation="http://maven.apache.org/POM/4.0.0 http://maven.apache.org/xsd/maven-4.0.0.xsd">
     <modelVersion>4.0.0</modelVersion>
 
     <parent>
@@ -35,11 +38,7 @@
     </properties>
 
     <artifactId>ignite-schema-import-demo</artifactId>
-<<<<<<< HEAD
-    <version>1.4.0-SNAPSHOT</version>
-=======
     <version>1.5.0-SNAPSHOT</version>
->>>>>>> b08e0b20
 
     <dependencies>
         <dependency>
@@ -92,14 +91,6 @@
                     <target>1.7</target>
                 </configuration>
             </plugin>
-
-            <plugin>
-                <groupId>org.apache.maven.plugins</groupId>
-                <artifactId>maven-deploy-plugin</artifactId>
-                <configuration>
-                    <skip>true</skip>
-                </configuration>
-            </plugin>
         </plugins>
     </build>
 </project>