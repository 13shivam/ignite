<?xml version="1.0" encoding="UTF-8"?>

<!--
  Licensed to the Apache Software Foundation (ASF) under one or more
  contributor license agreements.  See the NOTICE file distributed with
  this work for additional information regarding copyright ownership.
  The ASF licenses this file to You under the Apache License, Version 2.0
  (the "License"); you may not use this file except in compliance with
  the License.  You may obtain a copy of the License at

       http://www.apache.org/licenses/LICENSE-2.0

  Unless required by applicable law or agreed to in writing, software
  distributed under the License is distributed on an "AS IS" BASIS,
  WITHOUT WARRANTIES OR CONDITIONS OF ANY KIND, either express or implied.
  See the License for the specific language governing permissions and
  limitations under the License.
-->

<!--
    POM file.
-->
<project
        xmlns="http://maven.apache.org/POM/4.0.0"
        xmlns:xsi="http://www.w3.org/2001/XMLSchema-instance"
        xsi:schemaLocation="http://maven.apache.org/POM/4.0.0 http://maven.apache.org/xsd/maven-4.0.0.xsd">
    <modelVersion>4.0.0</modelVersion>

    <parent>
        <groupId>org.apache</groupId>
        <artifactId>apache</artifactId>
        <version>16</version>
    </parent>

    <properties>
        <maven.compiler.source>1.8</maven.compiler.source>
        <maven.compiler.target>1.8</maven.compiler.target>

        <ignite.edition>apache-ignite</ignite.edition>
        <project.build.sourceEncoding>UTF-8</project.build.sourceEncoding>
        <maven.build.timestamp.format>MMMM d yyyy</maven.build.timestamp.format>
        <doxygen.exec>doxygen</doxygen.exec>
        <docfx.exec>docfx</docfx.exec>
        <git.exec>git</git.exec>
        <javadoc.opts>-Xdoclint:none</javadoc.opts>
        <update.notifier.enabled.by.default>true</update.notifier.enabled.by.default>

        <!-- Dependency versions -->
        <activemq.version>5.12.0</activemq.version>
        <aopalliance.bundle.version>1.0_6</aopalliance.bundle.version>
        <asm.version>4.2</asm.version>
        <aspectj.bundle.version>1.8.13_1</aspectj.bundle.version>
        <aspectj.version>1.8.13</aspectj.version>
        <aws.sdk.bundle.version>1.10.12_1</aws.sdk.bundle.version>
        <aws.sdk.version>1.11.75</aws.sdk.version>
        <camel.version>2.22.0</camel.version>
        <aws.encryption.sdk.version>1.3.2</aws.encryption.sdk.version>
        <bouncycastle.version>1.60</bouncycastle.version>
        <commons.beanutils.bundle.version>1.9.2_1</commons.beanutils.bundle.version>
        <commons.beanutils.version>1.9.4</commons.beanutils.version>
        <commons.codec.version>1.11</commons.codec.version>
        <commons.collections.version>3.2.2</commons.collections.version>
        <commons.lang.version>2.6</commons.lang.version>
        <commons.io.version>2.6</commons.io.version>
        <commons.dbcp.version>1.4</commons.dbcp.version>
        <cron4j.version>2.2.5</cron4j.version>
        <curator.version>4.2.0</curator.version>
        <easymock.version>3.4</easymock.version>
        <ezmorph.bundle.version>1.0.6_1</ezmorph.bundle.version>
        <ezmorph.version>1.0.6</ezmorph.version>
        <guava.retrying.version>2.0.0</guava.retrying.version>
        <guava.version>25.1-jre</guava.version>
        <guava14.version>14.0.1</guava14.version>
        <guava16.version>16.0.1</guava16.version>
        <h2.version>1.4.197</h2.version>
        <hadoop.version>2.9.1</hadoop.version>
        <hamcrest.version>1.2</hamcrest.version>
        <httpclient.version>4.5.1</httpclient.version>
        <httpcore.version>4.4.3</httpcore.version>
        <jackson.version>2.9.10</jackson.version>
        <jackson1.version>1.9.13</jackson1.version>
        <jaxb.api.version>2.1</jaxb.api.version>
        <jaxb.impl.version>2.1.14</jaxb.impl.version>
        <javassist.version>3.20.0-GA</javassist.version>
        <javax.cache.bundle.version>1.0.0_1</javax.cache.bundle.version>
        <javax.cache.tck.version>1.1.0</javax.cache.tck.version>
        <javax.cache.version>1.0.0</javax.cache.version>
        <jboss.rmi.version>1.0.6.Final</jboss.rmi.version>
        <jetbrains.annotations.version>16.0.3</jetbrains.annotations.version>
        <jetty.version>9.4.25.v20191220</jetty.version>
        <jmh.version>1.13</jmh.version>
        <jms.spec.version>1.1.1</jms.spec.version>
        <jna.version>4.5.2</jna.version>
        <jnr.posix.version>3.0.50</jnr.posix.version>
        <jotm.version>2.2.3</jotm.version>
        <jsch.bundle.version>0.1.54_1</jsch.bundle.version>
        <jsch.version>0.1.54</jsch.version>
        <jsonlib.bundle.version>2.4_1</jsonlib.bundle.version>
        <jsonlib.version>2.4</jsonlib.version>
        <jtidy.version>r938</jtidy.version>
        <kafka.version>2.0.1</kafka.version>
        <karaf.version>4.0.2</karaf.version>
        <log4j.version>2.11.0</log4j.version>
        <lucene.bundle.version>7.4.0_1</lucene.bundle.version>
        <lucene.version>7.4.0</lucene.version>
        <lz4.version>1.5.0</lz4.version>
        <maven.bundle.plugin.version>3.5.0</maven.bundle.plugin.version>
        <maven.checkstyle.plugin.version>3.0.0</maven.checkstyle.plugin.version>
        <checkstyle.puppycrawl.version>8.21</checkstyle.puppycrawl.version>
        <mockito.version>1.10.19</mockito.version>
        <mysql.connector.version>8.0.13</mysql.connector.version>
        <netlibjava.version>1.1.2</netlibjava.version>
        <oro.bundle.version>2.0.8_6</oro.bundle.version>
        <osgi.core.version>5.0.0</osgi.core.version>
        <osgi.enterprise.version>5.0.0</osgi.enterprise.version>
        <paho.version>1.0.2</paho.version>
        <postgres.connector.version>42.2.5.jre7</postgres.connector.version>
        <scala210.jline.version>2.10.7</scala210.jline.version>
        <scala210.library.version>2.10.7</scala210.library.version>
        <scala.library.version>2.11.12</scala.library.version>
        <scala.test.version>2.2.6</scala.test.version>
        <slf4j.version>1.7.7</slf4j.version>
        <slf4j16.version>1.6.4</slf4j16.version>
        <snappy.version>1.1.7.2</snappy.version>
        <spark.hadoop.version>2.6.5</spark.hadoop.version>
        <spark.version>2.3.4</spark.version>
        <spring.data.version>1.13.23.RELEASE</spring.data.version> <!-- don't forget to update spring version -->
        <spring.version>4.3.26.RELEASE</spring.version><!-- don't forget to update spring-data version -->
        <spring.data-2.0.version>2.0.13.RELEASE</spring.data-2.0.version> <!-- don't forget to update spring-5.0 version -->
        <spring-5.0.version>5.0.16.RELEASE</spring-5.0.version><!-- don't forget to update spring-data-2.0 version -->
        <spring.data-2.2.version>2.2.3.RELEASE</spring.data-2.2.version> <!-- don't forget to update spring-5.2 version -->
        <spring-5.2.version>5.2.3.RELEASE</spring-5.2.version><!-- don't forget to update spring-data-2.2 version -->
        <spring41.osgi.feature.version>4.1.7.RELEASE_1</spring41.osgi.feature.version>
        <storm.version>1.1.1</storm.version>
        <tomcat.version>9.0.10</tomcat.version>
        <twitter.hbc.version>2.2.0</twitter.hbc.version>
        <yammer.metrics.annotation.version>2.2.0</yammer.metrics.annotation.version>
        <yammer.metrics.core.version>2.2.0</yammer.metrics.core.version>
        <yardstick.version>0.8.3</yardstick.version>
        <zkclient.version>0.5</zkclient.version>
        <zookeeper.version>3.5.5</zookeeper.version>
        <zstd.version>1.3.7-2</zstd.version>
        <opencensus.version>0.22.0</opencensus.version>
        <!--Spark 2.4 version support -->
        <spark24.hadoop.version>2.6.5</spark24.hadoop.version>
        <spark24.version>2.4.4</spark24.version>

        <!-- Maven plugins versions -->
        <maven.javadoc.plugin.version>2.10.4</maven.javadoc.plugin.version>

        <!-- OSGI Manifest generation default property values -->
        <osgi.import.package>*</osgi.import.package>
        <osgi.export.package>{local-packages}</osgi.export.package>
        <osgi.embed.transitive>false</osgi.embed.transitive>
        <osgi.fail.ok>false</osgi.fail.ok>

    </properties>

    <groupId>org.apache.ignite</groupId>
    <artifactId>ignite-parent</artifactId>
    <version>1</version>
    <packaging>pom</packaging>

    <url>http://ignite.apache.org</url>

    <description>Java-based middleware for in-memory processing of big data in a distributed environment.</description>

    <licenses>
        <license>
            <name>The Apache Software License, Version 2.0</name>
            <url>http://www.apache.org/licenses/LICENSE-2.0.txt</url>
        </license>
    </licenses>

    <mailingLists>
        <mailingList>
            <name>Ignite Dev List</name>
            <subscribe>dev-subscribe@ignite.apache.org</subscribe>
            <unsubscribe>dev-unsubscribe@ignite.apache.org</unsubscribe>
            <post>dev@ignite.apache.org</post>
            <archive>http://mail-archives.apache.org/mod_mbox/ignite-dev</archive>
        </mailingList>
    </mailingLists>

    <issueManagement>
        <system>jira</system>
        <url>http://issues.apache.org/jira/browse/IGNITE</url>
    </issueManagement>

    <dependencyManagement>
        <dependencies>
            <dependency>
                <groupId>log4j</groupId>
                <artifactId>log4j</artifactId>
                <version>1.2.17</version>
                <exclusions>
                    <exclusion>
                        <groupId>com.sun.jdmk</groupId>
                        <artifactId>jmxtools</artifactId>
                    </exclusion>
                    <exclusion>
                        <groupId>com.sun.jmx</groupId>
                        <artifactId>jmxri</artifactId>
                    </exclusion>
                </exclusions>
            </dependency>
        </dependencies>
    </dependencyManagement>

    <dependencies>
        <dependency>
            <groupId>junit</groupId>
            <artifactId>junit</artifactId>
            <version>4.11</version>
            <scope>test</scope>
        </dependency>

        <dependency>
            <groupId>org.javassist</groupId>
            <artifactId>javassist</artifactId>
            <version>${javassist.version}</version>
            <scope>test</scope>
        </dependency>
    </dependencies>

    <build>
        <pluginManagement>
            <plugins>
                <plugin>
                    <groupId>net.alchim31.maven</groupId>
                    <artifactId>scala-maven-plugin</artifactId>
                    <version>3.3.2</version>
                    <configuration>
                        <jvmArgs>
                            <jvmArg>-Xms512m</jvmArg>
                            <jvmArg>-Xmx1024m</jvmArg>
                        </jvmArgs>
                        <args>
                            <arg>-nobootcp</arg>
                        </args>
                    </configuration>
                    <executions>
                        <execution>
                            <id>scala-compile-first</id>
                            <phase>process-resources</phase>
                            <goals>
                                <goal>add-source</goal>
                                <goal>compile</goal>
                            </goals>
                        </execution>
                        <execution>
                            <id>scala-test-compile</id>
                            <phase>process-test-resources</phase>
                            <goals>
                                <goal>testCompile</goal>
                            </goals>
                        </execution>
                    </executions>
                </plugin>

                <plugin>
                    <groupId>org.apache.maven.plugins</groupId>
                    <artifactId>maven-jar-plugin</artifactId>
                    <configuration>
                        <useDefaultManifestFile>true</useDefaultManifestFile>
                    </configuration>
                </plugin>

                <plugin>
                    <groupId>org.apache.maven.plugins</groupId>
                    <artifactId>maven-javadoc-plugin</artifactId>
                    <version>${maven.javadoc.plugin.version}</version>
                    <configuration>
                        <taglets>
                            <taglet>
                                <tagletClass>org.apache.ignite.tools.javadoc.IgniteLinkTaglet</tagletClass>
                                <tagletArtifact>
                                    <groupId>org.apache.ignite</groupId>
                                    <artifactId>ignite-tools</artifactId>
                                    <version>${project.version}</version>
                                </tagletArtifact>
                            </taglet>
                        </taglets>
                        <doctitle>Ignite ${project.version}</doctitle>
                        <windowtitle>Ignite ${project.version}</windowtitle>
                        <breakiterator>true</breakiterator>
                        <verbose>true</verbose>
                        <show>protected</show>
                        <use>true</use>
                        <author>false</author>
                        <version>false</version>
                        <additionalparam>${javadoc.opts}</additionalparam>
                        <groups>
                            <group>
                                <title>Common Grid APIs</title>
                                <packages>
                                    org.apache.ignite:org.apache.ignite.cluster:org.apache.ignite.lifecycle:org.apache.ignite.configuration:org.apache.ignite.spi:org.apache.ignite.lang:org.apache.ignite.resources:org.apache.ignite.thread:org.apache.ignite.scheduler
                                </packages>
                            </group>
                            <group>
                                <title>Messaging APIs</title>
                                <packages>org.apache.ignite.messaging</packages>
                            </group>
                            <group>
                                <title>Event Notification APIs</title>
                                <packages>org.apache.ignite.events</packages>
                            </group>
                            <group>
                                <title>Compute Grid APIs</title>
                                <packages>org.apache.ignite.compute*</packages>
                            </group>
                            <group>
                                <title>Data Grid APIs</title>
                                <packages>
                                    org.apache.ignite.cache*:org.apache.ignite.transactions:org.apache.ignite.datastructures:org.apache.ignite.dataload
                                </packages>
                            </group>
                            <group>
                                <title>Service Grid APIs</title>
                                <packages>org.apache.ignite.services</packages>
                            </group>
                            <group>
                                <title>Ignite Thin Client APIs</title>
                                <packages>org.apache.ignite.client</packages>
                            </group>
                            <group>
                                <title>File System APIs</title>
                                <packages>org.apache.ignite.igfs*</packages>
                            </group>
                            <group>
                                <title>Hadoop Accelerator APIs</title>
                                <packages>org.apache.ignite.hadoop*</packages>
                            </group>
                            <group>
                                <title>Streaming APIs</title>
                                <packages>org.apache.ignite.streamer*::org.apache.ignite.stream*</packages>
                            </group>
                            <group>
                                <title>Security APIs</title>
                                <packages>org.apache.ignite.plugin.security:org.apache.ignite.ssl</packages>
                            </group>
                            <group>
                                <title>MXBeans classes</title>
                                <packages>org.apache.ignite.mbean:org.apache.ignite.mxbean</packages>
                            </group>
                            <group>
                                <title>SPI: CheckPoint</title>
                                <packages>org.apache.ignite.spi.checkpoint*</packages>
                            </group>
                            <group>
                                <title>SPI: Collision</title>
                                <packages>org.apache.ignite.spi.collision*</packages>
                            </group>
                            <group>
                                <title>SPI: Indexing</title>
                                <packages>org.apache.ignite.spi.indexing*</packages>
                            </group>
                            <group>
                                <title>SPI: Load Balancing</title>
                                <packages>org.apache.ignite.spi.loadbalancing*</packages>
                            </group>
                            <group>
                                <title>SPI: Communication</title>
                                <packages>org.apache.ignite.spi.communication*</packages>
                            </group>
                            <group>
                                <title>SPI: Deployment</title>
                                <packages>org.apache.ignite.spi.deployment*</packages>
                            </group>
                            <group>
                                <title>SPI: Swap Space</title>
                                <packages>org.apache.ignite.spi.swapspace*</packages>
                            </group>
                            <group>
                                <title>SPI: Discovery</title>
                                <packages>org.apache.ignite.spi.discovery*</packages>
                            </group>
                            <group>
                                <title>SPI: Failover</title>
                                <packages>org.apache.ignite.spi.failover*</packages>
                            </group>
                            <group>
                                <title>SPI: Event Storage</title>
                                <packages>org.apache.ignite.spi.eventstorage*</packages>
                            </group>
                            <group>
                                <title>Communication Failure Detection</title>
                                <packages>org.apache.ignite.failure</packages>
                            </group>
                            <group>
                                <title>Segmentation Detection</title>
                                <packages>org.apache.ignite.plugin.segmentation</packages>
                            </group>
                            <group>
                                <title>Ignite plugin API</title>
                                <packages>org.apache.ignite.plugin*</packages>
                            </group>
                            <group>
                                <title>Logging</title>
                                <packages>org.apache.ignite.logger*</packages>
                            </group>
                            <group>
                                <title>Loaders</title>
                                <packages>org.apache.ignite.startup*</packages>
                            </group>
                            <group>
                                <title>Marshallers</title>
                                <packages>org.apache.ignite.marshaller*</packages>
                            </group>
                            <group>
                                <title>Ignite Binary Objects API</title>
                                <packages>org.apache.ignite.binary*</packages>
                            </group>
                            <group>
                                <title>Visor Plugins</title>
                                <packages>org.apache.ignite.visor.plugin</packages>
                            </group>
                            <group>
                                <title>Spring Integration</title>
                                <packages>org.apache.ignite.cache.spring:org.apache.ignite.transactions.spring</packages>
                            </group>
                            <group>
                                <title>Mesos Framework</title>
                                <packages>org.apache.ignite.mesos*</packages>
                            </group>
                            <group>
                                <title>Yarn Integration</title>
                                <packages>org.apache.ignite.yarn*</packages>
                            </group>
                            <group>
                                <title>Platforms</title>
                                <packages>org.apache.ignite.platform*</packages>
                            </group>
                            <group>
                                <title>Spark Integration</title>
                                <packages>org.apache.ignite.spark.examples.java</packages>
                            </group>
                            <group>
                                <title>OSGi integration</title>
                                <packages>org.apache.ignite.osgi*</packages>
                            </group>
                            <group>
                                <title>SpringData integration</title>
                                <packages>org.apache.ignite.springdata.repository*</packages>
                            </group>
                            <group>
                                <title>SpringData 2.0 integration</title>
                                <packages>org.apache.ignite.springdata20.repository*</packages>
                            </group>
                            <group>
                                <title>Spring Data 2.2 Integration</title>
                                <packages>org.apache.ignite.springdata22.repository*</packages>
                            </group>
                            <group>
                                <title>Storm integration</title>
                                <packages>org.apache.ignite.stream.storm*</packages>
                            </group>
                            <group>
                                <title>Ignite Development Utils</title>
                                <packages>org.apache.ignite.development.utils*</packages>
                            </group>
                            <group>
                                <title>Ignite ML</title>
                                <packages>org.apache.ignite.ml*</packages>
                            </group>
                            <group>
                                <title>Encryption SPI</title>
                                <packages>org.apache.ignite.spi.encryption*</packages>
                            </group>
                            <group>
                                <title>Ignite Web Console</title>
                                <packages>org.apache.ignite.console*</packages>
                            </group>
                            <group>
                                <title>Metric SPI</title>
                                <packages>org.apache.ignite.spi.metric*</packages>
                            </group>
                            <group>
                                <title>System view SPI</title>
                                <packages>org.apache.ignite.spi.systemview*</packages>
                            </group>
                        </groups>
                        <bottom>
                            <![CDATA[
                                    <table width="100%" border="0" cellspacing=0 cellpadding=0 style="padding: 5px">
                                    <tr>
                                        <td>
                                            <table style="padding-left: 0; margin: 0">
                                                <tbody style="padding: 0; margin: 0">
                                                    <tr style="padding: 0; margin: 0">
                                                        <td>
                                                            <a target=_blank href="https://ignite.apache.org"><nobr>${current.year} Copyright &#169; Apache Software Foundation</nobr></a>
                                                        </td>
                                                    </tr>
                                                </tbody>
                                            </table>
                                        </td>
                                        <td width="100%" align="right" valign="center">
                                            <a href="https://twitter.com/ApacheIgnite" class="twitter-follow-button" data-show-count="false" data-size="large">Follow @ApacheIgnite</a>
                                        </td>
                                    </tr>
                                    <tr>
                                        <td colspan="2" valign="top" align="left">
                                            <table style="padding-left: 0; margin: 0">
                                                <tbody style="padding: 0; margin: 0">
                                                    <tr style="padding: 0; margin: 0">
                                                        <td>
                                                            <b>Ignite Database and Caching Platform</b>
                                                        </td>
                                                        <td>:&nbsp;&nbsp;
                                                            ver. <strong>${project.version}</strong>
                                                        </td>
                                                    </tr>
                                                    <tr style="padding: 0; margin: 0">
                                                        <td>
                                                            <b>Release Date</b>
                                                        </td>
                                                        <td>:&nbsp;&nbsp;
                                                            ${maven.build.timestamp}
                                                        </td>
                                                    </tr>
                                                </tbody>
                                            </table>
                                        </td>
                                    </tr>
                                    </table>
                                ]]>
                        </bottom>
                    </configuration>
                </plugin>

                <plugin>
                    <groupId>org.apache.felix</groupId>
                    <artifactId>maven-bundle-plugin</artifactId>
                    <version>${maven.bundle.plugin.version}</version>
                    <extensions>true</extensions>
                    <configuration>
                        <archive>
                            <addMavenDescriptor>true</addMavenDescriptor>
                        </archive>
                        <supportedProjectTypes>
                            <supportedProjectType>jar</supportedProjectType>
                            <supportedProjectType>war</supportedProjectType>
                        </supportedProjectTypes>
                        <instructions>
                            <Bundle-SymbolicName>${project.groupId}.${project.artifactId}</Bundle-SymbolicName>
                            <Bundle-Version>${project.version}</Bundle-Version>
                            <Bundle-Vendor>${project.organization.name}</Bundle-Vendor>
                            <Bundle-Description>${project.description}</Bundle-Description>
                            <Bundle-DocURL>${project.url}</Bundle-DocURL>
                            <Import-Package>
                                ${osgi.import.package}
                            </Import-Package>
                            <Export-Package>
                                ${osgi.export.package}
                            </Export-Package>
                            <Private-Package>
                                ${osgi.private.package}
                            </Private-Package>
                            <Embed-Dependency>${osgi.embed.dependency}</Embed-Dependency>
                            <Embed-Directory>lib</Embed-Directory>
                            <Embed-Transitive>${osgi.embed.transitive}</Embed-Transitive>
                            <_failok>${osgi.fail.ok}</_failok>
                            <_invalidfilenames/>
                        </instructions>
                    </configuration>
                    <executions>
                        <execution>
                            <id>bundle-manifest</id>
                            <phase>process-classes</phase>
                            <goals>
                                <goal>manifest</goal>
                            </goals>
                        </execution>
                    </executions>
                </plugin>
            </plugins>
        </pluginManagement>

        <plugins>
            <plugin>
                <groupId>org.apache.maven.plugins</groupId>
                <artifactId>maven-surefire-plugin</artifactId>
                <version>3.0.0-M3</version>
                <configuration>
                    <forkCount>0</forkCount>
                </configuration>
            </plugin>

            <plugin>
                <groupId>org.apache.maven.plugins</groupId>
                <artifactId>maven-source-plugin</artifactId>
                <version>2.2.1</version>
                <executions>
                    <execution>
                        <id>source</id>
                        <goals>
                            <goal>jar-no-fork</goal>
                        </goals>
                        <phase>package</phase>
                        <configuration>
                            <excludeResources>true</excludeResources>
                        </configuration>
                    </execution>
                </executions>
            </plugin>

            <plugin>
                <groupId>org.codehaus.mojo</groupId>
                <artifactId>flatten-maven-plugin</artifactId>
                <version>1.0.1</version>

                <configuration>
                    <flattenMode>minimum</flattenMode>
                    <flattenedPomFilename>pom-installed.xml</flattenedPomFilename>
                </configuration>

                <executions>
                    <!-- enable flattening -->
                    <execution>
                        <id>flatten</id>
                        <phase>process-resources</phase>
                        <goals>
                            <goal>flatten</goal>
                        </goals>
                    </execution>

                    <!-- ensure proper cleanup before start -->
                    <execution>
                        <id>flatten.clean.before</id>
                        <phase>clean</phase>
                        <goals>
                            <goal>clean</goal>
                        </goals>
                    </execution>
                </executions>
            </plugin>

            <!-- ensure proper cleanup after install -->
            <plugin>
                <groupId>org.apache.maven.plugins</groupId>
                <artifactId>maven-clean-plugin</artifactId>
                <inherited>false</inherited>
                <executions>
                    <execution>
                        <id>flatten.clean.after</id>
                        <phase>install</phase>
                        <goals>
                            <goal>clean</goal>
                        </goals>
                        <configuration>
                            <excludeDefaultDirectories>true</excludeDefaultDirectories>
                            <filesets>
                                <fileset>
                                    <directory>${project.basedir}</directory>
                                    <includes>
                                        <include>**/pom-installed.xml</include>
                                    </includes>
                                </fileset>
                            </filesets>
                        </configuration>
                    </execution>
                </executions>
            </plugin>

            <plugin>
                <groupId>org.apache.maven.plugins</groupId>
                <artifactId>maven-install-plugin</artifactId>
                <version>2.5.2</version>
                <inherited>false</inherited>
                <configuration>
                    <skip>true</skip>
                </configuration>
            </plugin>

            <plugin>
                <groupId>org.apache.maven.plugins</groupId>
                <artifactId>maven-deploy-plugin</artifactId>
                <version>2.8.2</version>
                <inherited>false</inherited>
                <configuration>
                    <skip>true</skip>
                </configuration>
            </plugin>

            <plugin>
                <groupId>org.apache.maven.plugins</groupId>
                <artifactId>maven-enforcer-plugin</artifactId>
                <version>3.0.0-M2</version>
                <configuration>
                    <rules>
                        <requireJavaVersion>
                            <!--Detected JDK Version: 1.8.0 is not in the allowed range [1.7,1.8),[1.8.0-40,).-->
                            <message>
[INFO] ------------------------------------------------------------------------
[ERROR] You are trying to compile Apache Ignite with inappropriate JDK version!
[ERROR] Detected JDK Version: ${java.runtime.version}
[ERROR] JDK version should be 1.7.0-* or >= 1.8.0-u40.
                            </message>
                            <version>[1.7,1.8),[1.8.0-40,)</version>
                        </requireJavaVersion>
                    </rules>
                </configuration>
                <executions>
                    <execution>
                        <goals>
                            <goal>enforce</goal>
                        </goals>
                    </execution>
                </executions>
            </plugin>

            <plugin>
                <artifactId>maven-dependency-plugin</artifactId>
                <executions>
                    <execution>
                        <id>copy-libs</id>
                        <phase>test-compile</phase>
                        <goals>
                            <goal>copy-dependencies</goal>
                        </goals>
                        <configuration>
                            <excludeGroupIds>org.apache.ignite</excludeGroupIds>
                            <outputDirectory>target/libs</outputDirectory>
                            <includeScope>runtime</includeScope>
                            <excludeTransitive>true</excludeTransitive>
                        </configuration>
                    </execution>
                </executions>
            </plugin>

            <plugin>
                <groupId>org.apache.maven.plugins</groupId>
                <artifactId>maven-javadoc-plugin</artifactId>
                <executions>
                    <execution>
                        <id>module-javadoc</id>
                        <goals>
                            <goal>jar</goal>
                        </goals>
                        <phase>package</phase>
                    </execution>
                </executions>
            </plugin>
        </plugins>
    </build>

    <profiles>
        <profile>
            <id>checkstyle</id>
            <build>
                <plugins>
                    <plugin>
                        <groupId>org.apache.maven.plugins</groupId>
                        <artifactId>maven-checkstyle-plugin</artifactId>
                        <version>${maven.checkstyle.plugin.version}</version>
                        <executions>
                            <execution>
                                <id>style</id>
                                <goals>
                                    <goal>check</goal>
                                </goals>
                                <phase>compile</phase>
                                <configuration>
                                    <consoleOutput>true</consoleOutput>
                                    <logViolationsToConsole>true</logViolationsToConsole>
                                    <failsOnError>true</failsOnError>
                                    <failOnViolation>true</failOnViolation>
                                    <outputFile>${project.build.directory}/checkstyle-result.xml</outputFile>
                                    <configLocation>../checkstyle/checkstyle.xml</configLocation>
                                    <suppressionsLocation>../checkstyle/checkstyle-suppressions.xml</suppressionsLocation>
                                    <includeTestSourceDirectory>true</includeTestSourceDirectory>
                                    <excludes>**/generated/**/*</excludes>
                                </configuration>
                            </execution>
                        </executions>
                        <dependencies>
                            <dependency>
                                <groupId>org.apache.ignite</groupId>
                                <artifactId>ignite-tools</artifactId>
                                <version>${project.version}</version>
                            </dependency>
                            <dependency>
                                <groupId>com.puppycrawl.tools</groupId>
                                <artifactId>checkstyle</artifactId>
                                <version>${checkstyle.puppycrawl.version}</version>
                            </dependency>
                        </dependencies>
                    </plugin>
                </plugins>
            </build>
        </profile>

        <profile>
            <id>check-licenses</id>
            <build>
                <plugins>
                    <plugin>
                        <groupId>org.apache.rat</groupId>
                        <artifactId>apache-rat-plugin</artifactId>
                        <version>0.12</version>
                        <configuration>
                            <addDefaultLicenseMatchers>false</addDefaultLicenseMatchers>
                            <licenses>
                                <license implementation="org.apache.rat.analysis.license.FullTextMatchingLicense">
                                    <licenseFamilyCategory>IAL20</licenseFamilyCategory>
                                    <licenseFamilyName>Ignite Apache License 2.0</licenseFamilyName>
                                    <fullText>
                                        Licensed to the Apache Software Foundation (ASF) under one or more
                                        contributor license agreements.  See the NOTICE file distributed with
                                        this work for additional information regarding copyright ownership.
                                        The ASF licenses this file to You under the Apache License, Version 2.0
                                        (the "License"); you may not use this file except in compliance with
                                        the License.  You may obtain a copy of the License at

                                        http://www.apache.org/licenses/LICENSE-2.0

                                        Unless required by applicable law or agreed to in writing, software
                                        distributed under the License is distributed on an "AS IS" BASIS,
                                        WITHOUT WARRANTIES OR CONDITIONS OF ANY KIND, either express or implied.
                                        See the License for the specific language governing permissions and
                                        limitations under the License.
                                    </fullText>
                                </license>
                            </licenses>
                            <licenseFamilies>
                                <licenseFamily implementation="org.apache.rat.license.SimpleLicenseFamily">
                                    <familyName>Ignite Apache License 2.0</familyName>
                                </licenseFamily>
                            </licenseFamilies>
                        </configuration>
                        <executions>
                            <execution>
                                <phase>validate</phase>
                                <goals>
                                    <goal>check</goal>
                                </goals>
                                <configuration>
                                    <excludes>
                                        <exclude>work/**</exclude>
                                        <exclude>**/target/**</exclude>
                                        <exclude>**/*.log</exclude>
                                        <exclude>**/*.m4</exclude><!--Free Software Foundation notice-->
                                        <exclude>**/*.dylib</exclude><!--bin-files-->
                                        <exclude>**/*.gar</exclude><!--bin-files-->
                                        <exclude>**/licenses/*.txt</exclude><!--files of licenses-->
                                        <exclude>**/*readme*.txt</exclude><!--readme files-->
                                        <exclude>**/*.sql</exclude><!--sql files-->
                                        <exclude>**/*README*.txt</exclude><!--readme files-->
                                        <exclude>**/*README*.md</exclude><!--readme files-->
                                        <exclude>**/*CONTRIBUTING*.md</exclude><!--readme files-->
                                        <exclude>**/*index*.md</exclude><!--readme files-->
                                        <exclude>**/*.timestamp</exclude><!--tmp-files-->
                                        <exclude>**/*.iml</exclude><!--IDEA files-->
                                        <exclude>**/*.csv</exclude><!--CSV files-->
                                        <exclude>**/*.jks</exclude><!--bin-files-->
                                        <exclude>**/pom-installed.xml</exclude><!--tmp-files-->
                                        <exclude>**/keystore</exclude><!--bin-files-->
                                        <exclude>**/keystore/*.jks</exclude><!--bin-files-->
                                        <exclude>**/keystore/*.pem</exclude><!--auto generated files-->
                                        <exclude>**/keystore/*.pfx</exclude><!--bin-files-->
                                        <exclude>**/keystore/ca/*.jks</exclude><!--bin-files-->
                                        <exclude>**/keystore/ca/*.key</exclude><!--bin-files-->
                                        <exclude>**/keystore/ca/*.txt</exclude><!--auto generated files-->
                                        <exclude>**/keystore/ca/*.txt.attr</exclude><!--auto generated files-->
                                        <exclude>**/keystore/ca/*serial</exclude><!--auto generated files-->
                                        <exclude>**/META-INF/services/**</exclude> <!-- Interface mappings: cannot be changed -->
<<<<<<< HEAD
                                        <exclude>**/id_rsa**</exclude>  <!--SSH-->
=======
                                        <!-- spring data 2.X modules, borrowed code from spring-jpa 5.2.0, Apache 2.0 licenses -->
                                        <exclude>src/main/java/org/apache/ignite/springdata2*/repository/query/QueryUtils.java</exclude>
                                        <exclude>src/main/java/org/apache/ignite/springdata2*/repository/query/EmptyDeclaredQuery.java</exclude>
                                        <exclude>src/main/java/org/apache/ignite/springdata2*/repository/query/ExpressionBasedStringQuery.java</exclude>
                                        <exclude>src/main/java/org/apache/ignite/springdata2*/repository/query/spel/SpelEvaluator.java</exclude>
                                        <exclude>src/main/java/org/apache/ignite/springdata2*/repository/query/spel/SpelQueryContext.java</exclude>
                                        <exclude>src/main/java/org/apache/ignite/springdata2*/repository/query/DeclaredQuery.java</exclude>
                                        <exclude>src/main/java/org/apache/ignite/springdata2*/repository/query/StringQuery.java</exclude>
>>>>>>> f90bcaac
                                        <!--special excludes-->
                                        <exclude>.travis.yml</exclude>
                                        <exclude>.github/PULL_REQUEST_TEMPLATE.md</exclude>
                                        <exclude>idea/ignite_codeStyle.xml</exclude>
                                        <exclude>**/DEVNOTES*.txt</exclude>
                                        <exclude>**/NOTICE*</exclude>
                                        <exclude>**/LICENSE*</exclude>
                                        <exclude>**/MIGRATION_GUIDE*</exclude>
                                        <exclude>src/main/java/org/apache/ignite/internal/util/offheap/unsafe/GridOffHeapSnapTreeMap.java</exclude><!--BSD license-->
                                        <exclude>src/main/java/org/apache/ignite/internal/util/nio/SelectedSelectionKeySet.java</exclude><!-- Apache 2.0 license -->
                                        <exclude>src/main/java/org/apache/ignite/internal/util/snaptree/*.java</exclude><!--BSD license-->
                                        <exclude>src/main/java/org/jsr166/*.java</exclude>
                                        <exclude>src/main/java/org/mindrot/*.java</exclude>
                                        <exclude>src/test/java/org/apache/ignite/p2p/p2p.properties</exclude><!--test depends on file content-->
                                        <exclude>src/test/resources/org.apache.ignite.util/*.output</exclude><!--test depends on file content-->
                                        <exclude>src/test/resources/log/ignite.log.tst</exclude><!--test resource-->
                                        <exclude>src/test/java/org/apache/ignite/spi/deployment/uri/META-INF/ignite.incorrefs</exclude><!--test resource-->
                                        <exclude>src/test/java/org/apache/ignite/spi/deployment/uri/META-INF/ignite.empty</exclude><!--should be empty-->
                                        <exclude>src/test/java/org/apache/ignite/spi/deployment/uri/META-INF/ignite.brokenxml</exclude><!--test resource-->
                                        <exclude>**/books/*.txt</exclude><!--books examples-->
                                        <exclude>src/main/java/org/apache/ignite/examples/streaming/wordcount/*.txt</exclude><!--books examples-->
                                        <exclude>examples/src/main/java/org/apache/ignite/examples/streaming/wordcount/*.txt</exclude><!--books examples-->
                                        <exclude>**/resources/datasets/**/*</exclude><!--Datasets in ml module-->
                                        <exclude>**/resources/models/**/*</exclude><!--Pre-trained ml models-->
                                        <exclude>src/main/java/org/jetbrains/annotations/*.java</exclude><!--copyright-->
                                        <exclude>dev-tools/IGNITE-*.patch</exclude>
                                        <exclude>dev-tools/.gradle/**/*</exclude>
                                        <exclude>dev-tools/gradle/wrapper/**/*</exclude>
                                        <exclude>dev-tools/gradlew</exclude>
                                        <exclude>src/test/binaries/repo/org/apache/ignite/binary/test2/1.1/test2-1.1.pom</exclude>
                                        <exclude>src/test/binaries/repo/org/apache/ignite/binary/test2/maven-metadata-local.xml</exclude>
                                        <exclude>src/test/binaries/repo/org/apache/ignite/binary/test1/1.1/test1-1.1.pom</exclude>
                                        <exclude>src/test/binaries/repo/org/apache/ignite/binary/test1/maven-metadata-local.xml</exclude>
                                        <exclude>src/test/resources/org/apache/ignite/internal/managers/discovery/Wrapper.ser</exclude>
                                        <!--shmem-->
                                        <exclude>ipc/shmem/**/Makefile.in</exclude><!--auto generated files-->
                                        <exclude>ipc/shmem/**/Makefile</exclude><!--auto generated files-->
                                        <exclude>ipc/shmem/compile</exclude><!--generated by Autoconf and licensed under AL-->
                                        <exclude>ipc/shmem/config.guess</exclude><!--generated by Autoconf and licensed under AL-->
                                        <exclude>ipc/shmem/config.sub</exclude><!--generated by Autoconf and licensed under AL-->
                                        <exclude>ipc/shmem/configure</exclude><!--free software-->
                                        <exclude>ipc/shmem/config.h.in</exclude><!--auto generated-->
                                        <exclude>ipc/shmem/configure.ac</exclude><!--cannot be changed-->
                                        <exclude>ipc/shmem/ltmain.sh</exclude><!--generated by Autoconf and licensed under AL-->
                                        <exclude>ipc/shmem/install-sh</exclude><!--free license-->
                                        <exclude>ipc/shmem/depcomp</exclude><!--generated by Autoconf and licensed under AL-->
                                        <exclude>ipc/shmem/config.status</exclude><!--auto generated-->
                                        <exclude>ipc/shmem/libtool</exclude><!--auto generated-->
                                        <exclude>ipc/shmem/missing</exclude><!--generated by Autoconf and licensed under AL-->
                                        <exclude>ipc/shmem/stamp-h1</exclude><!--tmp timestamp-->
                                        <exclude>ipc/shmem/ltmain.sh</exclude><!--tmp (not under VCS)-->
                                        <exclude>ipc/shmem/include/org_apache_ignite_internal_util_ipc_shmem_IpcSharedMemoryUtils.h</exclude><!--auto generated files-->
                                        <exclude>ipc/shmem/igniteshmem/.libs/*</exclude><!--tmp files-->
                                        <exclude>ipc/shmem/igniteshmem/.deps/*</exclude><!--tmp files-->
                                        <exclude>ipc/shmem/igniteshmem/libigniteshmem.la</exclude><!--tmp (not under VCS)-->
                                        <exclude>ipc/shmem/igniteshmem/libigniteshmem_la-org_apache_ignite_internal_util_ipc_shmem_IpcSharedMemoryUtils.lo</exclude><!--tmp (not under VCS)-->
                                        <!--platforms-->
                                        <exclude>src/test/binaries/repo/org/apache/ignite/binary/test1/1.1/test1-1.1.jar</exclude>
                                        <exclude>src/test/binaries/repo/org/apache/ignite/binary/test2/1.1/test2-1.1.jar</exclude>
                                        <exclude>**/*.cmake</exclude>
                                        <exclude>**/CMakeLists.txt</exclude>
                                        <exclude>**/Makefile.am</exclude>
                                        <exclude>**/configure.ac</exclude>
                                        <exclude>**/Makefile.amrel</exclude>
                                        <exclude>**/configure.acrel</exclude>
                                        <exclude>**/*.pc.in</exclude>
                                        <exclude>**/*.sln</exclude>
                                        <exclude>**/*.snk</exclude>
                                        <exclude>**/*.slnrel</exclude>
                                        <exclude>**/*.ini</exclude>
                                        <exclude>**/*.DotSettings</exclude>
                                        <exclude>**/*.FxCop</exclude>
                                        <exclude>**/*.ruleset</exclude>
                                        <exclude>**/*.csproj</exclude>
                                        <exclude>**/*.ndproj</exclude>
                                        <exclude>**/*.csprojrel</exclude>
                                        <exclude>**/*.vcxproj</exclude>
                                        <exclude>**/*.vcxprojrel</exclude>
                                        <exclude>**/*.vcxproj.filters</exclude>
                                        <exclude>**/mkbuild.cmd</exclude>
                                        <exclude>**/module.def</exclude>
                                        <exclude>**/*.fxcop</exclude>
                                        <exclude>**/*.ruleset</exclude>
                                        <exclude>**/*.metaproj</exclude>
                                        <exclude>**/*.metaproj.tmp</exclude>
                                        <exclude>**/*.nunit</exclude>
                                        <exclude>**/teamcity_boost.cpp</exclude>
                                        <exclude>**/teamcity_messages.h</exclude>
                                        <exclude>**/teamcity_messages.cpp</exclude>
                                        <exclude>**/project/vs/**</exclude>
                                        <exclude>**/obj/x64/**</exclude>
                                        <exclude>**/obj/x86/**</exclude>
                                        <exclude>**/bin/x64/**</exclude>
                                        <exclude>**/bin/x86/**</exclude>
                                        <exclude>**/*.dxg</exclude>
                                        <exclude>**/*.cmd</exclude>
                                        <exclude>**/*.ps1</exclude>
                                        <exclude>**/*.json</exclude>
                                        <exclude>**/.dockerignore</exclude>
                                        <exclude>modules/platforms/nodejs/examples/certs/client.crt</exclude>
                                        <exclude>modules/platforms/nodejs/examples/certs/ca.crt</exclude>
                                        <exclude>modules/platforms/nodejs/examples/certs/client.key</exclude>
                                        <exclude>modules/platforms/nodejs/api_spec/**</exclude>
                                        <exclude>modules/platforms/python/**/*.md</exclude><!--markdown can not be commented-->
                                        <exclude>modules/platforms/python/docs/Makefile</exclude><!--sphinx files: BSD license-->
                                        <exclude>modules/platforms/python/docs/conf.py</exclude><!--sphinx files: BSD license-->
                                        <exclude>modules/platforms/python/docs/source/**/*.rst</exclude><!--sphinx-apidoc generated files-->
                                        <exclude>modules/platforms/python/requirements/**/*.txt</exclude><!--plain text can not be commented-->
                                        <!--web console-->
                                        <exclude>**/web-console/**/.eslintrc</exclude>
                                        <exclude>**/web-console/**/.babelrc</exclude>
                                        <exclude>**/web-console/**/*.json</exclude>
                                        <exclude>**/web-console/**/*.json.sample</exclude>
                                        <exclude>**/web-console/backend/build/**</exclude>
                                        <exclude>**/web-console/backend/node_modules/**</exclude>
                                        <exclude>**/web-console/e2e/testcafe/node_modules/**</exclude>
                                        <exclude>**/web-console/frontend/build/**</exclude>
                                        <exclude>**/web-console/frontend/node_modules/**</exclude>
                                        <exclude>**/web-console/frontend/**/*.png</exclude>
                                        <exclude>**/web-console/frontend/**/*.svg</exclude>
                                        <!--Packaging -->
                                        <exclude>packaging/**</exclude>
                                    </excludes>
                                </configuration>
                            </execution>
                        </executions>
                    </plugin>
                </plugins>
            </build>
        </profile>

        <profile>
            <id>surefire-fork-count-1</id>
            <activation>
                <property>
                    <!-- To activate this profile set the following property. -->
                    <name>FORK_COUNT_SET_TO_1</name>
                </property>
            </activation>
            <build>
                <plugins>
                    <plugin>
                        <groupId>org.apache.maven.plugins</groupId>
                        <artifactId>maven-surefire-plugin</artifactId>
                        <version>3.0.0-M3</version>
                        <configuration>
                            <forkCount>1</forkCount>
                        </configuration>
                    </plugin>
                </plugins>
            </build>
        </profile>

        <profile>
            <id>java-9+</id>
            <activation>
                <jdk>[1.9,)</jdk>
            </activation>
            <properties>
                <maven.compiler.source>1.8</maven.compiler.source>
                <maven.compiler.target>11</maven.compiler.target>
            </properties>
            <dependencies/>
            <build>
                <plugins>
                    <plugin>
                        <groupId>org.apache.maven.plugins</groupId>
                        <artifactId>maven-compiler-plugin</artifactId>
                        <version>3.7.0</version>
                        <configuration>
                            <compilerArgs>
                                <arg>--add-exports</arg>
                                <arg>java.base/jdk.internal.misc=ALL-UNNAMED</arg>
                                <arg>--add-exports</arg>
                                <arg>java.base/sun.nio.ch=ALL-UNNAMED</arg>
                                <arg>--add-exports</arg>
                                <arg>java.management/com.sun.jmx.mbeanserver=ALL-UNNAMED</arg>
                                <arg>--add-exports</arg>
                                <arg>jdk.internal.jvmstat/sun.jvmstat.monitor=ALL-UNNAMED</arg>
                            </compilerArgs>
                        </configuration>
                    </plugin>

                    <plugin>
                        <groupId>org.apache.maven.plugins</groupId>
                        <artifactId>maven-surefire-plugin</artifactId>
                        <configuration>
                            <argLine>--add-exports=java.base/jdk.internal.misc=ALL-UNNAMED --add-exports=java.base/sun.nio.ch=ALL-UNNAMED --add-exports=java.management/com.sun.jmx.mbeanserver=ALL-UNNAMED --add-exports=jdk.internal.jvmstat/sun.jvmstat.monitor=ALL-UNNAMED --add-exports=java.base/sun.reflect.generics.reflectiveObjects=ALL-UNNAMED --illegal-access=permit</argLine>
                        </configuration>
                    </plugin>
                </plugins>
            </build>

            <dependencyManagement>
                <dependencies>
                    <dependency>
                        <groupId>org.apache.hadoop</groupId>
                        <artifactId>hadoop-common</artifactId>
                        <exclusions>
                            <exclusion>
                                <!-- This dependency is not available with java 9.-->
                                <groupId>jdk.tools</groupId>
                                <artifactId>jdk.tools</artifactId>
                            </exclusion>
                        </exclusions>
                    </dependency>
                    <dependency>
                        <groupId>org.apache.hadoop</groupId>
                        <artifactId>hadoop-common</artifactId>
                        <type>test-jar</type>
                        <exclusions>
                            <exclusion>
                                <!-- This dependency is not available with java 9.-->
                                <groupId>jdk.tools</groupId>
                                <artifactId>jdk.tools</artifactId>
                            </exclusion>
                        </exclusions>
                    </dependency>
                </dependencies>
            </dependencyManagement>

        </profile>

        <profile>
            <id>tools.jar-default</id>
            <activation>
                <file>
                    <exists>${java.home}/../lib/tools.jar</exists>
                </file>
            </activation>
            <dependencies>
                <dependency>
                    <groupId>com.sun</groupId>
                    <artifactId>tools</artifactId>
                    <scope>system</scope>
                    <version>${java.version}</version>
                    <systemPath>${java.home}/../lib/tools.jar</systemPath>
                </dependency>
            </dependencies>
        </profile>

        <profile>
            <id>tools.jar-mac</id>
            <activation>
                <file>
                    <exists>${java.home}/../Classes/classes.jar</exists>
                </file>
            </activation>
            <dependencies>
                <dependency>
                    <groupId>com.sun</groupId>
                    <artifactId>tools</artifactId>
                    <scope>system</scope>
                    <version>${java.version}</version>
                    <systemPath>${java.home}/../Classes/classes.jar</systemPath>
                </dependency>
            </dependencies>
        </profile>

        <profile>
            <id>licenses</id>

            <dependencies>
                <dependency>
                    <groupId>org.apache.ignite</groupId>
                    <artifactId>ignite-apache-license-gen</artifactId>
                    <version>${project.version}</version>
                    <scope>test</scope><!-- hack to have ignite-apache-license-gen at first place at mvn reactor -->
                </dependency>
            </dependencies>

            <build>
                <plugins>
                    <plugin><!-- generates dependencies licenses -->
                        <groupId>org.apache.maven.plugins</groupId>
                        <artifactId>maven-remote-resources-plugin</artifactId>
                        <executions>
                            <execution>
                                <id>ignite-dependencies</id>
                                <goals>
                                    <goal>process</goal>
                                </goals>
                                <configuration>
                                    <resourceBundles>
                                        <resourceBundle>org.apache.ignite:ignite-apache-license-gen:${project.version}
                                        </resourceBundle>
                                    </resourceBundles>
                                    <excludeTransitive>true</excludeTransitive>
                                </configuration>
                            </execution>
                        </executions>
                    </plugin>

                    <plugin>
                        <groupId>org.apache.maven.plugins</groupId>
                        <artifactId>maven-antrun-plugin</artifactId>
                        <version>1.7</version>
                        <executions>
                            <execution>
                                <id>licenses-file-rename</id>
                                <goals>
                                    <goal>run</goal>
                                </goals>
                                <phase>compile</phase>
                                <configuration>
                                    <target>
                                        <!-- moving licenses generated by "ignite-dependencies" -->
                                        <move file="${basedir}/target/classes/META-INF/licenses.txt" tofile="${basedir}/target/licenses/${project.artifactId}-licenses.txt"/>
                                    </target>
                                    <failOnError>false</failOnError>
                                </configuration>
                            </execution>
                        </executions>
                    </plugin>
                </plugins>
            </build>
        </profile>
        <profile>
            <id>m2e</id>
            <!--This profile is activated when eclipse interacts with maven (using m2e).-->
            <activation>
                <property>
                    <name>m2e.version</name>
                </property>
            </activation>
            <build>
                <plugins>
                    <plugin>
                        <!--eclipse do not support duplicated package-info.java, in both src and test.-->
                        <artifactId>maven-compiler-plugin</artifactId>
                        <executions>
                            <execution>
                                <id>default-testCompile</id>
                                <phase>test-compile</phase>
                                <configuration>
                                    <testExcludes>
                                        <exclude>**/package-info.java</exclude>
                                    </testExcludes>
                                </configuration>
                                <goals>
                                    <goal>testCompile</goal>
                                </goals>
                            </execution>
                        </executions>
                    </plugin>
                </plugins>
                <pluginManagement>
                    <plugins>
                        <!--This plugin's configuration is used to store Eclipse m2e settings only. It has no influence on the Maven build itself.-->
                        <plugin>
                            <groupId>org.eclipse.m2e</groupId>
                            <artifactId>lifecycle-mapping</artifactId>
                            <version>1.0.0</version>
                            <configuration>
                                <lifecycleMappingMetadata>
                                    <pluginExecutions>
                                        <pluginExecution>
                                            <pluginExecutionFilter>
                                                <groupId>org.apache.maven.plugins</groupId>
                                                <artifactId>maven-antrun-plugin</artifactId>
                                                <versionRange>[1.7,)</versionRange>
                                                <goals>
                                                    <goal>run</goal>
                                                    <goal>properties-augmentation</goal>
                                                    <goal>licenses-file-rename</goal>
                                                </goals>
                                            </pluginExecutionFilter>
                                            <action>
                                                <ignore></ignore>
                                            </action>
                                        </pluginExecution>
                                        <pluginExecution>
                                            <pluginExecutionFilter>
                                                <groupId>org.codehaus.mojo</groupId>
                                                <artifactId>flatten-maven-plugin</artifactId>
                                                <versionRange>1.0.1</versionRange>
                                                <goals>
                                                    <goal>flatten</goal>
                                                </goals>
                                            </pluginExecutionFilter>
                                            <action>
                                                <ignore></ignore>
                                            </action>
                                        </pluginExecution>
                                        <pluginExecution>
                                            <pluginExecutionFilter>
                                                <groupId>org.codehaus.mojo</groupId>
                                                <artifactId>exec-maven-plugin</artifactId>
                                                <versionRange>[1.3.2,)</versionRange>
                                                <goals>
                                                    <goal>java</goal>
                                                    <goal>default</goal>
                                                </goals>
                                            </pluginExecutionFilter>
                                            <action>
                                                <ignore></ignore>
                                            </action>
                                        </pluginExecution>
                                    </pluginExecutions>
                                </lifecycleMappingMetadata>
                            </configuration>
                        </plugin>
                    </plugins>
                </pluginManagement>
            </build>
        </profile>
    </profiles>
</project><|MERGE_RESOLUTION|>--- conflicted
+++ resolved
@@ -865,9 +865,7 @@
                                         <exclude>**/keystore/ca/*.txt.attr</exclude><!--auto generated files-->
                                         <exclude>**/keystore/ca/*serial</exclude><!--auto generated files-->
                                         <exclude>**/META-INF/services/**</exclude> <!-- Interface mappings: cannot be changed -->
-<<<<<<< HEAD
                                         <exclude>**/id_rsa**</exclude>  <!--SSH-->
-=======
                                         <!-- spring data 2.X modules, borrowed code from spring-jpa 5.2.0, Apache 2.0 licenses -->
                                         <exclude>src/main/java/org/apache/ignite/springdata2*/repository/query/QueryUtils.java</exclude>
                                         <exclude>src/main/java/org/apache/ignite/springdata2*/repository/query/EmptyDeclaredQuery.java</exclude>
@@ -876,7 +874,6 @@
                                         <exclude>src/main/java/org/apache/ignite/springdata2*/repository/query/spel/SpelQueryContext.java</exclude>
                                         <exclude>src/main/java/org/apache/ignite/springdata2*/repository/query/DeclaredQuery.java</exclude>
                                         <exclude>src/main/java/org/apache/ignite/springdata2*/repository/query/StringQuery.java</exclude>
->>>>>>> f90bcaac
                                         <!--special excludes-->
                                         <exclude>.travis.yml</exclude>
                                         <exclude>.github/PULL_REQUEST_TEMPLATE.md</exclude>
